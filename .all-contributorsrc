{
  "projectName": "aeon",
  "projectOwner": "aeon-toolkit",
  "repoType": "github",
  "repoHost": "https://github.com",
  "files": [
    "CONTRIBUTORS.md"
  ],
  "imageSize": 80,
  "commit": "false",
  "commitConvention": "atom",
  "contributorsPerLine": 8,
  "contributorsSortAlphabetically": true,
  "badgeTemplate": "[![All Contributors](https://img.shields.io/badge/all_contributors-<%= contributors.length %>-orange.svg)](#contributors)",
  "linkToUsage": true,
  "skipCi": true,
  "contributors": [
    {
      "login": "fkiraly",
      "name": "Franz Kiraly",
      "avatar_url": "https://avatars1.githubusercontent.com/u/7985502?v=4",
      "profile": "https://github.com/fkiraly",
      "contributions": [
        "bug",
        "business",
        "code",
        "doc",
        "design",
        "eventOrganizing",
        "example",
        "financial",
        "fundingFinding",
        "ideas",
        "maintenance",
        "mentoring",
        "projectManagement",
        "question",
        "review",
        "talk",
        "test",
        "tutorial",
        "video"
      ]
    },
    {
      "login": "sajaysurya",
      "name": "Sajaysurya Ganesh",
      "avatar_url": "https://avatars2.githubusercontent.com/u/25329624?v=4",
      "profile": "https://sajay.online",
      "contributions": [
        "code",
        "doc",
        "design",
        "example",
        "ideas",
        "test",
        "tutorial"
      ]
    },
    {
      "login": "Tomiiwa",
      "name": "Ireoluwatomiwa",
      "avatar_url": "https://avatars.githubusercontent.com/u/61966277?v=4",
      "profile": "https://www.linkedin.com/in/ireoluwatomiwa-sanusi/",
      "contributions": [
        "doc"
      ]
    },
    {
      "login": "TonyBagnall",
      "name": "Tony Bagnall",
      "avatar_url": "https://avatars1.githubusercontent.com/u/9594042?v=4",
      "profile": "http://www.timeseriesclassification.com",
      "contributions": [
        "code",
        "business",
        "doc",
        "design",
        "eventOrganizing",
        "fundingFinding",
        "ideas",
        "projectManagement",
        "question",
        "review",
        "talk",
        "data"
      ]
    },
    {
      "login": "jasonlines",
      "name": "Jason Lines",
      "avatar_url": "https://avatars1.githubusercontent.com/u/38794632?v=4",
      "profile": "http://www.timeseriesclassification.com",
      "contributions": [
        "code",
        "business",
        "doc",
        "design",
        "eventOrganizing",
        "fundingFinding",
        "ideas",
        "projectManagement",
        "question",
        "review",
        "talk",
        "example"
      ]
    },
    {
      "login": "mloning",
      "name": "Markus Löning",
      "avatar_url": "https://avatars3.githubusercontent.com/u/21020482?v=4",
      "profile": "https://github.com/mloning",
      "contributions": [
        "code",
        "test",
        "maintenance",
        "platform",
        "review",
        "infra",
        "example",
        "bug",
        "tutorial",
        "business",
        "doc",
        "design",
        "eventOrganizing",
        "fundingFinding",
        "ideas",
        "projectManagement",
        "question",
        "talk",
        "mentoring",
        "video"
      ]
    },
    {
      "login": "goastler",
      "name": "George Oastler",
      "avatar_url": "https://avatars0.githubusercontent.com/u/7059456?v=4",
      "profile": "https://github.com/goastler",
      "contributions": [
        "code",
        "test",
        "platform",
        "example",
        "doc"
      ]
    },
    {
      "login": "ViktorKaz",
      "name": "ViktorKaz",
      "avatar_url": "https://avatars0.githubusercontent.com/u/33499138?v=4",
      "profile": "https://github.com/ViktorKaz",
      "contributions": [
        "code",
        "doc",
        "design"
      ]
    },
    {
      "login": "MatthewMiddlehurst",
      "name": "Matthew Middlehurst",
      "avatar_url": "https://avatars0.githubusercontent.com/u/25731235?v=4",
      "profile": "https://github.com/MatthewMiddlehurst",
      "contributions": [
        "bug",
        "code",
        "data",
        "doc",
        "design",
        "example",
        "ideas",
        "infra",
        "maintenance",
        "mentoring",
        "promotion",
        "question",
        "research",
        "review",
        "test",
        "tutorial",
        "talk"
      ]
    },
    {
      "login": "miraep8",
      "name": "Mirae Parker",
      "avatar_url": "https://avatars.githubusercontent.com/u/10511777?s=400&u=10a774fd4be767fa3b23a82a98bbfe102c17f0f3&v=4",
      "profile": "https://github.com/miraep8",
      "contributions": [
        "code",
        "test"
      ]
    },
    {
      "login": "jesellier",
      "name": "jesellier",
      "avatar_url": "https://avatars0.githubusercontent.com/u/51952076?v=4",
      "profile": "https://github.com/jesellier",
      "contributions": [
        "code"
      ]
    },
    {
      "login": "James-Large",
      "name": "James Large",
      "avatar_url": "https://avatars0.githubusercontent.com/u/44509982?v=4",
      "profile": "http://www.timeseriesclassification.com/",
      "contributions": [
        "code",
        "doc",
        "test",
        "infra",
        "maintenance"
      ]
    },
    {
      "login": "achieveordie",
      "name": "Sagar Mishra",
      "avatar_url": "https://avatars.githubusercontent.com/u/54197164?v=4",
      "profile": "https://github.com/achieveordie",
      "contributions": [
        "test"
      ]
    },
    {
      "login": "simone-pignotti",
      "name": "simone-pignotti",
      "avatar_url": "https://avatars1.githubusercontent.com/u/44410066?v=4",
      "profile": "https://github.com/simone-pignotti",
      "contributions": [
        "code",
        "bug"
      ]
    },
    {
      "login": "ClaudiaSanches",
      "name": "ClaudiaSanches",
      "avatar_url": "https://avatars3.githubusercontent.com/u/28742178?v=4",
      "profile": "https://github.com/ClaudiaSanches",
      "contributions": [
        "code",
        "test"
      ]
    },
    {
      "login": "aa25desh",
      "name": "aa25desh",
      "avatar_url": "https://avatars1.githubusercontent.com/u/29518290?v=4",
      "profile": "https://github.com/aa25desh",
      "contributions": [
        "code",
        "bug"
      ]
    },
    {
      "login": "matteogales",
      "name": "matteogales",
      "avatar_url": "https://avatars0.githubusercontent.com/u/9269326?v=4",
      "profile": "https://github.com/matteogales",
      "contributions": [
        "code",
        "design",
        "ideas"
      ]
    },
    {
      "login": "prockenschaub",
      "name": "Patrick Rockenschaub",
      "avatar_url": "https://avatars0.githubusercontent.com/u/15381732?v=4",
      "profile": "https://github.com/prockenschaub",
      "contributions": [
        "code",
        "design",
        "ideas",
        "test"
      ]
    },
    {
      "login": "dasgupsa",
      "name": "Saurabh Dasgupta",
      "avatar_url": "https://avatars2.githubusercontent.com/u/10398956?v=4",
      "profile": "https://github.com/dasgupsa",
      "contributions": [
        "code"
      ]
    },
    {
      "login": "angus924",
      "name": "Angus Dempster",
      "avatar_url": "https://avatars0.githubusercontent.com/u/55837131?v=4",
      "profile": "https://github.com/angus924",
      "contributions": [
        "code",
        "test",
        "tutorial"
      ]
    },
    {
      "login": "lnthach",
      "name": "Thach Le Nguyen",
      "avatar_url": "https://avatars0.githubusercontent.com/u/7788363?v=4",
      "profile": "https://github.com/lnthach",
      "contributions": [
        "code",
        "test"
      ]
    },
    {
      "login": "Ayushmaanseth",
      "name": "Ayushmaan Seth",
      "avatar_url": "https://avatars1.githubusercontent.com/u/29939762?v=4",
      "profile": "https://www.linkedin.com/in/ayushmaan-seth-4a96364a/",
      "contributions": [
        "code",
        "review",
        "test",
        "doc",
        "eventOrganizing",
        "tutorial"
      ]
    },
    {
      "login": "ninfueng",
      "name": "Ninnart Fuengfusin",
      "avatar_url": "https://avatars2.githubusercontent.com/u/28499769?v=4",
      "profile": "https://github.com/ninfueng",
      "contributions": [
        "code"
      ]
    },
    {
      "login": "big-o",
      "name": "big-o",
      "avatar_url": "https://avatars1.githubusercontent.com/u/1134151?v=4",
      "profile": "https://github.com/big-o",
      "contributions": [
        "code",
        "test",
        "design",
        "ideas",
        "review",
        "tutorial",
        "mentoring"
      ]
    },
    {
      "login": "Kludex",
      "name": "Marcelo Trylesinski",
      "avatar_url": "https://avatars3.githubusercontent.com/u/7353520?v=4",
      "profile": "http://marcelotryle.com",
      "contributions": [
        "doc"
      ]
    },
    {
      "login": "oleskiewicz",
      "name": "oleskiewicz",
      "avatar_url": "https://avatars1.githubusercontent.com/u/5682158?v=4",
      "profile": "https://github.com/oleskiewicz",
      "contributions": [
        "code",
        "doc",
        "test"
      ]
    },
    {
      "login": "dguijo",
      "name": "David Guijo-Rubio",
      "avatar_url": "https://avatars1.githubusercontent.com/u/47889499?v=4",
      "profile": "https://dguijo.com",
      "contributions": [
        "code",
        "ideas"
      ]
    },
    {
      "login": "HYang1996",
      "name": "HYang1996",
      "avatar_url": "https://avatars0.githubusercontent.com/u/44179303?v=4",
      "profile": "https://github.com/HYang1996",
      "contributions": [
        "code",
        "test",
        "doc",
        "tutorial"
      ]
    },
    {
      "login": "Mo-Saif",
      "name": "Mohammed Saif Kazamel",
      "avatar_url": "https://avatars0.githubusercontent.com/u/27867617?v=4",
      "profile": "https://mo-saif.github.io/",
      "contributions": [
        "bug"
      ]
    },
    {
      "login": "abandus",
      "name": "abandus",
      "avatar_url": "https://avatars2.githubusercontent.com/u/46486474?v=4",
      "profile": "https://github.com/abandus",
      "contributions": [
        "ideas",
        "code"
      ]
    },
    {
      "login": "Pangoraw",
      "name": "Paul",
      "avatar_url": "https://avatars1.githubusercontent.com/u/9824244?v=4",
      "profile": "https://ber.gp",
      "contributions": [
        "doc"
      ]
    },
    {
      "login": "vedazeren",
      "name": "vedazeren",
      "avatar_url": "https://avatars3.githubusercontent.com/u/63582874?v=4",
      "profile": "https://github.com/vedazeren",
      "contributions": [
        "code",
        "test"
      ]
    },
    {
      "login": "hiqbal2",
      "name": "hiqbal2",
      "avatar_url": "https://avatars3.githubusercontent.com/u/10302415?v=4",
      "profile": "https://github.com/hiqbal2",
      "contributions": [
        "doc"
      ]
    },
    {
      "login": "btrtts",
      "name": "btrtts",
      "avatar_url": "https://avatars3.githubusercontent.com/u/66252156?v=4",
      "profile": "https://github.com/btrtts",
      "contributions": [
        "doc"
      ]
    },
    {
      "login": "marielledado",
      "name": "Marielle",
      "avatar_url": "https://avatars2.githubusercontent.com/u/13499809?v=4",
      "profile": "https://twitter.com/marielli",
      "contributions": [
        "doc",
        "code",
        "ideas"
      ]
    },
    {
      "login": "Cheukting",
      "name": "Cheuk Ting Ho",
      "avatar_url": "https://avatars1.githubusercontent.com/u/28761465?v=4",
      "profile": "http://cheuk.dev",
      "contributions": [
        "code"
      ]
    },
    {
      "login": "sophijka",
      "name": "sophijka",
      "avatar_url": "https://avatars2.githubusercontent.com/u/47450591?v=4",
      "profile": "https://github.com/sophijka",
      "contributions": [
        "doc",
        "maintenance"
      ]
    },
    {
      "login": "Quaterion",
      "name": "Quaterion",
      "avatar_url": "https://avatars2.githubusercontent.com/u/23200273?v=4",
      "profile": "https://github.com/Quaterion",
      "contributions": [
        "bug"
      ]
    },
    {
      "login": "ABostrom",
      "name": "Aaron Bostrom",
      "avatar_url": "https://avatars0.githubusercontent.com/u/9571933?v=4",
      "profile": "https://github.com/ABostrom",
      "contributions": [
        "code",
        "doc",
        "test",
        "mentoring"
      ]
    },
    {
      "login": "BandaSaiTejaReddy",
      "name": "BANDASAITEJAREDDY",
      "avatar_url": "https://avatars0.githubusercontent.com/u/31387911?v=4",
      "profile": "https://github.com/BandaSaiTejaReddy",
      "contributions": [
        "code",
        "doc"
      ]
    },
    {
      "login": "lynnssi",
      "name": "Alexandra Amidon",
      "avatar_url": "https://avatars2.githubusercontent.com/u/17050655?v=4",
      "profile": "https://medium.com/@alexandra.amidon",
      "contributions": [
        "blog",
        "doc",
        "ideas"
      ]
    },
    {
      "login": "chizzi25",
      "name": "chizzi25",
      "avatar_url": "https://avatars3.githubusercontent.com/u/67911243?v=4",
      "profile": "https://github.com/chizzi25",
      "contributions": [
        "blog"
      ]
    },
    {
      "login": "Piyush1729",
      "name": "Piyush Gade",
      "avatar_url": "https://avatars2.githubusercontent.com/u/64950012?v=4",
      "profile": "https://github.com/Piyush1729",
      "contributions": [
        "code",
        "review"
      ]
    },
    {
      "login": "sri1419",
      "name": "sri1419",
      "avatar_url": "https://avatars2.githubusercontent.com/u/65078278?v=4",
      "profile": "https://github.com/sri1419",
      "contributions": [
        "code"
      ]
    },
    {
      "login": "patrickzib",
      "name": "Patrick Schäfer",
      "avatar_url": "https://avatars0.githubusercontent.com/u/7783034?v=4",
      "profile": "http://www2.informatik.hu-berlin.de/~schaefpa/",
      "contributions": [
        "code",
        "tutorial"
      ]
    },
    {
      "login": "ermshaua",
      "name": "Arik Ermshaus",
      "avatar_url": "https://avatars.githubusercontent.com/u/23294512?v=4",
      "profile": "https://github.com/ermshaua/",
      "contributions": [
        "code"
      ]
    },
    {
      "login": "akanz1",
      "name": "Andreas Kanz",
      "avatar_url": "https://avatars3.githubusercontent.com/u/51492342?v=4",
      "profile": "https://github.com/akanz1",
      "contributions": [
        "tutorial"
      ]
    },
    {
      "login": "brettkoonce",
      "name": "brett koonce",
      "avatar_url": "https://avatars2.githubusercontent.com/u/11281814?v=4",
      "profile": "https://github.com/brettkoonce",
      "contributions": [
        "doc"
      ]
    },
    {
      "login": "alwinw",
      "name": "Alwin",
      "avatar_url": "https://avatars3.githubusercontent.com/u/16846521?v=4",
      "profile": "https://github.com/alwinw",
      "contributions": [
        "doc",
        "code",
        "maintenance"
      ]
    },
    {
      "login": "kkoziara",
      "name": "kkoziara",
      "avatar_url": "https://avatars1.githubusercontent.com/u/4346849?v=4",
      "profile": "https://github.com/kkoziara",
      "contributions": [
        "code",
        "bug"
      ]
    },
    {
      "login": "evanmiller29",
      "name": "Evan Miller",
      "avatar_url": "https://avatars2.githubusercontent.com/u/8062590?v=4",
      "profile": "https://github.com/evanmiller29",
      "contributions": [
        "tutorial"
      ]
    },
    {
      "login": "krumeto",
      "name": "Krum Arnaudov",
      "avatar_url": "https://avatars3.githubusercontent.com/u/11272436?v=4",
      "profile": "https://github.com/krumeto",
      "contributions": [
        "bug",
        "code"
      ]
    },
    {
      "login": "martinagvilas",
      "name": "Martina G. Vilas",
      "avatar_url": "https://avatars2.githubusercontent.com/u/37339384?v=4",
      "profile": "https://github.com/martinagvilas",
      "contributions": [
        "review",
        "ideas"
      ]
    },
    {
      "login": "Emiliathewolf",
      "name": "Emilia Rose",
      "avatar_url": "https://avatars2.githubusercontent.com/u/22026218?v=4",
      "profile": "https://github.com/Emiliathewolf",
      "contributions": [
        "code",
        "test"
      ]
    },
    {
      "login": "AidenRushbrooke",
      "name": "AidenRushbrooke",
      "avatar_url": "https://avatars0.githubusercontent.com/u/72034940?v=4",
      "profile": "https://github.com/AidenRushbrooke",
      "contributions": [
        "code",
        "test"
      ]
    },
    {
      "login": "whackteachers",
      "name": "Jason Pong",
      "avatar_url": "https://avatars0.githubusercontent.com/u/33785383?v=4",
      "profile": "https://github.com/whackteachers",
      "contributions": [
        "code",
        "test"
      ]
    },
    {
      "login": "magittan",
      "name": "William Zheng",
      "avatar_url": "https://avatars0.githubusercontent.com/u/14024202?v=4",
      "profile": "https://github.com/magittan",
      "contributions": [
        "code",
        "test"
      ]
    },
    {
      "login": "huayicodes",
      "name": "Huayi Wei",
      "avatar_url": "https://avatars3.githubusercontent.com/u/22870735?v=4",
      "profile": "https://www.linkedin.com/in/huayiwei/",
      "contributions": [
        "tutorial"
      ]
    },
    {
      "login": "Multivin12",
      "name": "Multivin12",
      "avatar_url": "https://avatars3.githubusercontent.com/u/36476633?v=4",
      "profile": "https://github.com/Multivin12",
      "contributions": [
        "code",
        "test"
      ]
    },
    {
      "login": "davidbp",
      "name": "David Buchaca Prats",
      "avatar_url": "https://avatars3.githubusercontent.com/u/4223580?v=4",
      "profile": "https://github.com/davidbp",
      "contributions": [
        "code"
      ]
    },
    {
      "login": "SebasKoel",
      "name": "Sebastiaan Koel",
      "avatar_url": "https://avatars3.githubusercontent.com/u/66252156?v=4",
      "profile": "https://github.com/SebasKoel",
      "contributions": [
        "code",
        "doc"
      ]
    },
    {
      "login": "MarcoGorelli",
      "name": "Marco Gorelli",
      "avatar_url": "https://avatars2.githubusercontent.com/u/33491632?v=4",
      "profile": "https://github.com/MarcoGorelli",
      "contributions": [
        "infra"
      ]
    },
    {
      "login": "DmitriyValetov",
      "name": "Dmitriy Valetov",
      "avatar_url": "https://avatars0.githubusercontent.com/u/27976850?v=4",
      "profile": "https://github.com/DmitriyValetov",
      "contributions": [
        "code",
        "tutorial"
      ]
    },
    {
      "login": "vollmersj",
      "name": "vollmersj",
      "avatar_url": "https://avatars2.githubusercontent.com/u/12613127?v=4",
      "profile": "https://github.com/vollmersj",
      "contributions": [
        "doc"
      ]
    },
    {
      "login": "MichalChromcak",
      "name": "Michal Chromcak",
      "avatar_url": "https://avatars1.githubusercontent.com/u/12393430?v=4",
      "profile": "https://github.com/MichalChromcak",
      "contributions": [
        "code",
        "doc",
        "test",
        "tutorial"
      ]
    },
    {
      "login": "bmurdata",
      "name": "Brian Murphy",
      "avatar_url": "https://avatars2.githubusercontent.com/u/32182553?v=4",
      "profile": "https://bmurphyportfolio.netlify.com/",
      "contributions": [
        "doc"
      ]
    },
    {
      "login": "raishubham1",
      "name": "raishubham1",
      "avatar_url": "https://avatars3.githubusercontent.com/u/29356417?v=4",
      "profile": "https://github.com/raishubham1",
      "contributions": [
        "doc"
      ]
    },
    {
      "login": "ngupta23",
      "name": "Nikhil Gupta",
      "avatar_url": "https://avatars0.githubusercontent.com/u/33585645?v=4",
      "profile": "https://github.com/ngupta23",
      "contributions": [
        "code",
        "bug",
        "doc"
      ]
    },
    {
      "login": "aiwalter",
      "name": "Martin Walter",
      "avatar_url": "https://avatars0.githubusercontent.com/u/29627036?v=4",
      "profile": "https://www.linkedin.com/in/martin-walter-1a33b3114/",
      "contributions": [
        "code",
        "bug",
        "projectManagement",
        "fundingFinding",
        "mentoring",
        "ideas",
        "design",
        "review",
        "doc",
        "talk"
      ]
    },
    {
      "login": "afzal442",
      "name": "Afzal Ansari",
      "avatar_url": "https://avatars0.githubusercontent.com/u/11625672?v=4",
      "profile": "https://github.com/afzal442",
      "contributions": [
        "code",
        "doc"
      ]
    },
    {
      "login": "gracewgao",
      "name": "Grace Gao",
      "avatar_url": "https://avatars0.githubusercontent.com/u/38268331?v=4",
      "profile": "https://www.linkedin.com/in/gracewgao/",
      "contributions": [
        "code",
        "bug"
      ]
    },
    {
      "login": "utsavcoding",
      "name": "Utsav Kumar Tiwari",
      "avatar_url": "https://avatars3.githubusercontent.com/u/55446385?v=4",
      "profile": "https://github.com/utsavcoding",
      "contributions": [
        "code",
        "doc"
      ]
    },
    {
      "login": "tch",
      "name": "Tomasz Chodakowski",
      "avatar_url": "https://avatars3.githubusercontent.com/u/184076?v=4",
      "profile": "https://github.com/tch",
      "contributions": [
        "code",
        "doc",
        "bug"
      ]
    },
    {
      "login": "koralturkk",
      "name": "Kutay Koralturk",
      "avatar_url": "https://avatars2.githubusercontent.com/u/18037789?s=460&v=4",
      "profile": "https://github.com/koralturkk",
      "contributions": [
        "code",
        "bug"
      ]
    },
    {
      "login": "vnmabus",
      "name": "Carlos Ramos Carreño",
      "avatar_url": "https://avatars1.githubusercontent.com/u/2364173?v=4",
      "profile": "https://github.com/vnmabus",
      "contributions": [
        "doc"
      ]
    },
    {
      "login": "lpantano",
      "name": "Lorena Pantano",
      "avatar_url": "https://avatars2.githubusercontent.com/u/1621788?v=4",
      "profile": "http://lpantano.github.io/",
      "contributions": [
        "ideas"
      ]
    },
    {
      "login": "KirstieJane",
      "name": "Kirstie Whitaker",
      "avatar_url": "https://avatars1.githubusercontent.com/u/3626306?v=4",
      "profile": "https://whitakerlab.github.io/",
      "contributions": [
        "ideas",
        "fundingFinding"
      ]
    },
    {
      "login": "juanitorduz",
      "name": "Juan Orduz",
      "avatar_url": "https://avatars1.githubusercontent.com/u/22996444?v=4",
      "profile": "https://juanitorduz.github.io/",
      "contributions": [
        "tutorial",
        "doc"
      ]
    },
    {
      "login": "dhirschfeld",
      "name": "Dave Hirschfeld",
      "avatar_url": "https://avatars1.githubusercontent.com/u/881019?v=4",
      "profile": "https://dhirschfeld.github.io/",
      "contributions": [
        "infra"
      ]
    },
    {
      "login": "xuyxu",
      "name": "Yi-Xuan Xu",
      "avatar_url": "https://avatars2.githubusercontent.com/u/22359569?v=4",
      "profile": "https://github.com/xuyxu",
      "contributions": [
        "code",
        "test",
        "maintenance",
        "doc"
      ]
    },
    {
      "login": "vincent-nich12",
      "name": "vincent-nich12",
      "avatar_url": "https://avatars3.githubusercontent.com/u/36476633?v=4",
      "profile": "https://github.com/vincent-nich12",
      "contributions": [
        "code"
      ]
    },
    {
      "login": "hamzahiqb",
      "name": "hamzahiqb",
      "avatar_url": "https://avatars3.githubusercontent.com/u/10302415?v=4",
      "profile": "https://github.com/hamzahiqb",
      "contributions": [
        "infra"
      ]
    },
    {
      "login": "Hephaest",
      "name": "Miao Cai",
      "avatar_url": "https://avatars2.githubusercontent.com/u/37981444?v=4",
      "profile": "https://github.com/Hephaest",
      "contributions": [
        "bug",
        "code"
      ]
    },
    {
      "login": "RNKuhns",
      "name": "Ryan Kuhns",
      "avatar_url": "https://avatars0.githubusercontent.com/u/26907244?v=4",
      "profile": "https://github.com/rnkuhns",
      "contributions": [
        "code",
        "doc",
        "tutorial",
        "example",
        "ideas",
        "review",
        "test"
      ]
    },
    {
      "login": "pabworks",
      "name": "pabworks",
      "avatar_url": "https://avatars.githubusercontent.com/u/32725127?v=4",
      "profile": "https://github.com/pabworks",
      "contributions": [
        "code",
        "test"
      ]
    },
    {
      "login": "ayan-biswas0412",
      "name": "AYAN BISWAS",
      "avatar_url": "https://avatars.githubusercontent.com/u/52851184?v=4",
      "profile": "https://github.com/ayan-biswas0412",
      "contributions": [
        "code"
      ]
    },
    {
      "login": "Lovkush-A",
      "name": "Lovkush",
      "avatar_url": "https://avatars.githubusercontent.com/u/25344832?v=4",
      "profile": "https://github.com/Lovkush-A",
      "contributions": [
        "code",
        "test",
        "ideas",
        "mentoring",
        "projectManagement"
      ]
    },
    {
      "login": "luiszugasti",
      "name": "Luis Zugasti",
      "avatar_url": "https://avatars.githubusercontent.com/u/11198457?s=460&u=0645b72683e491824aca16db9702f1d3eb990389&v=4",
      "profile": "https://github.com/luiszugasti",
      "contributions": [
        "doc"
      ]
    },
    {
      "login": "kanand77",
      "name": "Kavin Anand",
      "avatar_url": "https://avatars.githubusercontent.com/kanand77",
      "profile": "https://github.com/kanand77",
      "contributions": [
        "doc"
      ]
    },
    {
      "login": "dsherry",
      "name": "Dylan Sherry",
      "avatar_url": "https://avatars.githubusercontent.com/dsherry",
      "profile": "https://github.com/dsherry",
      "contributions": [
        "infra"
      ]
    },
    {
      "login": "kachayev",
      "name": "Oleksii Kachaiev",
      "avatar_url": "https://avatars.githubusercontent.com/u/485647?v=4",
      "profile": "https://github.com/kachayev",
      "contributions": [
        "code",
        "test"
      ]
    },
    {
      "login": "Ifeanyi30",
      "name": "Ifeanyi30",
      "avatar_url": "https://avatars.githubusercontent.com/u/49926145?v=4",
      "profile": "https://github.com/Ifeanyi30",
      "contributions": [
        "code"
      ]
    },
    {
      "login": "jschemm",
      "name": "jschemm",
      "avatar_url": "https://avatars.githubusercontent.com/u/81151346?v=4",
      "profile": "https://github.com/jschemm",
      "contributions": [
        "code"
      ]
    },
    {
      "login": "aaronreidsmith",
      "name": "Aaron Smith",
      "avatar_url": "https://avatars.githubusercontent.com/u/21350310?v=4",
      "profile": "https://github.com/aaronreidsmith",
      "contributions": [
        "code"
      ]
    },
    {
      "login": "ltsaprounis",
      "name": "Leonidas Tsaprounis",
      "avatar_url": "https://avatars.githubusercontent.com/u/64217214?v=4",
      "profile": "https://github.com/ltsaprounis",
      "contributions": [
        "code",
        "bug",
        "mentoring",
        "review"
      ]
    },
    {
      "login": "chernika158",
      "name": "Galina Chernikova",
      "avatar_url": "https://avatars.githubusercontent.com/u/43787741?s=400&v=4",
      "profile": "https://github.com/chernika158",
      "contributions": [
        "code"
      ]
    },
    {
      "login": "GuzalBulatova",
      "name": "Guzal Bulatova",
      "avatar_url": "https://avatars.githubusercontent.com/GuzalBulatova",
      "profile": "https://github.com/GuzalBulatova",
      "contributions": [
        "bug",
        "code",
        "eventOrganizing",
        "mentoring",
        "projectManagement",
        "review",
        "test"
      ]
    },
    {
      "login": "satya-pattnaik",
      "name": "Satya Prakash Pattnaik",
      "avatar_url": "https://avatars.githubusercontent.com/u/22102468?v=4",
      "profile": "https://www.linkedin.com/in/satya-pattnaik-77a430144/",
      "contributions": [
        "doc"
      ]
    },
    {
      "login": "yashlamba",
      "name": "Yash Lamba",
      "avatar_url": "https://avatars.githubusercontent.com/u/44164398?v=4",
      "profile": "https://github.com/yashlamba",
      "contributions": [
        "code"
      ]
    },
    {
      "login": "ckastner",
      "name": "Christian Kastner",
      "avatar_url": "https://avatars.githubusercontent.com/u/15859947?v=4",
      "profile": "https://github.com/ckastner",
      "contributions": [
        "code",
        "bug"
      ]
    },
    {
      "login": "tombh",
      "name": "Thomas Buckley-Houston",
      "avatar_url": "https://avatars.githubusercontent.com/u/160835?s=80&v=4",
      "profile": "https://github.com/tombh",
      "contributions": [
        "bug"
      ]
    },
    {
      "login": "julramos",
      "name": "Juliana",
      "avatar_url": "https://avatars.githubusercontent.com/u/19613567?v=4",
      "profile": "https://www.linkedin.com/in/julianarn/",
      "contributions": [
        "code"
      ]
    },
    {
      "login": "SveaMeyer13",
      "name": "Svea Marie Meyer",
      "avatar_url": "https://avatars.githubusercontent.com/u/46671894?v=4",
      "profile": "https://github.com/SveaMeyer13",
      "contributions": [
        "doc",
        "code"
      ]
    },
    {
      "login": "Flix6x",
      "name": "Felix Claessen",
      "avatar_url": "https://avatars.githubusercontent.com/u/30658763?v=4",
      "profile": "https://github.com/flix6x",
      "contributions": [
        "code",
        "doc",
        "test",
        "bug"
      ]
    },
    {
      "login": "thayeylolu",
      "name": "Taiwo Owoseni",
      "avatar_url": "https://avatars.githubusercontent.com/u/13348874?v=4",
      "profile": "https://thayeylolu.github.io/portfolio/",
      "contributions": [
        "code"
      ]
    },
    {
      "login": "jambo6",
      "name": "James Morrill",
      "avatar_url": "https://avatars.githubusercontent.com/u/32545677?v=4",
      "profile": "https://github.com/jambo6",
      "contributions": [
        "code"
      ]
    },
    {
      "login": "Dbhasin1",
      "name": "Drishti Bhasin ",
      "avatar_url": "https://avatars.githubusercontent.com/u/56479884?v=4",
      "profile": "https://github.com/Dbhasin1",
      "contributions": [
        "code"
      ]
    },
    {
      "login": "Yard1",
      "name": "Antoni Baum",
      "avatar_url": "https://avatars.githubusercontent.com/u/10364161?v=4",
      "profile": "https://www.linkedin.com/in/yard1/",
      "contributions": [
        "code"
      ]
    },
    {
      "login": "ltoniazzi",
      "name": "Lorenzo Toniazzi",
      "avatar_url": "https://avatars.githubusercontent.com/u/61414566",
      "profile": "https://github.com/ltoniazzi",
      "contributions": [
        "code"
      ]
    },
    {
      "login": "freddyaboulton",
      "name": "Freddy A Boulton",
      "avatar_url": "https://avatars.githubusercontent.com/u/41651716?v=4",
      "profile": "https://github.com/freddyaboulton",
      "contributions": [
        "infra",
        "test"
      ]
    },
    {
      "login": "Riyabelle25",
      "name": "Riya Elizabeth John",
      "avatar_url": "https://avatars.githubusercontent.com/u/55790848?v=4",
      "profile": "https://github.com/Riyabelle25",
      "contributions": [
        "code",
        "test",
        "doc"
      ]
    },
    {
      "login": "chrisholder",
      "name": "chrisholder",
      "avatar_url": "https://avatars.githubusercontent.com/u/4674372?v=4",
      "profile": "https://github.com/chrisholder",
      "contributions": [
        "code",
        "test",
        "doc",
        "design",
        "example",
        "bug"
      ]
    },
    {
      "login": "moradabaz",
      "name": "Morad :)",
      "avatar_url": "https://avatars.githubusercontent.com/u/29915156?v=4",
      "profile": "https://moradisten.github.io/",
      "contributions": [
        "code",
        "test",
        "doc"
      ]
    },
    {
      "login": "bilal-196",
      "name": "Ahmed Bilal",
      "avatar_url": "https://avatars.githubusercontent.com/u/74570044?v=4",
      "profile": "https://github.com/bilal-196",
      "contributions": [
        "doc"
      ]
    },
    {
      "login": "victordremov",
      "name": "Viktor Dremov",
      "avatar_url": "https://avatars.githubusercontent.com/u/32140716",
      "profile": "https://github.com/victordremov",
      "contributions": [
        "code"
      ]
    },
    {
      "login": "corvusrabus",
      "name": "Corvin Paul",
      "avatar_url": "https://avatars.githubusercontent.com/u/5957191?v=4",
      "profile": "https://sites.google.com/view/corvinpaul/",
      "contributions": [
        "doc"
      ]
    },
    {
      "login": "xloem",
      "name": "patiently pending world peace",
      "avatar_url": "https://avatars.githubusercontent.com/u/279585?v=4",
      "profile": "https://github.com/xloem",
      "contributions": [
        "code"
      ]
    },
    {
      "login": "AreloTanoh",
      "name": "Arelo Tanoh",
      "avatar_url": "https://avatars.githubusercontent.com/AreloTanoh",
      "profile": "https://github.com/AreloTanoh",
      "contributions": [
        "doc"
      ]
    },
    {
      "login": "pul95",
      "name": "Pulkit Verma",
      "avatar_url": "https://avatars.githubusercontent.com/pul95",
      "profile": "https://github.com/pul95",
      "contributions": [
        "doc"
      ]
    },
    {
      "login": "IlyasMoutawwakil",
      "name": "Ilyas Moutawwakil",
      "avatar_url": "https://avatars.githubusercontent.com/IlyasMoutawwakil",
      "profile": "https://github.com/IlyasMoutawwakil",
      "contributions": [
        "code",
        "doc"
      ]
    },
    {
      "login": "mathco-wf",
      "name": "TheMathcompay Widget Factory Team",
      "avatar_url": "https://avatars.githubusercontent.com/mathco-wf",
      "profile": "https://github.com/mathco-wf",
      "contributions": [
        "doc"
      ]
    },
    {
      "login": "BINAYKUMAR943",
      "name": "Binay Kumar",
      "avatar_url": "https://avatars.githubusercontent.com/u/38756834?v=4",
      "profile": "https://github.com/BINAYKUMAR943",
      "contributions": [
        "code",
        "doc",
        "test"
      ]
    },
    {
      "login": "ronnie-llamado",
      "name": "Ronnie Llamado",
      "avatar_url": "https://avatars.githubusercontent.com/ronnie-llamado",
      "profile": "https://github.com/ronnie-llamado",
      "contributions": [
        "doc"
      ]
    },
    {
      "login": "bobbys-dev",
      "name": "bobbys",
      "avatar_url": "https://avatars.githubusercontent.com/bobbys-dev",
      "profile": "https://github.com/bobbys-dev",
      "contributions": [
        "code"
      ]
    },
    {
      "login": "yairbeer",
      "name": "Yair Beer",
      "avatar_url": "https://avatars.githubusercontent.com/yairbeer",
      "profile": "https://github.com/yairbeer",
      "contributions": [
        "code"
      ]
    },
    {
      "login": "boukepostma",
      "name": "Bouke Postma",
      "avatar_url": "https://avatars.githubusercontent.com/boukepostma",
      "profile": "https://github.com/boukepostma",
      "contributions": [
        "code",
        "bug",
        "ideas"
      ]
    },
    {
      "login": "Aparna-Sakshi",
      "name": "Aparna Sakshi",
      "avatar_url": "https://avatars.githubusercontent.com/u/44149689?v=4",
      "profile": "https://aparna-sakshi.github.io/",
      "contributions": [
        "code"
      ]
    },
    {
      "login": "eyalshafran",
      "name": "Eyal Shafran",
      "avatar_url": "https://avatars.githubusercontent.com/u/16999574?v=4",
      "profile": "https://github.com/eyalshafran",
      "contributions": [
        "code"
      ]
    },
    {
      "login": "tensorflow-as-tf",
      "name": "tensorflow-as-tf",
      "avatar_url": "https://avatars.githubusercontent.com/u/51345718?v=4",
      "profile": "https://github.com/tensorflow-as-tf",
      "contributions": [
        "code"
      ]
    },
    {
      "login": "justinshenk",
      "name": "Justin Shenk",
      "avatar_url": "https://avatars.githubusercontent.com/u/10270308?v=4",
      "profile": "https://www.justinshenk.com/",
      "contributions": [
        "doc"
      ]
    },
    {
      "login": "kejsitake",
      "name": "Kejsi Take",
      "avatar_url": "https://avatars.githubusercontent.com/u/23707808?v=4",
      "profile": "https://kejsitake.com/",
      "contributions": [
        "code"
      ]
    },
    {
      "login": "myprogrammerpersonality",
      "name": "Ali Yazdizadeh",
      "avatar_url": "https://avatars.githubusercontent.com/u/49058167?v=4",
      "profile": "https://github.com/myprogrammerpersonality",
      "contributions": [
        "doc"
      ]
    },
    {
      "login": "RavenRudi",
      "name": "RavenRudi",
      "avatar_url": "https://avatars.githubusercontent.com/u/46402968?v=4",
      "profile": "https://github.com/RavenRudi",
      "contributions": [
        "code"
      ]
    },
    {
      "login": "danbartl",
      "name": "danbartl",
      "avatar_url": "https://avatars.githubusercontent.com/u/19947407?v=4",
      "profile": "https://github.com/danbartl",
      "contributions": [
        "bug",
        "code",
        "review",
        "talk",
        "test",
        "tutorial",
        "video"
      ]
    },
    {
      "login": "xiaobenbenecho",
      "name": "xiaobenbenecho",
      "avatar_url": "https://avatars.githubusercontent.com/u/17461849?v=4",
      "profile": "https://github.com/xiaobenbenecho",
      "contributions": [
        "code"
      ]
    },
    {
      "login": "OliverMatthews",
      "name": "Oliver Matthews",
      "avatar_url": "https://avatars.githubusercontent.com/u/31141490?v=4",
      "profile": "https://github.com/olivermatthews",
      "contributions": [
        "code"
      ]
    },
    {
      "login": "Carlosbogo",
      "name": "Carlos Borrajo",
      "avatar_url": "https://avatars.githubusercontent.com/u/84228424?v=4",
      "profile": "https://github.com/Carlosbogo",
      "contributions": [
        "code",
        "doc"
      ]
    },
    {
      "login": "fstinner",
      "name": "Florian Stinner",
      "avatar_url": "https://avatars.githubusercontent.com/u/11679462?v=4",
      "profile": "https://github.com/fstinner",
      "contributions": [
        "code",
        "test"
      ]
    },
    {
      "login": "ChangWeiTan",
      "name": "Chang Wei Tan",
      "avatar_url": "https://avatars.githubusercontent.com/u/570744?v=4",
      "profile": "https://github.com/ChangWeiTan",
      "contributions": [
        "code"
      ]
    },
    {
      "login": "lmmentel",
      "name": "Lukasz Mentel",
      "avatar_url": "https://avatars.githubusercontent.com/u/8989838?v=4",
      "profile": "https://github.com/lmmentel",
      "contributions": [
        "code",
        "doc",
        "infra",
        "test",
        "bug",
        "maintenance",
        "mentoring"
      ]
    },
    {
      "login": "AngelPone",
      "name": "Bohan Zhang",
      "avatar_url": "https://avatars.githubusercontent.com/u/32930283?v=4",
      "profile": "https://angelpone.github.io/",
      "contributions": [
        "code"
      ]
    },
    {
      "login": "rakshitha123",
      "name": "Rakshitha Godahewa",
      "avatar_url": "https://avatars.githubusercontent.com/u/7654679?v=4",
      "profile": "https://github.com/rakshitha123",
      "contributions": [
        "code",
        "doc"
      ]
    },
    {
      "login": "marcio55afr",
      "name": "Márcio A. Freitas Jr",
      "avatar_url": "https://avatars.githubusercontent.com/u/42646282?v=4",
      "profile": "https://github.com/marcio55afr",
      "contributions": [
        "doc"
      ]
    },
    {
      "login": "MrPr3ntice",
      "name": "Philipp Kortmann",
      "avatar_url": "https://avatars.githubusercontent.com/u/20466981?v=4",
      "profile": "https://www.imes.uni-hannover.de/de/institut/team/m-sc-karl-philipp-kortmann/",
      "contributions": [
        "code",
        "doc"
      ]
    },
    {
      "login": "ishannangia001",
      "name": "Ishan Nangia",
      "avatar_url": "https://avatars.githubusercontent.com/u/29480389?v=4",
      "profile": "https://github.com/ishannangia001",
      "contributions": [
        "ideas"
      ]
    },
    {
      "login": "khrapovs",
      "name": "Stanislav Khrapov",
      "avatar_url": "https://avatars.githubusercontent.com/u/3774663?v=4",
      "profile": "https://github.com/khrapovs",
      "contributions": [
        "code"
      ]
    },
    {
      "login": "Saransh-cpp",
      "name": "Saransh Chopra",
      "avatar_url": "https://avatars.githubusercontent.com/u/74055102?v=4",
      "profile": "https://github.com/Saransh-cpp",
      "contributions": [
        "doc",
        "infra"
      ]
    },
    {
      "login": "RishiKumarRay",
      "name": "Rishi Kumar Ray",
      "avatar_url": "https://avatars.githubusercontent.com/u/87641376?v=4",
      "profile": "https://github.com/RishiKumarRay",
      "contributions": [
        "infra"
      ]
    },
    {
      "login": "cdahlin",
      "name": "Christopher Dahlin",
      "avatar_url": "https://avatars.githubusercontent.com/u/1567780?v=4",
      "profile": "https://github.com/cdahlin",
      "contributions": [
        "code"
      ]
    },
    {
      "login": "iljamaurer",
      "name": "Ilja Maurer",
      "avatar_url": "https://avatars.githubusercontent.com/u/45882103?v=4",
      "profile": "https://github.com/iljamaurer",
      "contributions": [
        "code"
      ]
    },
    {
      "login": "FedericoGarza",
      "name": "Federico Garza",
      "avatar_url": "https://avatars.githubusercontent.com/u/10517170?v=4",
      "profile": "https://github.com/FedericoGarza",
      "contributions": [
        "code",
        "example"
      ]
    },
    {
      "login": "TNTran92",
      "name": "TNTran92",
      "avatar_url": "https://avatars.githubusercontent.com/u/55965636?v=4",
      "profile": "https://github.com/TNTran92",
      "contributions": [
        "code"
      ]
    },
    {
      "login": "niekvanderlaan",
      "name": "Niek van der Laan",
      "avatar_url": "https://avatars.githubusercontent.com/u/9962825?v=4",
      "profile": "https://github.com/niekvanderlaan",
      "contributions": [
        "code"
      ]
    },
    {
      "login": "bethrice44",
      "name": "bethrice44",
      "avatar_url": "https://avatars.githubusercontent.com/u/11226988?v=4",
      "profile": "https://github.com/bethrice44",
      "contributions": [
        "bug",
        "code",
        "review",
        "test"
      ]
    },
    {
      "login": "keepersas",
      "name": "Aleksandr Grekov",
      "avatar_url": "https://avatars.githubusercontent.com/u/44262176?v=4",
      "profile": "https://github.com/keepersas",
      "contributions": [
        "doc"
      ]
    },
    {
      "login": "ZiyaoWei",
      "name": "Ziyao Wei",
      "avatar_url": "https://avatars.githubusercontent.com/u/940823?v=4",
      "profile": "https://github.com/ZiyaoWei",
      "contributions": [
        "code"
      ]
    },
    {
      "login": "dougollerenshaw",
      "name": "Doug Ollerenshaw",
      "avatar_url": "https://avatars.githubusercontent.com/u/19944442?v=4",
      "profile": "https://github.com/dougollerenshaw",
      "contributions": [
        "doc"
      ]
    },
    {
      "login": "AurumnPegasus",
      "name": "Shivansh Subramanian",
      "avatar_url": "https://avatars.githubusercontent.com/u/54315149?v=4",
      "profile": "https://github.com/AurumnPegasus",
      "contributions": [
        "doc",
        "code"
      ]
    },
    {
      "login": "NoaBenAmi",
      "name": "Noa Ben Ami",
      "avatar_url": "https://avatars.githubusercontent.com/u/37590002?v=4",
      "profile": "https://github.com/NoaBenAmi",
      "contributions": [
        "code",
        "test",
        "doc"
      ]
    },
    {
      "login": "lielleravid",
      "name": "Lielle Ravid",
      "avatar_url": "https://avatars.githubusercontent.com/u/37774194?v=4",
      "profile": "https://github.com/lielleravid",
      "contributions": [
        "code",
        "doc"
      ]
    },
    {
      "login": "ciaran-g",
      "name": "Ciaran Gilbert",
      "avatar_url": "https://avatars.githubusercontent.com/u/41995662?v=4",
      "profile": "https://github.com/ciaran-g",
      "contributions": [
        "bug",
        "code",
        "doc",
        "test",
        "ideas"
      ]
    },
    {
      "login": "mariamjabara",
      "name": "Mariam Jabara",
      "avatar_url": "https://avatars.githubusercontent.com/u/38568292?v=4",
      "profile": "https://github.com/mariamjabara",
      "contributions": [
        "code"
      ]
    },
    {
      "login": "lbventura",
      "name": "Luis Ventura",
      "avatar_url": "https://avatars.githubusercontent.com/u/68004282?s=96&v=4",
      "profile": "https://github.com/lbventura",
      "contributions": [
        "code"
      ]
    },
    {
      "login": "Ris-Bali",
      "name": "Rishabh Bali",
      "avatar_url": "https://avatars.githubusercontent.com/u/81592570?v=4",
      "profile": "https://github.com/Ris-Bali",
      "contributions": [
        "code"
      ]
    },
    {
      "login": "shchur",
      "name": "Oleksandr Shchur",
      "avatar_url": "https://avatars.githubusercontent.com/u/6944857?v=4",
      "profile": "https://github.com/shchur",
      "contributions": [
        "bug",
        "code"
      ]
    },
    {
      "login": "jelc53",
      "name": "Julian Cooper",
      "avatar_url": "https://avatars.githubusercontent.com/u/30467615?v=4",
      "profile": "https://github.com/jelc53",
      "contributions": [
        "code",
        "ideas"
      ]
    },
    {
      "login": "benheid",
      "name": "Benedikt Heidrich",
      "avatar_url": "https://avatars.githubusercontent.com/u/9725296?v=4",
      "profile": "https://github.com/benheid",
      "contributions": [
        "code"
      ]
    },
    {
      "login": "AnH0ang",
      "name": "An Hoang",
      "avatar_url": "https://avatars.githubusercontent.com/u/46025351?v=4",
      "profile": "https://github.com/AnH0ang",
      "contributions": [
        "bug",
        "code"
      ]
    },
    {
      "login": "haskarb",
      "name": "Bhaskar Dhariyal",
      "avatar_url": "https://avatars.githubusercontent.com/u/20501023?v=4",
      "profile": "https://haskarb.github.io/",
      "contributions": [
        "code",
        "test"
      ]
    },
    {
      "login": "kcc-lion",
      "name": "Kai Lion",
      "avatar_url": "https://avatars.githubusercontent.com/u/54307609?v=4",
      "profile": "https://github.com/kcc-lion",
      "contributions": [
        "code",
        "test",
        "doc"
      ]
    },
    {
      "login": "bugslayer-332",
      "name": "Arepalli Yashwanth Reddy",
      "avatar_url": "https://avatars.githubusercontent.com/u/89122324?v=4",
      "profile": "https://github.com/bugslayer-332",
      "contributions": [
        "code",
        "bug",
        "doc"
      ]
    },
    {
      "login": "shagn",
      "name": "Sebastian Hagn",
      "avatar_url": "https://avatars.githubusercontent.com/u/16029092?v=4",
      "profile": "https://github.com/shagn",
      "contributions": [
        "doc"
      ]
    },
    {
      "login": "jasmineliaw",
      "name": "Jasmine Liaw",
      "avatar_url": "https://avatars.githubusercontent.com/u/93530957?v=4",
      "profile": "https://github.com/jasmineliaw",
      "contributions": [
        "code"
      ]
    },
    {
      "login": "topher-lo",
      "name": "Christopher Lo",
      "avatar_url": "https://avatars.githubusercontent.com/u/46541035?v=4",
      "profile": "https://github.com/topher-lo",
      "contributions": [
        "code",
        "ideas"
      ]
    },
    {
      "login": "arampuria19",
      "name": "Akshat Rampuria",
      "avatar_url": "https://avatars.githubusercontent.com/u/85577835?v=4",
      "profile": "https://github.com/arampuria19",
      "contributions": [
        "doc"
      ]
    },
    {
      "login": "chillerobscuro",
      "name": "Logan Duffy",
      "avatar_url": "https://avatars.githubusercontent.com/u/5232872?v=4",
      "profile": "https://github.com/chillerobscuro",
      "contributions": [
        "code",
        "doc",
        "test",
        "bug",
        "ideas"
      ]
    },
    {
      "login": "michaelfeil",
      "name": "Michael Feil",
      "avatar_url": "https://avatars.githubusercontent.com/u/63565275?v=4",
      "profile": "michaelfeil.eu",
      "contributions": [
        "code",
        "test",
        "ideas"
      ]
    },
    {
      "login": "KishManani",
      "name": "Kishan Manani",
      "avatar_url": "https://avatars.githubusercontent.com/u/30973056?v=4",
      "profile": "https://github.com/kishmanani",
      "contributions": [
        "code",
        "doc",
        "test",
        "bug",
        "ideas"
      ]
    },
    {
      "login": "jorenham",
      "name": "Joren Hammudoglu",
      "avatar_url": "https://avatars.githubusercontent.com/u/6208662?v=4",
      "profile": "https://github.com/jorenham",
      "contributions": [
        "infra"
      ]
    },
    {
      "login": "wolph",
      "name": "Rick van Hattem",
      "avatar_url": "https://avatars.githubusercontent.com/u/270571?v=4",
      "profile": "https://github.com/wolph",
      "contributions": [
        "infra"
      ]
    },
    {
      "login": "templierw",
      "name": "William Templier",
      "avatar_url": "https://github.com/templierw.png",
      "profile": "https://www.linkedin.com/in/templierw/",
      "contributions": [
        "doc"
      ]
    },
    {
      "login": "badrmarani",
      "name": "Badr-Eddine Marani",
      "avatar_url": "https://avatars.githubusercontent.com/badrmarani",
      "profile": "https://github.com/badrmarani",
      "contributions": [
        "code"
      ]
    },
    {
      "login": "adoherty21",
      "name": "adoherty21",
      "avatar_url": "https://avatars.githubusercontent.com/u/52799751?s=400&v=4",
      "profile": "https://github.com/adoherty21",
      "contributions": [
        "bug"
      ]
    },
    {
      "login": "jnrusson1",
      "name": "Jack Russon",
      "avatar_url": "https://avatars.githubusercontent.com/u/51986332?v=4",
      "profile": "https://github.com/jnrusson1",
      "contributions": [
        "code"
      ]
    },
    {
      "login": "solen0id",
      "name": "Max Patzelt",
      "avatar_url": "https://avatars.githubusercontent.com/u/20767606?v=4",
      "profile": "https://github.com/solen0id",
      "contributions": [
        "code"
      ]
    },
    {
      "login": "benjaminbluhm",
      "name": "Benjamin Bluhm",
      "avatar_url": "https://avatars.githubusercontent.com/u/40917599?v=4",
      "profile": "https://github.com/benjaminbluhm",
      "contributions": [
        "code",
        "doc",
        "example"
      ]
    },
    {
      "login": "VyomkeshVyas",
      "name": "Vyomkesh Vyas",
      "avatar_url": "https://avatars.githubusercontent.com/u/110027694?v=4",
      "profile": "https://github.com/VyomkeshVyas",
      "contributions": [
        "code",
        "doc",
        "example",
        "test"
      ]
    },
    {
      "login": "xxl4tomxu98",
      "name": "Tom Xu",
      "avatar_url": "https://avatars.githubusercontent.com/u/62292177?s=40&v=4",
      "profile": "https://github.com/xxl4tomxu98",
      "contributions": [
        "code",
        "doc"
      ]
    },
    {
      "login": "nshahpazov",
      "name": "Nikola Shahpazov",
      "avatar_url": "https://avatars.githubusercontent.com/nshahpazov",
      "profile": "https://www.linkedin.com/in/nshahpazov/",
      "contributions": [
        "doc"
      ]
    },
    {
      "login": "dainelli98",
      "name": "Daniel Martín Martínez",
      "avatar_url": "https://avatars.githubusercontent.com/dainelli98",
      "profile": "https://www.linkedin.com/in/daniel-martin-martinez",
      "contributions": [
        "doc",
        "bug"
      ]
    },
    {
      "login": "nilesh05apr",
      "name": "Nilesh Kumar",
      "avatar_url": "https://avatars.githubusercontent.com/u/65773314?v=4",
      "profile": "https://github.com/nilesh05apr",
      "contributions": [
        "code"
      ]
    },
    {
      "login": "JonathanBechtel",
      "name": "JonathanBechtel",
      "avatar_url": "https://avatars.githubusercontent.com/u/481696?v=4",
      "profile": "https://github.com/JonathanBechtel",
      "contributions": [
        "code",
        "ideas",
        "test"
      ]
    },
    {
      "login": "arnavrneo",
      "name": "Arnav",
      "avatar_url": "https://avatars.githubusercontent.com/u/48650781?v=4",
      "profile": "https://github.com/arnavrneo",
      "contributions": [
        "code"
      ]
    },
    {
      "login": "erjieyong",
      "name": "Er Jie Yong",
      "avatar_url": "https://avatars.githubusercontent.com/u/109052378?v=4",
      "profile": "https://www.linkedin.com/in/erjieyong",
      "contributions": [
        "bug",
        "code"
      ]
    },
    {
      "login": "mateuja",
      "name": "Jaume Mateu",
      "avatar_url": "https://avatars.githubusercontent.com/mateuja",
      "profile": "https://github.com/mateuja",
      "contributions": [
        "code"
      ]
    },
    {
      "login": "aaronrmm",
      "name": "Aaron Margolese-Malin",
      "avatar_url": "https://avatars.githubusercontent.com/u/1742879?v=4",
      "profile": "https://github.com/aaronrmm",
      "contributions": [
        "bug"
      ]
    },
    {
      "login": "klam-data",
      "name": "Kevin Lam",
      "avatar_url": "https://avatars.githubusercontent.com/u/114420932?s=400&v=4",
      "profile": "https://www.linkedin.com/in/kevinlam2",
      "contributions": [
        "code",
        "example",
        "test"
      ]
    },
    {
      "login": "mgorlin",
      "name": "Margaret Gorlin",
      "avatar_url": "https://avatars.githubusercontent.com/u/23091594?v=4",
      "profile": "https://www.linkedin.com/in/margaret-gorlin/",
      "contributions": [
        "code",
        "example",
        "test"
      ]
    },
    {
      "login": "pyyim",
      "name": "Paul Yim",
      "avatar_url": "https://avatars.githubusercontent.com/pyyim",
      "profile": "https://www.linkedin.com/in/paulyim97/",
      "contributions": [
        "code",
        "example",
        "test"
      ]
    },
    {
      "login": "snnbotchway",
      "name": "Solomon Botchway",
      "avatar_url": "https://avatars.githubusercontent.com/u/62394255?v=4",
      "profile": "https://www.linkedin.com/in/solomon-botchway-a1383821b/",
      "contributions": [
        "maintenance"
      ]
    },
    {
      "login": "GuiArcencio",
      "name": "Guilherme Arcencio",
      "avatar_url": "https://avatars.githubusercontent.com/u/47733489",
      "profile": "https://github.com/GuiArcencio",
      "contributions": [
        "code",
        "test"
      ]
    },
    {
      "login": "scorcism",
      "name": "Abhishek Pathak",
      "avatar_url": "https://avatars.githubusercontent.com/u/69761436",
      "profile": "https://github.com/scorcism",
      "contributions": [
        "bug"
      ]
    },
    {
      "login": "hadifawaz1999",
      "name": "Ali Ismail-Fawaz",
      "avatar_url": "https://avatars.githubusercontent.com/u/54309336",
      "profile": "https://github.com/hadifawaz1999",
      "contributions": [
        "code",
        "bug",
        "doc",
        "test",
        "maintenance",
        "review",
        "talk",
        "tutorial",
        "mentoring",
        "example"
      ]
    },
    {
      "login": "maxwell1503",
      "name": " Maxime Devanne",
      "avatar_url": "https://avatars.githubusercontent.com/u/28450447",
      "profile": "https://github.com/maxwell1503",
      "contributions": [
        "code",
        "bug"
      ]
    },
    {
      "login": "baraline",
      "name": "Antoine Guillaume",
      "avatar_url": "https://avatars.githubusercontent.com/u/10759117",
      "profile": "https://github.com/baraline",
      "contributions": [
        "code",
        "doc"
      ]
    },
    {
      "login": "DBCerigo",
      "name": "Daniel Burkhardt Cerigo",
      "avatar_url": "https://avatars.githubusercontent.com/u/8318425?v=4",
      "profile": "https://github.com/DBCerigo",
      "contributions": [
        "code"
      ]
    },
    {
      "login": "alex-hh",
      "name": "Alex Hawkins-Hooker",
      "avatar_url": "https://avatars.githubusercontent.com/u/5719745?v=4",
      "profile": "https://github.com/alex-hh",
      "contributions": [
        "code"
      ]
    },
    {
      "login": "ali-tny",
      "name": "Ali Teeney",
      "avatar_url": "https://avatars.githubusercontent.com/u/26010073?v=4",
      "profile": "https://github.com/ali-tny",
      "contributions": [
        "code"
      ]
    },
    {
      "login": "RafaAyGar",
      "name": "Rafael Ayllón-Gavilán",
      "avatar_url": "https://avatars.githubusercontent.com/u/37343008?s=400&u=bbd9c00c6045adf11cd9376e6db1d959565c27c6&v=4",
      "profile": "https://github.com/RafaAyGar",
      "contributions": [
        "code"
      ]
    },
    {
      "login": "sylvaincom",
      "name": "Sylvain Combettes",
      "avatar_url": "https://avatars.githubusercontent.com/u/48064216?v=4",
      "profile": "https://github.com/sylvaincom",
      "contributions": [
        "code",
        "bug"
      ]
    },
    {
      "login": "hedeershowk",
      "name": "Hedeer El Showk",
      "avatar_url": "https://avatars.githubusercontent.com/u/144284759?v=4",
      "profile": "https://github.com/hedeershowk",
      "contributions": [
        "bug",
        "doc",
        "code"
      ]
    },
    {
      "login": "steenrotsman",
      "name": "Stijn Rotman",
      "avatar_url": "https://avatars.githubusercontent.com/u/78110080?s=400&v=4",
      "profile": "https://github.com/steenrotsman",
      "contributions": [
        "code"
      ]
    },
    {
      "login": "zy18811",
      "name": "Luca Bennett",
      "avatar_url": "https://avatars.githubusercontent.com/u/74973887?v=4",
      "profile": "https://github.com/zy18811",
      "contributions": [
        "code",
        "doc",
        "test"
      ]
    },
    {
      "login": "wwzeng1",
      "name": "William Zeng",
      "avatar_url": "https://avatars.githubusercontent.com/u/44910023?v=4",
      "profile": "https://github.com/wwzeng1",
      "contributions": [
        "bug"
      ]
    },
    {
      "login": "akshatvishu",
      "name": "Akshat Nayak",
      "avatar_url": "https://avatars.githubusercontent.com/u/33392262?v=4",
      "profile": "https://github.com/akshatvishu",
      "contributions": [
        "code"
      ]
    },
    {
      "login": "PaulRabich",
      "name": "Paul Rabich",
      "avatar_url": "https://avatars.githubusercontent.com/u/78356939?v=4",
      "profile": "https://github.com/PaulRabich",
      "contributions": [
        "code"
      ]
    },
    {
      "login": "xiaopu222",
      "name": "xiaopu222",
      "avatar_url": "https://avatars.githubusercontent.com/u/118000577?v=4",
      "profile": "https://github.com/xiaopu222",
      "contributions": [
        "doc"
      ]
    },
    {
      "login": "frankl1",
      "name": "Michael F. Mbouopda",
      "avatar_url": "https://avatars.githubusercontent.com/u/23366578?s=96&v=4",
      "profile": "https://github.com/frankl1",
      "contributions": [
        "code",
        "bug",
        "doc"
      ]
    },
    {
      "login": "andregdmitri",
      "name": "André Guarnier De Mitri",
      "avatar_url": "https://avatars.githubusercontent.com/u/51839703?v=4",
      "profile": "https://www.linkedin.com/in/andre-de-mitri/",
      "contributions": [
        "code"
      ]
    },
    {
      "login": "jose-gilberto",
      "name": "Gilberto Barbosa",
      "avatar_url": "https://avatars.githubusercontent.com/u/32587935?v=4",
      "profile": "https://jose-gilberto.github.io/",
      "contributions": [
        "code"
      ]
    },
    {
      "login": "julu98",
      "name": "julu98",
      "avatar_url": "https://avatars.githubusercontent.com/u/133243896?v=4",
      "profile": "https://github.com/julu98",
      "contributions": [
        "bug"
      ]
    },
    {
      "login": "Raya679",
      "name": "Raya Chakravarty",
      "avatar_url": "https://avatars.githubusercontent.com/u/113240231?v=4",
      "profile": "https://github.com/Raya679",
      "contributions": [
        "doc"
      ]
    },
    {
      "login": "nimanzik",
      "name": "Nima Nooshiri",
      "avatar_url": "https://avatars.githubusercontent.com/u/4640548?v=4",
      "profile": "https://github.com/nimanzik",
      "contributions": [
        "doc"
      ]
    },
    {
      "login": "Vedant222",
      "name": "Vedant",
      "avatar_url": "https://avatars.githubusercontent.com/u/70121054?v=4",
      "profile": "https://github.com/Vedant222",
      "contributions": [
        "doc"
      ]
    },
    {
      "login": "itsdivya1309",
      "name": "Divya Tiwari",
      "avatar_url": "https://avatars.githubusercontent.com/u/108270861?v=4",
      "profile": "https://github.com/itsdivya1309",
      "contributions": [
        "code",
        "data"
      ]
    },
    {
      "login": "AnonymousCodes911",
      "name": "Utkarsh Kumar",
      "avatar_url": "https://avatars.githubusercontent.com/u/67187480?v=4",
      "profile": "https://github.com/AnonymousCodes911",
      "contributions": [
        "code",
        "doc"
      ]
    },
    {
      "login": "aadya940",
      "name": "Aadya Chinubhai",
      "avatar_url": "https://avatars.githubusercontent.com/u/77720426?v=4",
      "profile": "https://github.com/aadya940",
      "contributions": [
        "code",
        "doc"
      ]
    },
    {
      "login": "SebastianSchmidl",
      "name": "Sebastian Schmidl",
      "avatar_url": "https://avatars.githubusercontent.com/u/10573700?v=4",
      "profile": "https://github.com/SebastianSchmidl",
      "contributions": [
        "bug",
        "code",
        "doc",
        "research",
        "test",
        "review",
        "data"
      ]
    },
    {
      "login": "harshithasudhakar",
      "name": "Harshitha Sudhakar",
      "avatar_url": "https://avatars.githubusercontent.com/u/111514477?v=4",
      "profile": "https://github.com/harshithasudhakar",
      "contributions": [
        "doc",
        "code"
      ]
    },
    {
      "login": "tvilight4",
      "name": "Tvisha Vedant",
      "avatar_url": "https://avatars.githubusercontent.com/u/122543856?v=4",
      "profile": "https://github.com/tvilight4",
      "contributions": [
        "code"
      ]
    },
    {
      "login": "vNtzYy",
      "name": "vNtzYy",
      "avatar_url": "https://avatars.githubusercontent.com/u/111287448?v=4",
      "profile": "https://github.com/vNtzYy",
      "contributions": [
        "bug"
      ]
    },
    {
      "login": "wayneadams",
      "name": "Wayne Adams",
      "avatar_url": "https://avatars.githubusercontent.com/u/15034841?v=4",
      "profile": "https://github.com/wayneadams",
      "contributions": [
        "doc"
      ]
    },
    {
      "login": "griegner",
      "name": "Gabriel Riegner",
      "avatar_url": "https://avatars.githubusercontent.com/u/54326829?v=4",
      "profile": "https://github.com/griegner",
      "contributions": [
        "doc"
      ]
    },
    {
      "login": "RishavKumarSinha",
      "name": "Rishav Kumar Sinha",
      "avatar_url": "https://avatars.githubusercontent.com/u/136772607?s=400&v=4",
      "profile": "https://github.com/RishavKumarSinha",
      "contributions": [
        "doc"
      ]
    },
    {
      "login": "nileenagp",
      "name": "nileenagp",
      "avatar_url": "https://avatars.githubusercontent.com/u/48993630?v=4",
      "profile": "https://github.com/nileenagp",
      "contributions": [
        "code"
      ]
    },
    {
      "login": "jasonmokk",
      "name": "Jason Mok",
      "avatar_url": "https://avatars.githubusercontent.com/u/106209849?v=4",
      "profile": "https://github.com/jasonmokk",
      "contributions": [
        "doc"
      ]
    },
    {
      "login": "futuer-szd",
      "name": "Futuer",
      "avatar_url": "https://avatars.githubusercontent.com/u/57895730?v=4",
      "profile": "https://github.com/futuer-szd",
      "contributions": [
        "doc"
      ]
    },
    {
      "login": "IRKnyazev",
      "name": "Ivan Knyazev",
      "avatar_url": "https://avatars.githubusercontent.com/u/105492484?v=4",
      "profile": "https://github.com/IRKnyazev",
      "contributions": [
        "doc"
      ]
    },
    {
      "login": "Cyril-Meyer",
      "name": "Cyril Meyer",
      "avatar_url": "https://avatars.githubusercontent.com/u/69190238?v=4",
      "profile": "https://github.com/Cyril-Meyer",
      "contributions": [
        "test",
        "doc",
        "code"
      ]
    },
    {
      "login": "Moonzyyy",
      "name": "Daniele Carli",
      "avatar_url": "https://avatars.githubusercontent.com/u/47296443?v=4",
      "profile": "https://github.com/Moonzyyy",
      "contributions": [
        "doc"
      ]
    },
    {
      "login": "adm-unl",
      "name": "Adam Unal",
      "avatar_url": "https://avatars.githubusercontent.com/u/143117979?v=4",
      "profile": "https://github.com/adm-unl",
      "contributions": [
        "doc"
      ]
    },
    {
      "login": "Datadote",
      "name": "Daniel L.",
      "avatar_url": "https://avatars.githubusercontent.com/u/30182852?v=4",
      "profile": "https://www.linkedin.com/in/dnylam/",
      "contributions": [
        "doc"
      ]
    },
    {
      "login": "phershbe",
      "name": "Philip",
      "avatar_url": "https://avatars.githubusercontent.com/u/25594870?v=4",
      "profile": "https://www.youtube.com/channel/UCLnEr7V_5BANojPKUjCjb4g",
      "contributions": [
        "doc"
      ]
    },
    {
      "login": "Sharathchenna",
      "name": "Sharathchenna",
      "avatar_url": "https://avatars.githubusercontent.com/u/50939688?v=4",
      "profile": "https://github.com/Sharathchenna",
      "contributions": [
        "code"
      ]
    },
    {
      "login": "neuron283",
      "name": "neuron283",
      "avatar_url": "https://avatars.githubusercontent.com/u/177816976?v=4",
      "profile": "https://github.com/neuron283",
      "contributions": [
        "code"
      ]
    },
    {
      "login": "wenig",
      "name": "Phillip Wenig",
      "avatar_url": "https://avatars.githubusercontent.com/u/6967289?v=4",
      "profile": "https://github.com/wenig",
      "contributions": [
        "code"
      ]
    },
    {
      "login": "aryanpola",
      "name": "Aryan Pola",
      "avatar_url": "https://avatars.githubusercontent.com/u/98093778?v=4",
      "profile": "https://github.com/aryanpola",
      "contributions": [
        "code",
        "doc"
      ]
    },
    {
      "login": "danielroberts20",
      "name": "Daniel Roberts",
      "avatar_url": "https://avatars.githubusercontent.com/u/29379642?v=4",
      "profile": "https://github.com/danielroberts20",
      "contributions": [
        "doc"
      ]
    },
    {
      "login": "LinGinQiu",
      "name": "Chuanhang Qiu ",
      "avatar_url": "https://avatars.githubusercontent.com/u/80885865?v=4",
      "profile": "https://github.com/LinGinQiu",
      "contributions": [
        "code"
      ]
    },
    {
      "login": "georgejl7",
      "name": "George Langley",
      "avatar_url": "https://avatars.githubusercontent.com/u/134635414?v=4",
      "profile": "https://github.com/georgejl7",
      "contributions": [
        "doc"
      ]
    },
    {
      "login": "alexbanwell1",
      "name": "alexbanwell1",
      "avatar_url": "https://avatars.githubusercontent.com/u/31886108?v=4",
      "profile": "https://github.com/alexbanwell1",
      "contributions": [
        "code",
        "design",
        "doc"
      ]
    },
    {
      "login": "fspinna",
      "name": "Francesco Spinnato",
      "avatar_url": "https://avatars.githubusercontent.com/u/35352023?v=4",
      "profile": "https://github.com/fspinna",
      "contributions": [
        "code"
      ]
    },
    {
      "login": "emmanuel-ferdman",
      "name": "Emmanuel Ferdman",
      "avatar_url": "https://avatars.githubusercontent.com/u/35470921?v=4",
      "profile": "https://github.com/emmanuel-ferdman",
      "contributions": [
        "doc"
      ]
    },
    {
      "login": "pattplatt",
      "name": "Patrick Müller",
      "avatar_url": "https://avatars.githubusercontent.com/u/55019140?v=4",
      "profile": "https://github.com/pattplatt",
      "contributions": [
        "code"
      ]
    },
    {
      "login": "ferewi",
      "name": "Ferdinand Rewicki",
      "avatar_url": "https://avatars.githubusercontent.com/u/3592978?v=4",
      "profile": "https://github.com/ferewi",
      "contributions": [
        "code",
        "bug"
      ]
    },
    {
      "login": "vedpawar2254",
      "name": "ved pawar",
      "avatar_url": "https://avatars.githubusercontent.com/u/85354558?v=4",
      "profile": "https://github.com/vedpawar2254",
      "contributions": [
        "doc"
      ]
    },
    {
      "login": "adilsonmedronha",
      "name": "Adilson",
      "avatar_url": "https://avatars.githubusercontent.com/u/52141524?v=4",
      "profile": "https://github.com/adilsonmedronha",
      "contributions": [
        "doc"
      ]
    },
    {
      "login": "kavya-r30",
      "name": "Kavya Rambhia",
      "avatar_url": "https://avatars.githubusercontent.com/u/161142013?v=4",
      "profile": "https://github.com/kavya-r30",
      "contributions": [
        "code"
      ]
    },
    {
      "login": "Akhil-Jasson",
      "name": "Akhil Jasson",
      "avatar_url": "https://avatars.githubusercontent.com/u/114808672?v=4",
      "profile": "https://react-portfolio-git-main-akhil-jassons-projects.vercel.app/",
      "contributions": [
        "doc"
      ]
    },
    {
      "login": "shinymack",
      "name": "Akash Kawle",
      "avatar_url": "https://avatars.githubusercontent.com/u/128881349?v=4",
      "profile": "https://github.com/shinymack",
      "contributions": [
        "code"
      ]
    },
    {
      "login": "kevinzb56",
      "name": "Kevin Shah",
      "avatar_url": "https://avatars.githubusercontent.com/u/161136814?v=4",
      "profile": "https://github.com/kevinzb56",
      "contributions": [
        "doc"
      ]
    },
    {
      "login": "tanishy7777",
      "name": "Tanish Yelgoe",
      "avatar_url": "https://avatars.githubusercontent.com/u/143334319?v=4",
      "profile": "https://www.tanishyelgoe.tech/",
      "contributions": [
        "code"
      ]
    },
    {
<<<<<<< HEAD
      "login": "TinaJin0228",
      "name": "Tina Jin",
      "avatar_url": "https://avatars.githubusercontent.com/TinaJin0228",
      "profile": "https://github.com/TinaJin0228",
      "contributions": [
        "code",
        "doc"
      ]
=======
      "login": "HaroonAzamFiza",
      "name": "HaroonAzamFiza",
      "avatar_url": "https://avatars.githubusercontent.com/u/183639840?v=4",
      "profile": "https://github.com/HaroonAzamFiza",
      "contributions": [
        "doc"
      ]
    },
    {
      "login": "Ramana-Raja",
      "name": "Ramana Raja",
      "avatar_url": "https://avatars.githubusercontent.com/u/83065061?v=4",
      "profile": "https://github.com/Ramana-Raja",
      "contributions": [
        "code"
      ]
>>>>>>> 9394df3b
    }
  ],
  "commitType": "docs"
}<|MERGE_RESOLUTION|>--- conflicted
+++ resolved
@@ -2685,7 +2685,6 @@
       ]
     },
     {
-<<<<<<< HEAD
       "login": "TinaJin0228",
       "name": "Tina Jin",
       "avatar_url": "https://avatars.githubusercontent.com/TinaJin0228",
@@ -2694,7 +2693,6 @@
         "code",
         "doc"
       ]
-=======
       "login": "HaroonAzamFiza",
       "name": "HaroonAzamFiza",
       "avatar_url": "https://avatars.githubusercontent.com/u/183639840?v=4",
@@ -2711,7 +2709,6 @@
       "contributions": [
         "code"
       ]
->>>>>>> 9394df3b
     }
   ],
   "commitType": "docs"
