--- conflicted
+++ resolved
@@ -2565,14 +2565,6 @@
       ]
     },
     {
-<<<<<<< HEAD
-      "login": "fspinna",
-      "name": "Francesco Spinnato",
-      "avatar_url": "https://avatars.githubusercontent.com/u/35352023?v=4",
-      "profile": "https://github.com/fspinna",
-      "contributions": [
-        "code"
-=======
       "login": "georgejl7",
       "name": "George Langley",
       "avatar_url": "https://avatars.githubusercontent.com/u/134635414?v=4",
@@ -2590,7 +2582,6 @@
         "code",
         "design",
         "doc"
->>>>>>> 5dba88da
       ]
     }
   ],
