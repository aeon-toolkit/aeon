{
  "projectName": "aeon",
  "projectOwner": "aeon-toolkit",
  "repoType": "github",
  "repoHost": "https://github.com",
  "commitConvention": "none",
  "files": [
    "CONTRIBUTORS.md"
  ],
  "imageSize": 80,
  "contributorsPerLine": 8,
  "contributorsSortAlphabetically": true,
  "linkToUsage": true,
  "badgeTemplate": "[![All Contributors](https://img.shields.io/badge/all_contributors-<%= contributors.length %>-orange.svg)](#contributors)",
  "contributors": [
    {
      "login": "fkiraly",
      "name": "Franz Kiraly",
      "avatar_url": "https://avatars1.githubusercontent.com/u/7985502?v=4",
      "profile": "https://github.com/fkiraly",
      "contributions": [
        "bug",
        "business",
        "code",
        "doc",
        "design",
        "eventOrganizing",
        "example",
        "financial",
        "fundingFinding",
        "ideas",
        "maintenance",
        "mentoring",
        "projectManagement",
        "question",
        "review",
        "talk",
        "test",
        "tutorial",
        "video"
      ]
    },
    {
      "login": "sajaysurya",
      "name": "Sajaysurya Ganesh",
      "avatar_url": "https://avatars2.githubusercontent.com/u/25329624?v=4",
      "profile": "https://sajay.online",
      "contributions": [
        "code",
        "doc",
        "design",
        "example",
        "ideas",
        "test",
        "tutorial"
      ]
    },
    {
      "login": "Tomiiwa",
      "name": "Ireoluwatomiwa",
      "avatar_url": "https://avatars.githubusercontent.com/u/61966277?v=4",
      "profile": "https://www.linkedin.com/in/ireoluwatomiwa-sanusi/",
      "contributions": [
        "doc"
      ]
    },
    {
      "login": "TonyBagnall",
      "name": "Tony Bagnall",
      "avatar_url": "https://avatars1.githubusercontent.com/u/9594042?v=4",
      "profile": "http://www.timeseriesclassification.com",
      "contributions": [
        "code",
        "business",
        "doc",
        "design",
        "eventOrganizing",
        "fundingFinding",
        "ideas",
        "projectManagement",
        "question",
        "review",
        "talk",
        "data"
      ]
    },
    {
      "login": "jasonlines",
      "name": "Jason Lines",
      "avatar_url": "https://avatars1.githubusercontent.com/u/38794632?v=4",
      "profile": "http://www.timeseriesclassification.com",
      "contributions": [
        "code",
        "business",
        "doc",
        "design",
        "eventOrganizing",
        "fundingFinding",
        "ideas",
        "projectManagement",
        "question",
        "review",
        "talk",
        "example"
      ]
    },
    {
      "login": "mloning",
      "name": "Markus Löning",
      "avatar_url": "https://avatars3.githubusercontent.com/u/21020482?v=4",
      "profile": "https://github.com/mloning",
      "contributions": [
        "code",
        "test",
        "maintenance",
        "platform",
        "review",
        "infra",
        "example",
        "bug",
        "tutorial",
        "business",
        "doc",
        "design",
        "eventOrganizing",
        "fundingFinding",
        "ideas",
        "projectManagement",
        "question",
        "talk",
        "mentoring",
        "video"
      ]
    },
    {
      "login": "goastler",
      "name": "George Oastler",
      "avatar_url": "https://avatars0.githubusercontent.com/u/7059456?v=4",
      "profile": "https://github.com/goastler",
      "contributions": [
        "code",
        "test",
        "platform",
        "example",
        "doc"
      ]
    },
    {
      "login": "ViktorKaz",
      "name": "ViktorKaz",
      "avatar_url": "https://avatars0.githubusercontent.com/u/33499138?v=4",
      "profile": "https://github.com/ViktorKaz",
      "contributions": [
        "code",
        "doc",
        "design"
      ]
    },
    {
      "login": "MatthewMiddlehurst",
      "name": "Matthew Middlehurst",
      "avatar_url": "https://avatars0.githubusercontent.com/u/25731235?v=4",
      "profile": "https://github.com/MatthewMiddlehurst",
      "contributions": [
        "bug",
        "code",
        "data",
        "doc",
        "design",
        "example",
        "infra",
        "maintenance",
        "test",
        "tutorial",
        "review"
      ]
    },
    {
      "login": "miraep8",
      "name": "Mirae Parker",
      "avatar_url": "https://avatars.githubusercontent.com/u/10511777?s=400&u=10a774fd4be767fa3b23a82a98bbfe102c17f0f3&v=4",
      "profile": "https://github.com/miraep8",
      "contributions": [
        "code",
        "test"
      ]
    },
    {
      "login": "jesellier",
      "name": "jesellier",
      "avatar_url": "https://avatars0.githubusercontent.com/u/51952076?v=4",
      "profile": "https://github.com/jesellier",
      "contributions": [
        "code"
      ]
    },
    {
      "login": "James-Large",
      "name": "James Large",
      "avatar_url": "https://avatars0.githubusercontent.com/u/44509982?v=4",
      "profile": "http://www.timeseriesclassification.com/",
      "contributions": [
        "code",
        "doc",
        "test",
        "infra",
        "maintenance"
      ]
    },
    {
      "login": "achieveordie",
      "name": "Sagar Mishra",
      "avatar_url": "https://avatars.githubusercontent.com/u/54197164?v=4",
      "profile": "https://github.com/achieveordie",
      "contributions": [
        "test"
      ]
    },
    {
      "login": "simone-pignotti",
      "name": "simone-pignotti",
      "avatar_url": "https://avatars1.githubusercontent.com/u/44410066?v=4",
      "profile": "https://github.com/simone-pignotti",
      "contributions": [
        "code",
        "bug"
      ]
    },
    {
      "login": "ClaudiaSanches",
      "name": "ClaudiaSanches",
      "avatar_url": "https://avatars3.githubusercontent.com/u/28742178?v=4",
      "profile": "https://github.com/ClaudiaSanches",
      "contributions": [
        "code",
        "test"
      ]
    },
    {
      "login": "aa25desh",
      "name": "aa25desh",
      "avatar_url": "https://avatars1.githubusercontent.com/u/29518290?v=4",
      "profile": "https://github.com/aa25desh",
      "contributions": [
        "code",
        "bug"
      ]
    },
    {
      "login": "matteogales",
      "name": "matteogales",
      "avatar_url": "https://avatars0.githubusercontent.com/u/9269326?v=4",
      "profile": "https://github.com/matteogales",
      "contributions": [
        "code",
        "design",
        "ideas"
      ]
    },
    {
      "login": "prockenschaub",
      "name": "Patrick Rockenschaub",
      "avatar_url": "https://avatars0.githubusercontent.com/u/15381732?v=4",
      "profile": "https://github.com/prockenschaub",
      "contributions": [
        "code",
        "design",
        "ideas",
        "test"
      ]
    },
    {
      "login": "dasgupsa",
      "name": "Saurabh Dasgupta",
      "avatar_url": "https://avatars2.githubusercontent.com/u/10398956?v=4",
      "profile": "https://github.com/dasgupsa",
      "contributions": [
        "code"
      ]
    },
    {
      "login": "angus924",
      "name": "Angus Dempster",
      "avatar_url": "https://avatars0.githubusercontent.com/u/55837131?v=4",
      "profile": "https://github.com/angus924",
      "contributions": [
        "code",
        "test",
        "tutorial"
      ]
    },
    {
      "login": "lnthach",
      "name": "Thach Le Nguyen",
      "avatar_url": "https://avatars0.githubusercontent.com/u/7788363?v=4",
      "profile": "https://github.com/lnthach",
      "contributions": [
        "code",
        "test"
      ]
    },
    {
      "login": "Ayushmaanseth",
      "name": "Ayushmaan Seth",
      "avatar_url": "https://avatars1.githubusercontent.com/u/29939762?v=4",
      "profile": "https://www.linkedin.com/in/ayushmaan-seth-4a96364a/",
      "contributions": [
        "code",
        "review",
        "test",
        "doc",
        "eventOrganizing",
        "tutorial"
      ]
    },
    {
      "login": "ninfueng",
      "name": "Ninnart Fuengfusin",
      "avatar_url": "https://avatars2.githubusercontent.com/u/28499769?v=4",
      "profile": "https://github.com/ninfueng",
      "contributions": [
        "code"
      ]
    },
    {
      "login": "big-o",
      "name": "big-o",
      "avatar_url": "https://avatars1.githubusercontent.com/u/1134151?v=4",
      "profile": "https://github.com/big-o",
      "contributions": [
        "code",
        "test",
        "design",
        "ideas",
        "review",
        "tutorial",
        "mentoring"
      ]
    },
    {
      "login": "Kludex",
      "name": "Marcelo Trylesinski",
      "avatar_url": "https://avatars3.githubusercontent.com/u/7353520?v=4",
      "profile": "http://marcelotryle.com",
      "contributions": [
        "doc"
      ]
    },
    {
      "login": "oleskiewicz",
      "name": "oleskiewicz",
      "avatar_url": "https://avatars1.githubusercontent.com/u/5682158?v=4",
      "profile": "https://github.com/oleskiewicz",
      "contributions": [
        "code",
        "doc",
        "test"
      ]
    },
    {
      "login": "dguijo",
      "name": "David Guijo-Rubio",
      "avatar_url": "https://avatars1.githubusercontent.com/u/47889499?v=4",
      "profile": "https://dguijo.com",
      "contributions": [
        "code",
        "ideas"
      ]
    },
    {
      "login": "HYang1996",
      "name": "HYang1996",
      "avatar_url": "https://avatars0.githubusercontent.com/u/44179303?v=4",
      "profile": "https://github.com/HYang1996",
      "contributions": [
        "code",
        "test",
        "doc",
        "tutorial"
      ]
    },
    {
      "login": "Mo-Saif",
      "name": "Mohammed Saif Kazamel",
      "avatar_url": "https://avatars0.githubusercontent.com/u/27867617?v=4",
      "profile": "https://mo-saif.github.io/",
      "contributions": [
        "bug"
      ]
    },
    {
      "login": "abandus",
      "name": "abandus",
      "avatar_url": "https://avatars2.githubusercontent.com/u/46486474?v=4",
      "profile": "https://github.com/abandus",
      "contributions": [
        "ideas",
        "code"
      ]
    },
    {
      "login": "Pangoraw",
      "name": "Paul",
      "avatar_url": "https://avatars1.githubusercontent.com/u/9824244?v=4",
      "profile": "https://ber.gp",
      "contributions": [
        "doc"
      ]
    },
    {
      "login": "vedazeren",
      "name": "vedazeren",
      "avatar_url": "https://avatars3.githubusercontent.com/u/63582874?v=4",
      "profile": "https://github.com/vedazeren",
      "contributions": [
        "code",
        "test"
      ]
    },
    {
      "login": "hiqbal2",
      "name": "hiqbal2",
      "avatar_url": "https://avatars3.githubusercontent.com/u/10302415?v=4",
      "profile": "https://github.com/hiqbal2",
      "contributions": [
        "doc"
      ]
    },
    {
      "login": "btrtts",
      "name": "btrtts",
      "avatar_url": "https://avatars3.githubusercontent.com/u/66252156?v=4",
      "profile": "https://github.com/btrtts",
      "contributions": [
        "doc"
      ]
    },
    {
      "login": "marielledado",
      "name": "Marielle",
      "avatar_url": "https://avatars2.githubusercontent.com/u/13499809?v=4",
      "profile": "https://twitter.com/marielli",
      "contributions": [
        "doc",
        "code",
        "ideas"
      ]
    },
    {
      "login": "Cheukting",
      "name": "Cheuk Ting Ho",
      "avatar_url": "https://avatars1.githubusercontent.com/u/28761465?v=4",
      "profile": "http://cheuk.dev",
      "contributions": [
        "code"
      ]
    },
    {
      "login": "sophijka",
      "name": "sophijka",
      "avatar_url": "https://avatars2.githubusercontent.com/u/47450591?v=4",
      "profile": "https://github.com/sophijka",
      "contributions": [
        "doc",
        "maintenance"
      ]
    },
    {
      "login": "Quaterion",
      "name": "Quaterion",
      "avatar_url": "https://avatars2.githubusercontent.com/u/23200273?v=4",
      "profile": "https://github.com/Quaterion",
      "contributions": [
        "bug"
      ]
    },
    {
      "login": "ABostrom",
      "name": "Aaron Bostrom",
      "avatar_url": "https://avatars0.githubusercontent.com/u/9571933?v=4",
      "profile": "https://github.com/ABostrom",
      "contributions": [
        "code",
        "doc",
        "test",
        "mentoring"
      ]
    },
    {
      "login": "BandaSaiTejaReddy",
      "name": "BANDASAITEJAREDDY",
      "avatar_url": "https://avatars0.githubusercontent.com/u/31387911?v=4",
      "profile": "https://github.com/BandaSaiTejaReddy",
      "contributions": [
        "code",
        "doc"
      ]
    },
    {
      "login": "lynnssi",
      "name": "Alexandra Amidon",
      "avatar_url": "https://avatars2.githubusercontent.com/u/17050655?v=4",
      "profile": "https://medium.com/@alexandra.amidon",
      "contributions": [
        "blog",
        "doc",
        "ideas"
      ]
    },
    {
      "login": "chizzi25",
      "name": "chizzi25",
      "avatar_url": "https://avatars3.githubusercontent.com/u/67911243?v=4",
      "profile": "https://github.com/chizzi25",
      "contributions": [
        "blog"
      ]
    },
    {
      "login": "Piyush1729",
      "name": "Piyush Gade",
      "avatar_url": "https://avatars2.githubusercontent.com/u/64950012?v=4",
      "profile": "https://github.com/Piyush1729",
      "contributions": [
        "code",
        "review"
      ]
    },
    {
      "login": "sri1419",
      "name": "sri1419",
      "avatar_url": "https://avatars2.githubusercontent.com/u/65078278?v=4",
      "profile": "https://github.com/sri1419",
      "contributions": [
        "code"
      ]
    },
    {
      "login": "patrickzib",
      "name": "Patrick Schäfer",
      "avatar_url": "https://avatars0.githubusercontent.com/u/7783034?v=4",
      "profile": "http://www2.informatik.hu-berlin.de/~schaefpa/",
      "contributions": [
        "code",
        "tutorial"
      ]
    },
    {
      "login": "ermshaua",
      "name": "Arik Ermshaus",
      "avatar_url": "https://avatars.githubusercontent.com/u/23294512?v=4",
      "profile": "https://github.com/ermshaua/",
      "contributions": [
        "code"
      ]
    },
    {
      "login": "akanz1",
      "name": "Andreas Kanz",
      "avatar_url": "https://avatars3.githubusercontent.com/u/51492342?v=4",
      "profile": "https://github.com/akanz1",
      "contributions": [
        "tutorial"
      ]
    },
    {
      "login": "brettkoonce",
      "name": "brett koonce",
      "avatar_url": "https://avatars2.githubusercontent.com/u/11281814?v=4",
      "profile": "https://github.com/brettkoonce",
      "contributions": [
        "doc"
      ]
    },
    {
      "login": "alwinw",
      "name": "Alwin",
      "avatar_url": "https://avatars3.githubusercontent.com/u/16846521?v=4",
      "profile": "https://github.com/alwinw",
      "contributions": [
        "doc",
        "code",
        "maintenance"
      ]
    },
    {
      "login": "kkoziara",
      "name": "kkoziara",
      "avatar_url": "https://avatars1.githubusercontent.com/u/4346849?v=4",
      "profile": "https://github.com/kkoziara",
      "contributions": [
        "code",
        "bug"
      ]
    },
    {
      "login": "evanmiller29",
      "name": "Evan Miller",
      "avatar_url": "https://avatars2.githubusercontent.com/u/8062590?v=4",
      "profile": "https://github.com/evanmiller29",
      "contributions": [
        "tutorial"
      ]
    },
    {
      "login": "krumeto",
      "name": "Krum Arnaudov",
      "avatar_url": "https://avatars3.githubusercontent.com/u/11272436?v=4",
      "profile": "https://github.com/krumeto",
      "contributions": [
        "bug",
        "code"
      ]
    },
    {
      "login": "martinagvilas",
      "name": "Martina G. Vilas",
      "avatar_url": "https://avatars2.githubusercontent.com/u/37339384?v=4",
      "profile": "https://github.com/martinagvilas",
      "contributions": [
        "review",
        "ideas"
      ]
    },
    {
      "login": "Emiliathewolf",
      "name": "Emilia Rose",
      "avatar_url": "https://avatars2.githubusercontent.com/u/22026218?v=4",
      "profile": "https://github.com/Emiliathewolf",
      "contributions": [
        "code",
        "test"
      ]
    },
    {
      "login": "AidenRushbrooke",
      "name": "AidenRushbrooke",
      "avatar_url": "https://avatars0.githubusercontent.com/u/72034940?v=4",
      "profile": "https://github.com/AidenRushbrooke",
      "contributions": [
        "code",
        "test"
      ]
    },
    {
      "login": "whackteachers",
      "name": "Jason Pong",
      "avatar_url": "https://avatars0.githubusercontent.com/u/33785383?v=4",
      "profile": "https://github.com/whackteachers",
      "contributions": [
        "code",
        "test"
      ]
    },
    {
      "login": "magittan",
      "name": "William Zheng",
      "avatar_url": "https://avatars0.githubusercontent.com/u/14024202?v=4",
      "profile": "https://github.com/magittan",
      "contributions": [
        "code",
        "test"
      ]
    },
    {
      "login": "huayicodes",
      "name": "Huayi Wei",
      "avatar_url": "https://avatars3.githubusercontent.com/u/22870735?v=4",
      "profile": "https://www.linkedin.com/in/huayiwei/",
      "contributions": [
        "tutorial"
      ]
    },
    {
      "login": "Multivin12",
      "name": "Multivin12",
      "avatar_url": "https://avatars3.githubusercontent.com/u/36476633?v=4",
      "profile": "https://github.com/Multivin12",
      "contributions": [
        "code",
        "test"
      ]
    },
    {
      "login": "davidbp",
      "name": "David Buchaca Prats",
      "avatar_url": "https://avatars3.githubusercontent.com/u/4223580?v=4",
      "profile": "https://github.com/davidbp",
      "contributions": [
        "code"
      ]
    },
    {
      "login": "SebasKoel",
      "name": "Sebastiaan Koel",
      "avatar_url": "https://avatars3.githubusercontent.com/u/66252156?v=4",
      "profile": "https://github.com/SebasKoel",
      "contributions": [
        "code",
        "doc"
      ]
    },
    {
      "login": "MarcoGorelli",
      "name": "Marco Gorelli",
      "avatar_url": "https://avatars2.githubusercontent.com/u/33491632?v=4",
      "profile": "https://github.com/MarcoGorelli",
      "contributions": [
        "infra"
      ]
    },
    {
      "login": "DmitriyValetov",
      "name": "Dmitriy Valetov",
      "avatar_url": "https://avatars0.githubusercontent.com/u/27976850?v=4",
      "profile": "https://github.com/DmitriyValetov",
      "contributions": [
        "code",
        "tutorial"
      ]
    },
    {
      "login": "vollmersj",
      "name": "vollmersj",
      "avatar_url": "https://avatars2.githubusercontent.com/u/12613127?v=4",
      "profile": "https://github.com/vollmersj",
      "contributions": [
        "doc"
      ]
    },
    {
      "login": "MichalChromcak",
      "name": "Michal Chromcak",
      "avatar_url": "https://avatars1.githubusercontent.com/u/12393430?v=4",
      "profile": "https://github.com/MichalChromcak",
      "contributions": [
        "code",
        "doc",
        "test",
        "tutorial"
      ]
    },
    {
      "login": "bmurdata",
      "name": "Brian Murphy",
      "avatar_url": "https://avatars2.githubusercontent.com/u/32182553?v=4",
      "profile": "https://bmurphyportfolio.netlify.com/",
      "contributions": [
        "doc"
      ]
    },
    {
      "login": "raishubham1",
      "name": "raishubham1",
      "avatar_url": "https://avatars3.githubusercontent.com/u/29356417?v=4",
      "profile": "https://github.com/raishubham1",
      "contributions": [
        "doc"
      ]
    },
    {
      "login": "ngupta23",
      "name": "Nikhil Gupta",
      "avatar_url": "https://avatars0.githubusercontent.com/u/33585645?v=4",
      "profile": "https://github.com/ngupta23",
      "contributions": [
        "code",
        "bug",
        "doc"
      ]
    },
    {
      "login": "aiwalter",
      "name": "Martin Walter",
      "avatar_url": "https://avatars0.githubusercontent.com/u/29627036?v=4",
      "profile": "https://www.linkedin.com/in/martin-walter-1a33b3114/",
      "contributions": [
        "code",
        "bug",
        "projectManagement",
        "fundingFinding",
        "mentoring",
        "ideas",
        "design",
        "review",
        "doc",
        "talk"
      ]
    },
    {
      "login": "afzal442",
      "name": "Afzal Ansari",
      "avatar_url": "https://avatars0.githubusercontent.com/u/11625672?v=4",
      "profile": "https://github.com/afzal442",
      "contributions": [
        "code",
        "doc"
      ]
    },
    {
      "login": "gracewgao",
      "name": "Grace Gao",
      "avatar_url": "https://avatars0.githubusercontent.com/u/38268331?v=4",
      "profile": "https://www.linkedin.com/in/gracewgao/",
      "contributions": [
        "code",
        "bug"
      ]
    },
    {
      "login": "utsavcoding",
      "name": "Utsav Kumar Tiwari",
      "avatar_url": "https://avatars3.githubusercontent.com/u/55446385?v=4",
      "profile": "https://github.com/utsavcoding",
      "contributions": [
        "code",
        "doc"
      ]
    },
    {
      "login": "tch",
      "name": "Tomasz Chodakowski",
      "avatar_url": "https://avatars3.githubusercontent.com/u/184076?v=4",
      "profile": "https://github.com/tch",
      "contributions": [
        "code",
        "doc",
        "bug"
      ]
    },
    {
      "login": "koralturkk",
      "name": "Kutay Koralturk",
      "avatar_url": "https://avatars2.githubusercontent.com/u/18037789?s=460&v=4",
      "profile": "https://github.com/koralturkk",
      "contributions": [
        "code",
        "bug"
      ]
    },
    {
      "login": "vnmabus",
      "name": "Carlos Ramos Carreño",
      "avatar_url": "https://avatars1.githubusercontent.com/u/2364173?v=4",
      "profile": "https://github.com/vnmabus",
      "contributions": [
        "doc"
      ]
    },
    {
      "login": "lpantano",
      "name": "Lorena Pantano",
      "avatar_url": "https://avatars2.githubusercontent.com/u/1621788?v=4",
      "profile": "http://lpantano.github.io/",
      "contributions": [
        "ideas"
      ]
    },
    {
      "login": "KirstieJane",
      "name": "Kirstie Whitaker",
      "avatar_url": "https://avatars1.githubusercontent.com/u/3626306?v=4",
      "profile": "https://whitakerlab.github.io/",
      "contributions": [
        "ideas",
        "fundingFinding"
      ]
    },
    {
      "login": "juanitorduz",
      "name": "Juan Orduz",
      "avatar_url": "https://avatars1.githubusercontent.com/u/22996444?v=4",
      "profile": "https://juanitorduz.github.io/",
      "contributions": [
        "tutorial",
        "doc"
      ]
    },
    {
      "login": "dhirschfeld",
      "name": "Dave Hirschfeld",
      "avatar_url": "https://avatars1.githubusercontent.com/u/881019?v=4",
      "profile": "https://dhirschfeld.github.io/",
      "contributions": [
        "infra"
      ]
    },
    {
      "login": "xuyxu",
      "name": "Yi-Xuan Xu",
      "avatar_url": "https://avatars2.githubusercontent.com/u/22359569?v=4",
      "profile": "https://github.com/xuyxu",
      "contributions": [
        "code",
        "test",
        "maintenance",
        "doc"
      ]
    },
    {
      "login": "vincent-nich12",
      "name": "vincent-nich12",
      "avatar_url": "https://avatars3.githubusercontent.com/u/36476633?v=4",
      "profile": "https://github.com/vincent-nich12",
      "contributions": [
        "code"
      ]
    },
    {
      "login": "hamzahiqb",
      "name": "hamzahiqb",
      "avatar_url": "https://avatars3.githubusercontent.com/u/10302415?v=4",
      "profile": "https://github.com/hamzahiqb",
      "contributions": [
        "infra"
      ]
    },
    {
      "login": "Hephaest",
      "name": "Miao Cai",
      "avatar_url": "https://avatars2.githubusercontent.com/u/37981444?v=4",
      "profile": "https://github.com/Hephaest",
      "contributions": [
        "bug",
        "code"
      ]
    },
    {
      "login": "RNKuhns",
      "name": "Ryan Kuhns",
      "avatar_url": "https://avatars0.githubusercontent.com/u/26907244?v=4",
      "profile": "https://github.com/rnkuhns",
      "contributions": [
        "code",
        "doc",
        "tutorial",
        "example",
        "ideas",
        "review",
        "test"
      ]
    },
    {
      "login": "pabworks",
      "name": "pabworks",
      "avatar_url": "https://avatars.githubusercontent.com/u/32725127?v=4",
      "profile": "https://github.com/pabworks",
      "contributions": [
        "code",
        "test"
      ]
    },
    {
      "login": "ayan-biswas0412",
      "name": "AYAN BISWAS",
      "avatar_url": "https://avatars.githubusercontent.com/u/52851184?v=4",
      "profile": "https://github.com/ayan-biswas0412",
      "contributions": [
        "code"
      ]
    },
    {
      "login": "Lovkush-A",
      "name": "Lovkush",
      "avatar_url": "https://avatars.githubusercontent.com/u/25344832?v=4",
      "profile": "https://github.com/Lovkush-A",
      "contributions": [
        "code",
        "test",
        "ideas",
        "mentoring",
        "projectManagement"
      ]
    },
    {
      "login": "luiszugasti",
      "name": "Luis Zugasti",
      "avatar_url": "https://avatars.githubusercontent.com/u/11198457?s=460&u=0645b72683e491824aca16db9702f1d3eb990389&v=4",
      "profile": "https://github.com/luiszugasti",
      "contributions": [
        "doc"
      ]
    },
    {
      "login": "kanand77",
      "name": "Kavin Anand",
      "avatar_url": "https://avatars.githubusercontent.com/kanand77",
      "profile": "https://github.com/kanand77",
      "contributions": [
        "doc"
      ]
    },
    {
      "login": "dsherry",
      "name": "Dylan Sherry",
      "avatar_url": "https://avatars.githubusercontent.com/dsherry",
      "profile": "https://github.com/dsherry",
      "contributions": [
        "infra"
      ]
    },
    {
      "login": "kachayev",
      "name": "Oleksii Kachaiev",
      "avatar_url": "https://avatars.githubusercontent.com/u/485647?v=4",
      "profile": "https://github.com/kachayev",
      "contributions": [
        "code",
        "test"
      ]
    },
    {
      "login": "Ifeanyi30",
      "name": "Ifeanyi30",
      "avatar_url": "https://avatars.githubusercontent.com/u/49926145?v=4",
      "profile": "https://github.com/Ifeanyi30",
      "contributions": [
        "code"
      ]
    },
    {
      "login": "jschemm",
      "name": "jschemm",
      "avatar_url": "https://avatars.githubusercontent.com/u/81151346?v=4",
      "profile": "https://github.com/jschemm",
      "contributions": [
        "code"
      ]
    },
    {
      "login": "aaronreidsmith",
      "name": "Aaron Smith",
      "avatar_url": "https://avatars.githubusercontent.com/u/21350310?v=4",
      "profile": "https://github.com/aaronreidsmith",
      "contributions": [
        "code"
      ]
    },
    {
      "login": "ltsaprounis",
      "name": "Leonidas Tsaprounis",
      "avatar_url": "https://avatars.githubusercontent.com/u/64217214?v=4",
      "profile": "https://github.com/ltsaprounis",
      "contributions": [
        "code",
        "bug",
        "mentoring",
        "review"
      ]
    },
    {
      "login": "chernika158",
      "name": "Galina Chernikova",
      "avatar_url": "https://avatars.githubusercontent.com/u/43787741?s=400&v=4",
      "profile": "https://github.com/chernika158",
      "contributions": [
        "code"
      ]
    },
    {
      "login": "GuzalBulatova",
      "name": "Guzal Bulatova",
      "avatar_url": "https://avatars.githubusercontent.com/GuzalBulatova",
      "profile": "https://github.com/GuzalBulatova",
      "contributions": [
        "bug",
        "code",
        "eventOrganizing",
        "mentoring",
        "projectManagement",
        "review",
        "test"
      ]
    },
    {
      "login": "satya-pattnaik",
      "name": "Satya Prakash Pattnaik",
      "avatar_url": "https://avatars.githubusercontent.com/u/22102468?v=4",
      "profile": "https://www.linkedin.com/in/satya-pattnaik-77a430144/",
      "contributions": [
        "doc"
      ]
    },
    {
      "login": "yashlamba",
      "name": "Yash Lamba",
      "avatar_url": "https://avatars.githubusercontent.com/u/44164398?v=4",
      "profile": "https://github.com/yashlamba",
      "contributions": [
        "code"
      ]
    },
    {
      "login": "ckastner",
      "name": "Christian Kastner",
      "avatar_url": "https://avatars.githubusercontent.com/u/15859947?v=4",
      "profile": "https://github.com/ckastner",
      "contributions": [
        "code",
        "bug"
      ]
    },
    {
      "login": "tombh",
      "name": "Thomas Buckley-Houston",
      "avatar_url": "https://avatars.githubusercontent.com/u/160835?s=80&v=4",
      "profile": "https://github.com/tombh",
      "contributions": [
        "bug"
      ]
    },
    {
      "login": "julramos",
      "name": "Juliana",
      "avatar_url": "https://avatars.githubusercontent.com/u/19613567?v=4",
      "profile": "https://www.linkedin.com/in/julianarn/",
      "contributions": [
        "code"
      ]
    },
    {
      "login": "SveaMeyer13",
      "name": "Svea Marie Meyer",
      "avatar_url": "https://avatars.githubusercontent.com/u/46671894?v=4",
      "profile": "https://github.com/SveaMeyer13",
      "contributions": [
        "doc",
        "code"
      ]
    },
    {
      "login": "Flix6x",
      "name": "Felix Claessen",
      "avatar_url": "https://avatars.githubusercontent.com/u/30658763?v=4",
      "profile": "https://github.com/flix6x",
      "contributions": [
        "code",
        "doc",
        "test",
        "bug"
      ]
    },
    {
      "login": "thayeylolu",
      "name": "Taiwo Owoseni",
      "avatar_url": "https://avatars.githubusercontent.com/u/13348874?v=4",
      "profile": "https://thayeylolu.github.io/portfolio/",
      "contributions": [
        "code"
      ]
    },
    {
      "login": "jambo6",
      "name": "James Morrill",
      "avatar_url": "https://avatars.githubusercontent.com/u/32545677?v=4",
      "profile": "https://github.com/jambo6",
      "contributions": [
        "code"
      ]
    },
    {
      "login": "Dbhasin1",
      "name": "Drishti Bhasin ",
      "avatar_url": "https://avatars.githubusercontent.com/u/56479884?v=4",
      "profile": "https://github.com/Dbhasin1",
      "contributions": [
        "code"
      ]
    },
    {
      "login": "Yard1",
      "name": "Antoni Baum",
      "avatar_url": "https://avatars.githubusercontent.com/u/10364161?v=4",
      "profile": "https://www.linkedin.com/in/yard1/",
      "contributions": [
        "code"
      ]
    },
    {
      "login": "ltoniazzi",
      "name": "Lorenzo Toniazzi",
      "avatar_url": "https://avatars.githubusercontent.com/u/61414566",
      "profile": "https://github.com/ltoniazzi",
      "contributions": [
        "code"
      ]
    },
    {
      "login": "freddyaboulton",
      "name": "Freddy A Boulton",
      "avatar_url": "https://avatars.githubusercontent.com/u/41651716?v=4",
      "profile": "https://github.com/freddyaboulton",
      "contributions": [
        "infra",
        "test"
      ]
    },
    {
      "login": "Riyabelle25",
      "name": "Riya Elizabeth John",
      "avatar_url": "https://avatars.githubusercontent.com/u/55790848?v=4",
      "profile": "https://github.com/Riyabelle25",
      "contributions": [
        "code",
        "test",
        "doc"
      ]
    },
    {
      "login": "chrisholder",
      "name": "chrisholder",
      "avatar_url": "https://avatars.githubusercontent.com/u/4674372?v=4",
      "profile": "https://github.com/chrisholder",
      "contributions": [
        "code",
        "test",
        "doc",
        "design",
        "example",
        "bug"
      ]
    },
    {
      "login": "moradabaz",
      "name": "Morad :)",
      "avatar_url": "https://avatars.githubusercontent.com/u/29915156?v=4",
      "profile": "https://moradisten.github.io/",
      "contributions": [
        "code",
        "test",
        "doc"
      ]
    },
    {
      "login": "bilal-196",
      "name": "Ahmed Bilal",
      "avatar_url": "https://avatars.githubusercontent.com/u/74570044?v=4",
      "profile": "https://github.com/bilal-196",
      "contributions": [
        "doc"
      ]
    },
    {
      "login": "victordremov",
      "name": "Viktor Dremov",
      "avatar_url": "https://avatars.githubusercontent.com/u/32140716",
      "profile": "https://github.com/victordremov",
      "contributions": [
        "code"
      ]
    },
    {
      "login": "corvusrabus",
      "name": "Corvin Paul",
      "avatar_url": "https://avatars.githubusercontent.com/u/5957191?v=4",
      "profile": "https://sites.google.com/view/corvinpaul/",
      "contributions": [
        "doc"
      ]
    },
    {
      "login": "xloem",
      "name": "patiently pending world peace",
      "avatar_url": "https://avatars.githubusercontent.com/u/279585?v=4",
      "profile": "https://github.com/xloem",
      "contributions": [
        "code"
      ]
    },
    {
      "login": "AreloTanoh",
      "name": "Arelo Tanoh",
      "avatar_url": "https://avatars.githubusercontent.com/AreloTanoh",
      "profile": "https://github.com/AreloTanoh",
      "contributions": [
        "doc"
      ]
    },
    {
      "login": "pul95",
      "name": "Pulkit Verma",
      "avatar_url": "https://avatars.githubusercontent.com/pul95",
      "profile": "https://github.com/pul95",
      "contributions": [
        "doc"
      ]
    },
    {
      "login": "IlyasMoutawwakil",
      "name": "Ilyas Moutawwakil",
      "avatar_url": "https://avatars.githubusercontent.com/IlyasMoutawwakil",
      "profile": "https://github.com/IlyasMoutawwakil",
      "contributions": [
        "code",
        "doc"
      ]
    },
    {
      "login": "mathco-wf",
      "name": "TheMathcompay Widget Factory Team",
      "avatar_url": "https://avatars.githubusercontent.com/mathco-wf",
      "profile": "https://github.com/mathco-wf",
      "contributions": [
        "doc"
      ]
    },
    {
      "login": "BINAYKUMAR943",
      "name": "Binay Kumar",
      "avatar_url": "https://avatars.githubusercontent.com/u/38756834?v=4",
      "profile": "https://github.com/BINAYKUMAR943",
      "contributions": [
        "code",
        "doc",
        "test"
      ]
    },
    {
      "login": "ronnie-llamado",
      "name": "Ronnie Llamado",
      "avatar_url": "https://avatars.githubusercontent.com/ronnie-llamado",
      "profile": "https://github.com/ronnie-llamado",
      "contributions": [
        "doc"
      ]
    },
    {
      "login": "bobbys-dev",
      "name": "bobbys",
      "avatar_url": "https://avatars.githubusercontent.com/bobbys-dev",
      "profile": "https://github.com/bobbys-dev",
      "contributions": [
        "code"
      ]
    },
    {
      "login": "yairbeer",
      "name": "Yair Beer",
      "avatar_url": "https://avatars.githubusercontent.com/yairbeer",
      "profile": "https://github.com/yairbeer",
      "contributions": [
        "code"
      ]
    },
    {
      "login": "boukepostma",
      "name": "Bouke Postma",
      "avatar_url": "https://avatars.githubusercontent.com/boukepostma",
      "profile": "https://github.com/boukepostma",
      "contributions": [
        "code",
        "bug",
        "ideas"
      ]
    },
    {
      "login": "Aparna-Sakshi",
      "name": "Aparna Sakshi",
      "avatar_url": "https://avatars.githubusercontent.com/u/44149689?v=4",
      "profile": "https://aparna-sakshi.github.io/",
      "contributions": [
        "code"
      ]
    },
    {
      "login": "eyalshafran",
      "name": "Eyal Shafran",
      "avatar_url": "https://avatars.githubusercontent.com/u/16999574?v=4",
      "profile": "https://github.com/eyalshafran",
      "contributions": [
        "code"
      ]
    },
    {
      "login": "tensorflow-as-tf",
      "name": "tensorflow-as-tf",
      "avatar_url": "https://avatars.githubusercontent.com/u/51345718?v=4",
      "profile": "https://github.com/tensorflow-as-tf",
      "contributions": [
        "code"
      ]
    },
    {
      "login": "justinshenk",
      "name": "Justin Shenk",
      "avatar_url": "https://avatars.githubusercontent.com/u/10270308?v=4",
      "profile": "https://www.justinshenk.com/",
      "contributions": [
        "doc"
      ]
    },
    {
      "login": "kejsitake",
      "name": "Kejsi Take",
      "avatar_url": "https://avatars.githubusercontent.com/u/23707808?v=4",
      "profile": "https://kejsitake.com/",
      "contributions": [
        "code"
      ]
    },
    {
      "login": "myprogrammerpersonality",
      "name": "Ali Yazdizadeh",
      "avatar_url": "https://avatars.githubusercontent.com/u/49058167?v=4",
      "profile": "https://github.com/myprogrammerpersonality",
      "contributions": [
        "doc"
      ]
    },
    {
      "login": "RavenRudi",
      "name": "RavenRudi",
      "avatar_url": "https://avatars.githubusercontent.com/u/46402968?v=4",
      "profile": "https://github.com/RavenRudi",
      "contributions": [
        "code"
      ]
    },
    {
      "login": "danbartl",
      "name": "danbartl",
      "avatar_url": "https://avatars.githubusercontent.com/u/19947407?v=4",
      "profile": "https://github.com/danbartl",
      "contributions": [
        "bug",
        "code",
        "review",
        "talk",
        "test",
        "tutorial",
        "video"
      ]
    },
    {
      "login": "xiaobenbenecho",
      "name": "xiaobenbenecho",
      "avatar_url": "https://avatars.githubusercontent.com/u/17461849?v=4",
      "profile": "https://github.com/xiaobenbenecho",
      "contributions": [
        "code"
      ]
    },
    {
      "login": "OliverMatthews",
      "name": "Oliver Matthews",
      "avatar_url": "https://avatars.githubusercontent.com/u/31141490?v=4",
      "profile": "https://github.com/olivermatthews",
      "contributions": [
        "code"
      ]
    },
    {
      "login": "Carlosbogo",
      "name": "Carlos Borrajo",
      "avatar_url": "https://avatars.githubusercontent.com/u/84228424?v=4",
      "profile": "https://github.com/Carlosbogo",
      "contributions": [
        "code",
        "doc"
      ]
    },
    {
      "login": "fstinner",
      "name": "Florian Stinner",
      "avatar_url": "https://avatars.githubusercontent.com/u/11679462?v=4",
      "profile": "https://github.com/fstinner",
      "contributions": [
        "code",
        "test"
      ]
    },
    {
      "login": "ChangWeiTan",
      "name": "Chang Wei Tan",
      "avatar_url": "https://avatars.githubusercontent.com/u/570744?v=4",
      "profile": "https://github.com/ChangWeiTan",
      "contributions": [
        "code"
      ]
    },
    {
      "login": "lmmentel",
      "name": "Lukasz Mentel",
      "avatar_url": "https://avatars.githubusercontent.com/u/8989838?v=4",
      "profile": "https://github.com/lmmentel",
      "contributions": [
        "code",
        "doc",
        "infra",
        "test",
        "bug",
        "maintenance",
        "mentoring"
      ]
    },
    {
      "login": "AngelPone",
      "name": "Bohan Zhang",
      "avatar_url": "https://avatars.githubusercontent.com/u/32930283?v=4",
      "profile": "https://angelpone.github.io/",
      "contributions": [
        "code"
      ]
    },
    {
      "login": "rakshitha123",
      "name": "Rakshitha Godahewa",
      "avatar_url": "https://avatars.githubusercontent.com/u/7654679?v=4",
      "profile": "https://github.com/rakshitha123",
      "contributions": [
        "code",
        "doc"
      ]
    },
    {
      "login": "marcio55afr",
      "name": "Márcio A. Freitas Jr",
      "avatar_url": "https://avatars.githubusercontent.com/u/42646282?v=4",
      "profile": "https://github.com/marcio55afr",
      "contributions": [
        "doc"
      ]
    },
    {
      "login": "MrPr3ntice",
      "name": "Philipp Kortmann",
      "avatar_url": "https://avatars.githubusercontent.com/u/20466981?v=4",
      "profile": "https://www.imes.uni-hannover.de/de/institut/team/m-sc-karl-philipp-kortmann/",
      "contributions": [
        "code",
        "doc"
      ]
    },
    {
      "login": "ishannangia001",
      "name": "Ishan Nangia",
      "avatar_url": "https://avatars.githubusercontent.com/u/29480389?v=4",
      "profile": "https://github.com/ishannangia001",
      "contributions": [
        "ideas"
      ]
    },
    {
      "login": "khrapovs",
      "name": "Stanislav Khrapov",
      "avatar_url": "https://avatars.githubusercontent.com/u/3774663?v=4",
      "profile": "https://github.com/khrapovs",
      "contributions": [
        "code"
      ]
    },
    {
      "login": "Saransh-cpp",
      "name": "Saransh Chopra",
      "avatar_url": "https://avatars.githubusercontent.com/u/74055102?v=4",
      "profile": "https://github.com/Saransh-cpp",
      "contributions": [
        "doc",
        "infra"
      ]
    },
    {
      "login": "RishiKumarRay",
      "name": "Rishi Kumar Ray",
      "avatar_url": "https://avatars.githubusercontent.com/u/87641376?v=4",
      "profile": "https://github.com/RishiKumarRay",
      "contributions": [
        "infra"
      ]
    },
    {
      "login": "cdahlin",
      "name": "Christopher Dahlin",
      "avatar_url": "https://avatars.githubusercontent.com/u/1567780?v=4",
      "profile": "https://github.com/cdahlin",
      "contributions": [
        "code"
      ]
    },
    {
      "login": "iljamaurer",
      "name": "Ilja Maurer",
      "avatar_url": "https://avatars.githubusercontent.com/u/45882103?v=4",
      "profile": "https://github.com/iljamaurer",
      "contributions": [
        "code"
      ]
    },
    {
      "login": "FedericoGarza",
      "name": "Federico Garza",
      "avatar_url": "https://avatars.githubusercontent.com/u/10517170?v=4",
      "profile": "https://github.com/FedericoGarza",
      "contributions": [
        "code",
        "example"
      ]
    },
    {
      "login": "TNTran92",
      "name": "TNTran92",
      "avatar_url": "https://avatars.githubusercontent.com/u/55965636?v=4",
      "profile": "https://github.com/TNTran92",
      "contributions": [
        "code"
      ]
    },
    {
      "login": "niekvanderlaan",
      "name": "Niek van der Laan",
      "avatar_url": "https://avatars.githubusercontent.com/u/9962825?v=4",
      "profile": "https://github.com/niekvanderlaan",
      "contributions": [
        "code"
      ]
    },
    {
      "login": "bethrice44",
      "name": "bethrice44",
      "avatar_url": "https://avatars.githubusercontent.com/u/11226988?v=4",
      "profile": "https://github.com/bethrice44",
      "contributions": [
        "bug",
        "code",
        "review",
        "test"
      ]
    },
    {
      "login": "keepersas",
      "name": "Aleksandr Grekov",
      "avatar_url": "https://avatars.githubusercontent.com/u/44262176?v=4",
      "profile": "https://github.com/keepersas",
      "contributions": [
        "doc"
      ]
    },
    {
      "login": "ZiyaoWei",
      "name": "Ziyao Wei",
      "avatar_url": "https://avatars.githubusercontent.com/u/940823?v=4",
      "profile": "https://github.com/ZiyaoWei",
      "contributions": [
        "code"
      ]
    },
    {
      "login": "dougollerenshaw",
      "name": "Doug Ollerenshaw",
      "avatar_url": "https://avatars.githubusercontent.com/u/19944442?v=4",
      "profile": "https://github.com/dougollerenshaw",
      "contributions": [
        "doc"
      ]
    },
    {
      "login": "AurumnPegasus",
      "name": "Shivansh Subramanian",
      "avatar_url": "https://avatars.githubusercontent.com/u/54315149?v=4",
      "profile": "https://github.com/AurumnPegasus",
      "contributions": [
        "doc",
        "code"
      ]
    },
    {
      "login": "NoaBenAmi",
      "name": "Noa Ben Ami",
      "avatar_url": "https://avatars.githubusercontent.com/u/37590002?v=4",
      "profile": "https://github.com/NoaBenAmi",
      "contributions": [
        "code",
        "test",
        "doc"
      ]
    },
    {
      "login": "lielleravid",
      "name": "Lielle Ravid",
      "avatar_url": "https://avatars.githubusercontent.com/u/37774194?v=4",
      "profile": "https://github.com/lielleravid",
      "contributions": [
        "code",
        "doc"
      ]
    },
    {
      "login": "ciaran-g",
      "name": "Ciaran Gilbert",
      "avatar_url": "https://avatars.githubusercontent.com/u/41995662?v=4",
      "profile": "https://github.com/ciaran-g",
      "contributions": [
        "bug",
        "code",
        "doc",
        "test",
        "ideas"
      ]
    },
    {
      "login": "mariamjabara",
      "name": "Mariam Jabara",
      "avatar_url": "https://avatars.githubusercontent.com/u/38568292?v=4",
      "profile": "https://github.com/mariamjabara",
      "contributions": [
        "code"
      ]
    },
    {
      "login": "lbventura",
      "name": "Luis Ventura",
      "avatar_url": "https://avatars.githubusercontent.com/u/68004282?s=96&v=4",
      "profile": "https://github.com/lbventura",
      "contributions": [
        "code"
      ]
    },
    {
      "login": "Ris-Bali",
      "name": "Rishabh Bali",
      "avatar_url": "https://avatars.githubusercontent.com/u/81592570?v=4",
      "profile": "https://github.com/Ris-Bali",
      "contributions": [
        "code"
      ]
    },
    {
      "login": "shchur",
      "name": "Oleksandr Shchur",
      "avatar_url": "https://avatars.githubusercontent.com/u/6944857?v=4",
      "profile": "https://github.com/shchur",
      "contributions": [
        "bug",
        "code"
      ]
    },
    {
      "login": "jelc53",
      "name": "Julian Cooper",
      "avatar_url": "https://avatars.githubusercontent.com/u/30467615?v=4",
      "profile": "https://github.com/jelc53",
      "contributions": [
        "code",
        "ideas"
      ]
    },
    {
      "login": "benheid",
      "name": "Benedikt Heidrich",
      "avatar_url": "https://avatars.githubusercontent.com/u/9725296?v=4",
      "profile": "https://github.com/benheid",
      "contributions": [
        "code"
      ]
    },
    {
      "login": "AnH0ang",
      "name": "An Hoang",
      "avatar_url": "https://avatars.githubusercontent.com/u/46025351?v=4",
      "profile": "https://github.com/AnH0ang",
      "contributions": [
        "bug",
        "code"
      ]
    },
    {
      "login": "haskarb",
      "name": "Bhaskar Dhariyal",
      "avatar_url": "https://avatars.githubusercontent.com/u/20501023?v=4",
      "profile": "https://haskarb.github.io/",
      "contributions": [
        "code",
        "test"
      ]
    },
    {
      "login": "kcc-lion",
      "name": "Kai Lion",
      "avatar_url": "https://avatars.githubusercontent.com/u/54307609?v=4",
      "profile": "https://github.com/kcc-lion",
      "contributions": [
        "code",
        "test",
        "doc"
      ]
    },
    {
      "login": "bugslayer-332",
      "name": "Arepalli Yashwanth Reddy",
      "avatar_url": "https://avatars.githubusercontent.com/u/89122324?v=4",
      "profile": "https://github.com/bugslayer-332",
      "contributions": [
        "code",
        "bug",
        "doc"
      ]
    },
    {
      "login": "shagn",
      "name": "Sebastian Hagn",
      "avatar_url": "https://avatars.githubusercontent.com/u/16029092?v=4",
      "profile": "https://github.com/shagn",
      "contributions": [
        "doc"
      ]
    },
    {
      "login": "jasmineliaw",
      "name": "Jasmine Liaw",
      "avatar_url": "https://avatars.githubusercontent.com/u/93530957?v=4",
      "profile": "https://github.com/jasmineliaw",
      "contributions": [
        "code"
      ]
    },
    {
      "login": "topher-lo",
      "name": "Christopher Lo",
      "avatar_url": "https://avatars.githubusercontent.com/u/46541035?v=4",
      "profile": "https://github.com/topher-lo",
      "contributions": [
        "code",
        "ideas"
      ]
    },
    {
      "login": "arampuria19",
      "name": "Akshat Rampuria",
      "avatar_url": "https://avatars.githubusercontent.com/u/85577835?v=4",
      "profile": "https://github.com/arampuria19",
      "contributions": [
        "doc"
      ]
    },
    {
      "login": "chillerobscuro",
      "name": "Logan Duffy",
      "avatar_url": "https://avatars.githubusercontent.com/u/5232872?v=4",
      "profile": "https://github.com/chillerobscuro",
      "contributions": [
        "code",
        "doc",
        "test",
        "bug",
        "ideas"
      ]
    },
    {
      "login": "michaelfeil",
      "name": "Michael Feil",
      "avatar_url": "https://avatars.githubusercontent.com/u/63565275?v=4",
      "profile": "michaelfeil.eu",
      "contributions": [
        "code",
        "test",
        "ideas"
      ]
    },
    {
      "login": "KishManani",
      "name": "Kishan Manani",
      "avatar_url": "https://avatars.githubusercontent.com/u/30973056?v=4",
      "profile": "https://github.com/kishmanani",
      "contributions": [
        "code",
        "doc",
        "test",
        "bug",
        "ideas"
      ]
    },
    {
      "login": "jorenham",
      "name": "Joren Hammudoglu",
      "avatar_url": "https://avatars.githubusercontent.com/u/6208662?v=4",
      "profile": "https://github.com/jorenham",
      "contributions": [
        "infra"
      ]
    },
    {
      "login": "wolph",
      "name": "Rick van Hattem",
      "avatar_url": "https://avatars.githubusercontent.com/u/270571?v=4",
      "profile": "https://github.com/wolph",
      "contributions": [
        "infra"
      ]
    },
    {
      "login": "templierw",
      "name": "William Templier",
      "avatar_url": "https://github.com/templierw.png",
      "profile": "https://www.linkedin.com/in/templierw/",
      "contributions": [
        "doc"
      ]
    },
    {
      "login": "badrmarani",
      "name": "Badr-Eddine Marani",
      "avatar_url": "https://avatars.githubusercontent.com/badrmarani",
      "profile": "https://github.com/badrmarani",
      "contributions": [
        "code"
      ]
    },
    {
      "login": "adoherty21",
      "name": "adoherty21",
      "avatar_url": "https://avatars.githubusercontent.com/u/52799751?s=400&v=4",
      "profile": "https://github.com/adoherty21",
      "contributions": [
        "bug"
      ]
    },
    {
      "login": "jnrusson1",
      "name": "Jack Russon",
      "avatar_url": "https://avatars.githubusercontent.com/u/51986332?v=4",
      "profile": "https://github.com/jnrusson1",
      "contributions": [
        "code"
      ]
    },
    {
      "login": "solen0id",
      "name": "Max Patzelt",
      "avatar_url": "https://avatars.githubusercontent.com/u/20767606?v=4",
      "profile": "https://github.com/solen0id",
      "contributions": [
        "code"
      ]
    },
    {
      "login": "benjaminbluhm",
      "name": "Benjamin Bluhm",
      "avatar_url": "https://avatars.githubusercontent.com/u/40917599?v=4",
      "profile": "https://github.com/benjaminbluhm",
      "contributions": [
        "code",
        "doc",
        "example"
      ]
    },
    {
      "login": "VyomkeshVyas",
      "name": "Vyomkesh Vyas",
      "avatar_url": "https://avatars.githubusercontent.com/u/110027694?v=4",
      "profile": "https://github.com/VyomkeshVyas",
      "contributions": [
        "code",
        "doc",
        "example",
        "test"
      ]
    },
    {
      "login": "xxl4tomxu98",
      "name": "Tom Xu",
      "avatar_url": "https://avatars.githubusercontent.com/u/62292177?s=40&v=4",
      "profile": "https://github.com/xxl4tomxu98",
      "contributions": [
        "code",
        "doc"
      ]
    },
    {
      "login": "nshahpazov",
      "name": "Nikola Shahpazov",
      "avatar_url": "https://avatars.githubusercontent.com/nshahpazov",
      "profile": "https://www.linkedin.com/in/nshahpazov/",
      "contributions": [
        "doc"
      ]
    },
    {
      "login": "dainelli98",
      "name": "Daniel Martín Martínez",
      "avatar_url": "https://avatars.githubusercontent.com/dainelli98",
      "profile": "https://www.linkedin.com/in/daniel-martin-martinez",
      "contributions": [
        "doc",
        "bug"
      ]
    },
    {
      "login": "nilesh05apr",
      "name": "Nilesh Kumar",
      "avatar_url": "https://avatars.githubusercontent.com/u/65773314?v=4",
      "profile": "https://github.com/nilesh05apr",
      "contributions": [
        "code"
      ]
    },
    {
      "login": "JonathanBechtel",
      "name": "JonathanBechtel",
      "avatar_url": "https://avatars.githubusercontent.com/u/481696?v=4",
      "profile": "https://github.com/JonathanBechtel",
      "contributions": [
        "code",
        "ideas",
        "test"
      ]
    },
    {
      "login": "arnavrneo",
      "name": "Arnav",
      "avatar_url": "https://avatars.githubusercontent.com/u/48650781?v=4",
      "profile": "https://github.com/arnavrneo",
      "contributions": [
        "code"
      ]
    },
    {
      "login": "erjieyong",
      "name": "Er Jie Yong",
      "avatar_url": "https://avatars.githubusercontent.com/u/109052378?v=4",
      "profile": "https://www.linkedin.com/in/erjieyong",
      "contributions": [
        "bug",
        "code"
      ]
    },
    {
      "login": "mateuja",
      "name": "Jaume Mateu",
      "avatar_url": "https://avatars.githubusercontent.com/mateuja",
      "profile": "https://github.com/mateuja",
      "contributions": [
        "code"
      ]
    },
    {
      "login": "aaronrmm",
      "name": "Aaron Margolese-Malin",
      "avatar_url": "https://avatars.githubusercontent.com/u/1742879?v=4",
      "profile": "https://github.com/aaronrmm",
      "contributions": [
        "bug"
      ]
    },
    {
      "login": "klam-data",
      "name": "Kevin Lam",
      "avatar_url": "https://avatars.githubusercontent.com/u/114420932?s=400&v=4",
      "profile": "https://www.linkedin.com/in/kevinlam2",
      "contributions": [
        "code",
        "example",
        "test"
      ]
    },
    {
      "login": "mgorlin",
      "name": "Margaret Gorlin",
      "avatar_url": "https://avatars.githubusercontent.com/u/23091594?v=4",
      "profile": "https://www.linkedin.com/in/margaret-gorlin/",
      "contributions": [
        "code",
        "example",
        "test"
      ]
    },
    {
      "login": "pyyim",
      "name": "Paul Yim",
      "avatar_url": "https://avatars.githubusercontent.com/pyyim",
      "profile": "https://www.linkedin.com/in/paulyim97/",
      "contributions": [
        "code",
        "example",
        "test"
      ]
    },
    {
      "login": "snnbotchway",
      "name": "Solomon Botchway",
      "avatar_url": "https://avatars.githubusercontent.com/u/62394255?v=4",
      "profile": "https://www.linkedin.com/in/solomon-botchway-a1383821b/",
      "contributions": [
        "maintenance"
      ]
    },
    {
      "login": "GuiArcencio",
      "name": "Guilherme Arcencio",
      "avatar_url": "https://avatars.githubusercontent.com/u/47733489",
      "profile": "https://github.com/GuiArcencio",
      "contributions": [
        "code",
        "test"
      ]
    },
    {
      "login": "scorcism",
      "name": "Abhishek Pathak",
      "avatar_url": "https://avatars.githubusercontent.com/u/69761436",
      "profile": "https://github.com/scorcism",
      "contributions": [
        "bug"
      ]
    },
    {
      "login": "hadifawaz1999",
      "name": "Ali Ismail-Fawaz",
      "avatar_url": "https://avatars.githubusercontent.com/u/54309336",
      "profile": "https://github.com/hadifawaz1999",
      "contributions": [
        "code",
        "bug",
        "doc",
        "test",
        "maintenance"
      ]
    },
    {
      "login": "baraline",
      "name": "Antoine Guillaume",
      "avatar_url": "https://avatars.githubusercontent.com/u/10759117",
      "profile": "https://github.com/baraline",
      "contributions": [
        "code",
        "doc"
      ]
    },
    {
      "login": "DBCerigo",
      "name": "Daniel Burkhardt Cerigo",
      "avatar_url": "https://avatars.githubusercontent.com/u/8318425?v=4",
      "profile": "https://github.com/DBCerigo",
      "contributions": [
        "code"
      ]
    },
    {
      "login": "alex-hh",
      "name": "Alex Hawkins-Hooker",
      "avatar_url": "https://avatars.githubusercontent.com/u/5719745?v=4",
      "profile": "https://github.com/alex-hh",
      "contributions": [
        "code"
      ]
    },
    {
      "login": "ali-tny",
      "name": "Ali Teeney",
      "avatar_url": "https://avatars.githubusercontent.com/u/26010073?v=4",
      "profile": "https://github.com/ali-tny",
      "contributions": [
        "code"
      ]
    },
    {
      "login": "RafaAyGar",
      "name": "Rafael Ayllón-Gavilán",
      "avatar_url": "https://avatars.githubusercontent.com/u/37343008?s=400&u=bbd9c00c6045adf11cd9376e6db1d959565c27c6&v=4",
      "profile": "https://github.com/RafaAyGar",
      "contributions": [
        "code"
      ]
    },
    {
      "login": "sylvaincom",
      "name": "Sylvain Combettes",
      "avatar_url": "https://avatars.githubusercontent.com/u/48064216?v=4",
      "profile": "https://github.com/sylvaincom",
      "contributions": [
        "code",
        "bug"
      ]
    },
    {
      "login": "hedeershowk",
      "name": "Hedeer El Showk",
      "avatar_url": "https://avatars.githubusercontent.com/u/144284759?v=4",
      "profile": "https://github.com/hedeershowk",
      "contributions": [
        "bug",
        "doc"
      ]
<<<<<<< HEAD
    }
=======
    },
    {
      "login": "steenrotsman",
      "name": "Stijn Rotman",
      "avatar_url": "https://avatars.githubusercontent.com/u/78110080?s=400&v=4",
      "profile": "https://github.com/steenrotsman",
      "contributions": [
        "code"
      ]
    },
>>>>>>> 3aff4d70
  ],
  "commitType": "docs"
}<|MERGE_RESOLUTION|>--- conflicted
+++ resolved
@@ -2180,9 +2180,6 @@
         "bug",
         "doc"
       ]
-<<<<<<< HEAD
-    }
-=======
     },
     {
       "login": "steenrotsman",
@@ -2193,7 +2190,6 @@
         "code"
       ]
     },
->>>>>>> 3aff4d70
   ],
   "commitType": "docs"
 }