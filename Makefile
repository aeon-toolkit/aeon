--- conflicted
+++ resolved
@@ -40,40 +40,4 @@
 	mkdir -p ${TEST_DIR}
 	cp setup.cfg ${TEST_DIR}
 	cd ${TEST_DIR}
-<<<<<<< HEAD
-	python -m pytest -v --showlocals --durations=20 -k 'not TestAll' $(PYTESTOPTIONS) --ignore=sktime/utils/tests/test_mlflow_sktime_model_export.py
-=======
-	python -m pytest -v --showlocals --durations=20 -k 'not TestAll' $(PYTESTOPTIONS) --ignore=aeon/utils/tests/test_mlflow_sktime_model_export.py
-
-tests: test
-
-clean: ## Clean build dist and egg directories left after install
-	rm -rf ./dist
-	rm -rf ./build
-	rm -rf ./pytest_cache
-	rm -rf ./htmlcov
-	rm -rf ./junit
-	rm -rf ./$(PACKAGE).egg-info
-	rm -rf coverage.xml
-	rm -f MANIFEST
-	rm -rf ./wheelhouse/*
-	find . -type f -iname "*.so" -delete
-	find . -type f -iname '*.pyc' -delete
-	find . -type d -name '__pycache__' -empty -delete
-
-dist: ## Make Python source distribution
-	python3 setup.py sdist bdist_wheel
-
-build:
-	python -m build --sdist --wheel --outdir wheelhouse
-
-docs: doc
-
-doc: ## Build documentation with Sphinx
-	$(MAKE) -C $(DOC_DIR) html
-
-nb: clean
-	rm -rf .venv || true
-	python3 -m venv .venv
-	. .venv/bin/activate && python -m pip install .[all_extras,binder] && ./build_tools/run_examples.sh
->>>>>>> 69fc8348
+	python -m pytest -v --showlocals --durations=20 -k 'not TestAll' $(PYTESTOPTIONS) --ignore=aeon/utils/tests/test_mlflow_sktime_model_export.py