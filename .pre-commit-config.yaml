--- conflicted
+++ resolved
@@ -29,11 +29,7 @@
         args: [ "--create", "--python-folders", "aeon" ]
 
   - repo: https://github.com/astral-sh/ruff-pre-commit
-<<<<<<< HEAD
-    rev: v0.3.5
-=======
     rev: v0.4.1
->>>>>>> 4911ab8e
     hooks:
       - id: ruff
         args: [ "--fix"]
@@ -59,11 +55,7 @@
         args: [ "--max-line-length=88", "--extend-ignore=E203" ]
 
   - repo: https://github.com/psf/black
-<<<<<<< HEAD
-    rev: 24.3.0
-=======
     rev: 24.4.0
->>>>>>> 4911ab8e
     hooks:
       - id: black
         language_version: python3
