repos:
  - repo: https://github.com/pre-commit/pre-commit-hooks
    rev: v4.5.0
    hooks:
      - id: check-ast
      - id: check-added-large-files
        args: ["--maxkb=1200"]
      - id: check-case-conflict
      - id: check-docstring-first
      - id: check-merge-conflict
      - id: check-symlinks
      - id: check-toml
      - id: check-yaml
      - id: debug-statements
      - id: end-of-file-fixer
        exclude: "^docs/examples"
      - id: fix-byte-order-marker
      - id: fix-encoding-pragma
        args: [ "--remove" ]
      - id: name-tests-test
        args: [ "--pytest-test-first" ]
      - id: requirements-txt-fixer
      - id: trailing-whitespace

  - repo: https://github.com/pycqa/isort
    rev: 5.13.2
    hooks:
      - id: isort
        name: isort
        args: [ "--profile=black", "--multi-line=3" ]

  - repo: https://github.com/psf/black
    rev: 23.12.1
    hooks:
      - id: black
        language_version: python3

  - repo: https://github.com/pycqa/flake8
    rev: 7.0.0
    hooks:
      - id: flake8
        additional_dependencies: [ flake8-bugbear, flake8-print, Flake8-pyproject ]
        args: [ "--max-line-length=88", "--extend-ignore=E203" ]

<<<<<<< HEAD
=======
  - repo: https://github.com/psf/black
    rev: 24.1.1
    hooks:
      - id: black
        language_version: python3

>>>>>>> 810a5474
  - repo: https://github.com/nbQA-dev/nbQA
    rev: 1.7.1
    hooks:
      - id: nbqa-isort
        additional_dependencies: [ isort==5.10.1 ]
        args: [ "--nbqa-dont-skip-bad-cells", "--profile=black", "--multi-line=3" ]
      - id: nbqa-black
        additional_dependencies: [ black==22.10.0 ]
        args: [ "--nbqa-dont-skip-bad-cells" ]
      - id: nbqa-flake8
        additional_dependencies: [ flake8==5.0.4 ]
        args: [ "--nbqa-dont-skip-bad-cells", "--extend-ignore=E402,E203", "--max-line-length=88" ]

  - repo: https://github.com/pycqa/pydocstyle
    rev: 6.3.0
    hooks:
      - id: pydocstyle
        args: [ "--convention=numpy" ]
        additional_dependencies: [ toml, tomli ]

  # not ready to be enabled yet
  #  - repo: https://github.com/pre-commit/mirrors-mypy
  #    rev: v1.0.1
  #    hooks:
  #      - id: mypy
  #        files: aeon/
  #        additional_dependencies: [ pytest ]

  - repo: https://github.com/mgedmin/check-manifest
    rev: "0.49"
    hooks:
      - id: check-manifest
        stages: [ manual ]<|MERGE_RESOLUTION|>--- conflicted
+++ resolved
@@ -22,18 +22,18 @@
       - id: requirements-txt-fixer
       - id: trailing-whitespace
 
+  - repo: https://github.com/asottile/pyupgrade
+    rev: v3.15.0
+    hooks:
+      - id: pyupgrade
+        args: [ "--py38-plus" ]
+
   - repo: https://github.com/pycqa/isort
     rev: 5.13.2
     hooks:
       - id: isort
         name: isort
         args: [ "--profile=black", "--multi-line=3" ]
-
-  - repo: https://github.com/psf/black
-    rev: 23.12.1
-    hooks:
-      - id: black
-        language_version: python3
 
   - repo: https://github.com/pycqa/flake8
     rev: 7.0.0
@@ -42,15 +42,12 @@
         additional_dependencies: [ flake8-bugbear, flake8-print, Flake8-pyproject ]
         args: [ "--max-line-length=88", "--extend-ignore=E203" ]
 
-<<<<<<< HEAD
-=======
   - repo: https://github.com/psf/black
     rev: 24.1.1
     hooks:
       - id: black
         language_version: python3
 
->>>>>>> 810a5474
   - repo: https://github.com/nbQA-dev/nbQA
     rev: 1.7.1
     hooks:
