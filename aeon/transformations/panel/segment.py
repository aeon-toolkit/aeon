--- conflicted
+++ resolved
@@ -395,17 +395,10 @@
 
     Examples
     --------
-<<<<<<< HEAD
     >>> from aeon.datasets import load_unit_test
     >>> from aeon.transformations.panel.hog1d import HOG1DTransformer
     >>> data = np.array([[[1, 2, 3, 4, 5, 6, 7, 8]], [[5, 5, 5, 5, 5, 5, 5, 5]]])
     >>> seggy = HOG1DTransformer(n_intervals=4)
-=======
-    >>> from aeon.transformations.panel.segment import SlidingWindowSegmenter
-    >>> import numpy as np
-    >>> data = np.array([[[1, 2, 3, 4, 5, 6, 7, 8]], [[5, 5, 5, 5, 5, 5, 5, 5]]])
-    >>> seggy = SlidingWindowSegmenter(window_length=4)
->>>>>>> 20a21b2c
     >>> data2 = seggy.fit_transform(data)
     """
 
