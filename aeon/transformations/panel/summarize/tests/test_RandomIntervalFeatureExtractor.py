# -*- coding: utf-8 -*-
"""Tests for RIFE."""

import numpy as np
import pandas as pd
import pytest
<<<<<<< HEAD

from aeon.transformations.panel.summarize import RandomIntervalFeatureExtractor
=======
from sklearn.preprocessing import FunctionTransformer

from aeon.transformations.panel.segment import RandomIntervalSegmenter
from aeon.transformations.panel.summarize import RandomIntervalFeatureExtractor
from aeon.utils._testing.panel import (
    _make_nested_from_array,
    make_classification_problem,
)
>>>>>>> 6e1cd55d


@pytest.mark.parametrize("n_instances", [1, 3])
@pytest.mark.parametrize("n_timepoints", [10, 20])
@pytest.mark.parametrize("n_intervals", [1, 3, "log", "sqrt", "random"])
@pytest.mark.parametrize(
    "features", [[np.mean], [np.mean, np.median], [np.mean, np.median, np.mean]]
)
def test_output_format_dim(n_instances, n_timepoints, n_intervals, features):
    """Test output format and dimensions."""
    X = np.ones((n_instances, 1, n_timepoints))
    n_rows, n_cols, _ = X.shape
    trans = RandomIntervalFeatureExtractor(n_intervals=n_intervals, features=features)
    Xt = trans.fit_transform(X)
    assert isinstance(Xt, pd.DataFrame)
    assert Xt.shape[0] == n_rows
    assert np.array_equal(Xt.values, np.ones(Xt.shape))


@pytest.mark.parametrize("bad_n_intervals", [0, "abc", 1.1, -1])
def test_bad_n_intervals(bad_n_intervals):
    """Check that exception is raised for bad input args."""
    X = np.ones((10, 1, 100))
    with pytest.raises(ValueError):
        RandomIntervalFeatureExtractor(n_intervals=bad_n_intervals).fit(X)


@pytest.mark.parametrize(
    "bad_features", [0, "abc", {"a": 1}, (np.median, np.mean), [0, "abc"]]
)
def test_bad_features(bad_features):
    """Test that ValueError is raised for bad features."""
    X = np.ones((10, 1, 100))
    with pytest.raises(ValueError):
        RandomIntervalFeatureExtractor(n_intervals=bad_features).fit(X)


@pytest.mark.parametrize("n_instances", [3, 5])
@pytest.mark.parametrize("n_timepoints", [10, 20])
@pytest.mark.parametrize("n_intervals", [1, 3, "log", "sqrt", "random"])
def test_results(n_instances, n_timepoints, n_intervals):
    """Check specific results."""
    X = np.ones((n_instances, 1, n_timepoints))

    transformer = RandomIntervalFeatureExtractor(
        n_intervals=n_intervals, features=[np.mean, np.std]
    )
    Xt = transformer.fit_transform(X)
    Xt = Xt.loc[:, ~Xt.columns.duplicated()]
    # Check results
    intervals = transformer.intervals_
    for start, end in intervals:
        expected_mean = np.mean(X[:, 0, start:end], axis=-1)
        expected_std = np.std(X[:, 0, start:end], axis=-1)

        actual_means = Xt.loc[:, f"{start}_{end}_mean"].to_numpy().ravel()
        actual_stds = Xt.loc[:, f"{start}_{end}_std"].to_numpy().ravel()

        np.testing.assert_array_equal(actual_means, expected_mean)
<<<<<<< HEAD
        np.testing.assert_array_equal(actual_stds, expected_std)
=======
        np.testing.assert_array_equal(actual_stds, expected_std)


def test_different_implementations():
    """Test against equivalent pipelines."""
    random_state = 1233
    X_train, y_train = make_classification_problem()

    # Compare with chained transformations.
    tran1 = RandomIntervalSegmenter(n_intervals=1, random_state=random_state)
    tran2 = FunctionTransformer(func=np.mean, validate=False)
    t_chain = tran1 * tran2
    A = t_chain.fit_transform(X_train)

    tran = RandomIntervalFeatureExtractor(
        n_intervals=1, features=[np.mean], random_state=random_state
    )
    B = tran.fit_transform(X_train)

    np.testing.assert_array_almost_equal(A, B)
>>>>>>> 6e1cd55d
<|MERGE_RESOLUTION|>--- conflicted
+++ resolved
@@ -4,19 +4,11 @@
 import numpy as np
 import pandas as pd
 import pytest
-<<<<<<< HEAD
-
-from aeon.transformations.panel.summarize import RandomIntervalFeatureExtractor
-=======
 from sklearn.preprocessing import FunctionTransformer
 
 from aeon.transformations.panel.segment import RandomIntervalSegmenter
 from aeon.transformations.panel.summarize import RandomIntervalFeatureExtractor
-from aeon.utils._testing.panel import (
-    _make_nested_from_array,
-    make_classification_problem,
-)
->>>>>>> 6e1cd55d
+from aeon.utils._testing.panel import make_classification_problem
 
 
 @pytest.mark.parametrize("n_instances", [1, 3])
@@ -76,9 +68,6 @@
         actual_stds = Xt.loc[:, f"{start}_{end}_std"].to_numpy().ravel()
 
         np.testing.assert_array_equal(actual_means, expected_mean)
-<<<<<<< HEAD
-        np.testing.assert_array_equal(actual_stds, expected_std)
-=======
         np.testing.assert_array_equal(actual_stds, expected_std)
 
 
@@ -98,5 +87,4 @@
     )
     B = tran.fit_transform(X_train)
 
-    np.testing.assert_array_almost_equal(A, B)
->>>>>>> 6e1cd55d
+    np.testing.assert_array_almost_equal(A, B)