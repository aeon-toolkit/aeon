--- conflicted
+++ resolved
@@ -7,8 +7,6 @@
 transform - transform(self, X, y=None)
 fit & transform - fit_transform(self, X, y=None)
 """
-
-__maintainer__ = ["baraline", "TonyBagnall"]
 
 from abc import ABCMeta, abstractmethod
 from typing import final
@@ -46,8 +44,8 @@
         X : Input data
             Time series to fit transform to, of type ``np.ndarray``, ``pd.Series``
             ``pd.DataFrame``.
-        y : ignored argument for interface compatibility
-
+        y : Target variable, default=None
+            Additional data, e.g., labels for transformation
         axis : int, default = None
             Axis along which to segment if passed a multivariate X series (2D input).
             If axis is 0, it is assumed each column is a time series and each row is
@@ -62,7 +60,8 @@
         self : a fitted instance of the estimator
         """
         if self.get_tag("requires_y"):
-            raise ValueError("Tag requires_y is not supported")
+            if y is None:
+                raise ValueError("Tag requires_y is true, but fit called with y=None")
         # skip the rest if fit_is_empty is True
         if self.get_tag("fit_is_empty"):
             self._is_fitted = True
@@ -71,20 +70,15 @@
         self.reset()
         if axis is None:  # If none given, assume it is correct.
             axis = self.axis
-<<<<<<< HEAD
-        X = self._preprocess_series(X, axis=axis)
-        self._fit(X=X)
-=======
         X = self._preprocess_series(X, axis=axis, store_metadata=True)
         if y is not None:
             self._check_y(y)
         self._fit(X=X, y=y)
->>>>>>> 0c239d34
         self._is_fitted = True
         return self
 
     @final
-    def transform(self, X, y=None, axis=None):
+    def transform(self, X, axis=None):
         """Transform X and return a transformed version.
 
         State required:
@@ -94,7 +88,8 @@
         ----------
         X : Input data
             Data to fit transform to, of valid collection type.
-        y : ignored argument for interface compatibility
+        y : Target variable, default=None
+            Additional data, e.g., labels for transformation
         axis : int, default = None
             Axis along which to segment if passed a multivariate X series (2D input).
             If axis is 0, it is assumed each column is a time series and each row is
@@ -114,22 +109,11 @@
 
         if axis is None:
             axis = self.axis
-<<<<<<< HEAD
-
-        X = self._preprocess_series(X, axis=axis)
-        Xt = self._transform(X)
-        if self.axis == axis:
-            return Xt
-        else:
-            # If axis is different, return transposed to match input shape
-            return Xt.T
-=======
         X = self._preprocess_series(
             X, axis=axis, store_metadata=self.get_class_tag("fit_is_empty")
         )
         Xt = self._transform(X)
         return self._postprocess_series(Xt, axis=axis)
->>>>>>> 0c239d34
 
     @final
     def fit_transform(self, X, y=None, axis=None):
@@ -145,8 +129,8 @@
         ----------
         X : Input data
             Data to fit transform to, of valid collection type.
-        y : ignored argument for interface compatibility
-
+        y : Target variable, default=None
+            Additional data, e.g., labels for transformation
         axis : int, default = None
             Axis along which to segment if passed a multivariate X series (2D input).
             If axis is 0, it is assumed each column is a time series and each row is
@@ -163,25 +147,10 @@
         """
         # input checks and datatype conversion, to avoid doing in both fit and transform
         self.reset()
-<<<<<<< HEAD
-        if axis is None:
-            axis = self.axis
-
-        X = self._preprocess_series(X, axis=axis)
-        Xt = self._fit_transform(X=X)
-        self._is_fitted = True
-
-        if self.axis == axis:
-            return Xt
-        else:
-            # If axis is different, return transposed to match input shape
-            return Xt.T
-=======
         X = self._preprocess_series(X, axis=axis, store_metadata=True)
         Xt = self._fit_transform(X=X, y=y)
         self._is_fitted = True
         return self._postprocess_series(Xt, axis=axis)
->>>>>>> 0c239d34
 
     @final
     def inverse_transform(self, X, y=None, axis=None):
@@ -194,7 +163,8 @@
         ----------
         X : Input data
             Data to fit transform to, of valid collection type.
-        y : ignored argument for interface compatibility
+        y : Target variable, default=None
+             Additional data, e.g., labels for transformation
 
         Returns
         -------
@@ -208,25 +178,14 @@
             raise NotImplementedError(
                 f"{type(self)} does not implement inverse_transform"
             )
-        if axis is None:
-            axis = self.axis
+
         # check whether is fitted
         self.check_is_fitted()
-<<<<<<< HEAD
-        X = self._preprocess_series(X, axis=axis)
-        Xt = self._inverse_transform(X=X)
-        if self.axis == axis:
-            return Xt
-        else:
-            # If axis is different, return transposed to match input shape
-            return Xt.T
-=======
         X = self._preprocess_series(
             X, axis=axis, store_metadata=self.get_class_tag("fit_is_empty")
         )
         Xt = self._inverse_transform(X=X, y=y)
         return self._postprocess_series(Xt, axis=axis)
->>>>>>> 0c239d34
 
     @final
     def update(self, X, y=None, update_params=True, axis=None):
@@ -235,9 +194,8 @@
         Parameters
         ----------
         X : data to update of valid series type.
-
-        y : ignored argument for interface compatibility
-
+        y : Target variable, default=None
+            Additional data, e.g., labels for transformation
         update_params : bool, default=True
             whether the model is updated. Yes if true, if false, simply skips call.
             argument exists for compatibility with forecasting module.
@@ -250,13 +208,8 @@
         """
         # check whether is fitted
         self.check_is_fitted()
-<<<<<<< HEAD
-        X = self._preprocess_series(X, axis=axis)
-        return self._update(X=X, update_params=update_params)
-=======
         X = self._preprocess_series(X, axis, self.get_class_tag("fit_is_empty"))
         return self._update(X=X, y=y, update_params=update_params)
->>>>>>> 0c239d34
 
     def _fit(self, X, y=None):
         """Fit transformer to X and y.
@@ -267,7 +220,8 @@
         ----------
         X : Input data
             Data to fit transform to, of valid collection type.
-        y : ignored argument for interface compatibility
+        y : Target variable, default=None
+            Additional data, e.g., labels for transformation
 
         Returns
         -------
@@ -286,7 +240,8 @@
         ----------
         X : Input data
             Data to fit transform to, of valid collection type.
-        y : ignored argument for interface compatibility
+        y : Target variable, default=None
+            Additional data, e.g., labels for transformation
 
         Returns
         -------
@@ -304,7 +259,8 @@
         ----------
         X : Input data
             Data to fit transform to, of valid collection type.
-        y : ignored argument for interface compatibility
+        y : Target variable, default=None
+            Additional data, e.g., labels for transformation.
 
         Returns
         -------
@@ -323,7 +279,8 @@
         ----------
         X : Input data
             Time series to fit transform to, of valid collection type.
-        y : ignored argument for interface compatibility
+        y : Target variable, default=None
+            Additional data, e.g., labels for transformation
 
         Returns
         -------
