--- conflicted
+++ resolved
@@ -70,7 +70,7 @@
         self.reset()
         if axis is None:  # If none given, assume it is correct.
             axis = self.axis
-        X = self._preprocess_series(X, axis, True)
+        X = self._preprocess_series(X, axis=axis, store_metadata=True)
         if y is not None:
             self._check_y(y)
         self._fit(X=X, y=y)
@@ -109,14 +109,11 @@
 
         if axis is None:
             axis = self.axis
-<<<<<<< HEAD
-        X = self._preprocess_series(X, axis, self.get_class_tag("fit_is_empty"))
-        return self._transform(X)
-=======
-        X = self._preprocess_series(X, axis=axis)
+        X = self._preprocess_series(
+            X, axis=axis, store_metadata=self.get_class_tag("fit_is_empty")
+        )
         Xt = self._transform(X)
         return self._postprocess_series(Xt, axis=axis)
->>>>>>> 4e06dc4a
 
     @final
     def fit_transform(self, X, y=None, axis=None):
@@ -150,7 +147,7 @@
         """
         # input checks and datatype conversion, to avoid doing in both fit and transform
         self.reset()
-        X = self._preprocess_series(X, axis, True)
+        X = self._preprocess_series(X, axis=axis, store_metadata=True)
         Xt = self._fit_transform(X=X, y=y)
         self._is_fitted = True
         return self._postprocess_series(Xt, axis=axis)
@@ -184,14 +181,11 @@
 
         # check whether is fitted
         self.check_is_fitted()
-<<<<<<< HEAD
-        X = self._preprocess_series(X, axis, self.get_class_tag("fit_is_empty"))
-        return self._inverse_transform(X=X, y=y)
-=======
-        X = self._preprocess_series(X, axis=axis)
+        X = self._preprocess_series(
+            X, axis=axis, store_metadata=self.get_class_tag("fit_is_empty")
+        )
         Xt = self._inverse_transform(X=X, y=y)
         return self._postprocess_series(Xt, axis=axis)
->>>>>>> 4e06dc4a
 
     @final
     def update(self, X, y=None, update_params=True, axis=None):
