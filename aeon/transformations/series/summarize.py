--- conflicted
+++ resolved
@@ -730,8 +730,6 @@
         return [params1, params2, params3]
 
 
-<<<<<<< HEAD
-=======
 class PlateauFinder(BaseTransformer):
     """
     Plateau finder transformer.
@@ -817,7 +815,6 @@
         return Xt
 
 
->>>>>>> 1b06ec6f
 class FittedParamExtractor(BaseTransformer):
     """Fitted parameter extractor.
 
