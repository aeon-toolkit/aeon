"""
Base class template for transformers.

    class name: BaseTransformer

Covers all types of transformers.
Type and behaviour of transformer is determined by the following tags:
    "input_data_type" tag with values "Primitives" or "Series"
        this determines expected type of input of transform
        if "Primitives", expected inputs X are pd.DataFrame
        if "Series", expected inputs X are Series or Panel
        Note: placeholder tag for upwards compatibility currently only "Series" is
        supported
    "output_data_type" tag with values "Primitives", or "Series"
        this determines type of output of transform
        if "Primitives", output is pd.DataFrame with as many rows as X has instances
        i-th instance of X is transformed into i-th row of output
        if "Series", output is a Series or Panel, with as many instances as X i-th
        instance of X is transformed into i-th instance of output
        Series are treated as one-instance-Panels
        if Series is input, output is a 1-row pd.DataFrame or a Series
    "instancewise" tag which is boolean
        if True, fit/transform is statistically independent by instance

Class defining methods:
    fitting         - fit(self, X, y=None)
    transform       - transform(self, X, y=None)
    fit&transform   - fit_transform(self, X, y=None)
    updating        - update(self, X, y=None)

Inspection methods:
    hyper-parameter inspection  - get_params()
    fitted parameter inspection - get_fitted_params()

State:
    fitted model/strategy   - by convention, any attributes ending in "_"
    fitted state flag       - is_fitted (property)
    fitted state inspection - check_is_fitted()
"""

__maintainer__ = []
__all__ = [
    "BaseTransformer",
]

from itertools import product
from typing import Union

import numpy as np
import pandas as pd

from aeon.base import BaseEstimator
<<<<<<< HEAD
from aeon.datatypes import convert_to, mtype_to_scitype
=======
from aeon.datatypes import VectorizedDF, convert_to
>>>>>>> 5f8974f3
from aeon.datatypes._series_as_panel import convert_to_scitype
from aeon.datatypes._vec_df import _VectorizedDF
from aeon.utils.index_functions import update_data
from aeon.utils.sklearn import (
    is_sklearn_classifier,
    is_sklearn_regressor,
    is_sklearn_transformer,
)
from aeon.utils.validation import abstract_types, is_univariate_series, validate_input
from aeon.utils.validation._dependencies import _check_estimator_deps

# single/multiple primitives
Primitive = Union[np.integer, int, float, str]
Primitives = np.ndarray

# tabular/cross-sectional data
Tabular = Union[pd.DataFrame, np.ndarray]  # 2d arrays

# univariate/multivariate series
UnivariateSeries = Union[pd.Series, np.ndarray]
MultivariateSeries = Union[pd.DataFrame, np.ndarray]
Series = Union[UnivariateSeries, MultivariateSeries]

# panel/longitudinal/series-as-features data
Panel = Union[pd.DataFrame, np.ndarray]  # 3d or nested array


def _coerce_to_list(obj):
    """Return [obj] if obj is not a list, otherwise obj."""
    if not isinstance(obj, list):
        return [obj]
    else:
        return obj


class BaseTransformer(BaseEstimator):
    """Transformer base class."""

    # default tag values - these typically make the "safest" assumption
    _tags = {
        "input_data_type": "Series",
        "output_data_type": "Series",
        "transform_labels": "None",
        "instancewise": True,
        "univariate-only": False,  # can the transformer handle multivariate X?
        "X_inner_type": "pd.DataFrame",
        # this can be a Panel mtype even if transform-input is Series, vectorized
        "y_inner_type": "None",
        "requires_y": False,  # does y need to be passed in fit?
        "enforce_index_type": None,  # index type that needs to be enforced in X/y
        "fit_is_empty": True,  # is fit empty and can be skipped? Yes = True
        "X-y-must-have-same-index": False,  # can estimator handle different X/y index?
        "transform-returns-same-time-index": False,
        # does transform return have the same time index as input X
        "skip-inverse-transform": False,  # is inverse-transform skipped when called?
        "capability:inverse_transform": False,  # can the transformer inverse transform?
        "capability:unequal_length": True,
        "capability:unequal_length:removes": False,
        "capability:missing_values": False,  # can estimator handle missing data?
        "capability:missing_values:removes": False,
        # is transform result always guaranteed to contain no missing values?
        "python_version": None,  # PEP 440 python version specifier to limit versions
        "remember_data": False,  # whether all data seen is remembered as self._X
    }

    # allowed types for transformers - Series and Panel
    ALLOWED_INPUT_TYPES = [
        "pd.Series",
        "pd.DataFrame",
        "np.ndarray",
        "nested_univ",
        "numpy3D",
        # "numpy2D",
        "pd-multiindex",
        # "pd-wide",
        # "pd-long",
        "df-list",
        "np-list",
        "pd_multiindex_hier",
    ]

    def __init__(self, _output_convert="auto"):
        self._converter_store_X = dict()  # storage dictionary for in/output conversion
        self._output_convert = _output_convert

        super().__init__()
        _check_estimator_deps(self)

    def __mul__(self, other):
        """Magic * method, return (right) concatenated TransformerPipeline.

        Implemented for `other` being a transformer, otherwise returns `NotImplemented`.

        Parameters
        ----------
        other: `aeon` transformer, must inherit from BaseTransformer
            otherwise, `NotImplemented` is returned

        Returns
        -------
        TransformerPipeline object, concatenation of `self` (first) with `other` (last).
            not nested, contains only non-TransformerPipeline `aeon` transformers
        """
        from aeon.transformations.compose import TransformerPipeline

        # we wrap self in a pipeline, and concatenate with the other
        #   the TransformerPipeline does the rest, e.g., case distinctions on other
        if (
            isinstance(other, BaseTransformer)
            or is_sklearn_classifier(other)
            or is_sklearn_regressor(other)
            or is_sklearn_transformer(other)
        ):
            self_as_pipeline = TransformerPipeline(steps=[self])
            return self_as_pipeline * other
        else:
            return NotImplemented

    def __rmul__(self, other):
        """Magic * method, return (left) concatenated TransformerPipeline.

        Implemented for `other` being a transformer, otherwise returns `NotImplemented`.

        Parameters
        ----------
        other: `aeon` transformer, must inherit from BaseTransformer
            otherwise, `NotImplemented` is returned

        Returns
        -------
        TransformerPipeline object, concatenation of `other` (first) with `self` (last).
            not nested, contains only non-TransformerPipeline `aeon` transformers
        """
        from aeon.transformations.compose import TransformerPipeline

        # we wrap self in a pipeline, and concatenate with the other
        #   the TransformerPipeline does the rest, e.g., case distinctions on other
        if isinstance(other, BaseTransformer) or is_sklearn_transformer(other):
            self_as_pipeline = TransformerPipeline(steps=[self])
            return other * self_as_pipeline
        else:
            return NotImplemented

    def __or__(self, other):
        """Magic | method, return MultiplexTranformer.

        Implemented for `other` being either a MultiplexTransformer or a transformer.

        Parameters
        ----------
        other: `aeon` transformer or aeon MultiplexTransformer

        Returns
        -------
        MultiplexTransformer object
        """
        from aeon.transformations.compose import MultiplexTransformer

        if isinstance(other, BaseTransformer):
            multiplex_self = MultiplexTransformer([self])
            return multiplex_self | other
        else:
            return NotImplemented

    def __add__(self, other):
        """Magic + method, return (right) concatenated FeatureUnion.

        Implemented for `other` being a transformer, otherwise returns `NotImplemented`.

        Parameters
        ----------
        other: `aeon` transformer, must inherit from BaseTransformer
            otherwise, `NotImplemented` is returned

        Returns
        -------
        FeatureUnion object, concatenation of `self` (first) with `other` (last).
            not nested, contains only non-TransformerPipeline `aeon` transformers
        """
        from aeon.transformations.compose import FeatureUnion

        # we wrap self in a pipeline, and concatenate with the other
        #   the FeatureUnion does the rest, e.g., case distinctions on other
        if isinstance(other, BaseTransformer):
            self_as_pipeline = FeatureUnion(transformer_list=[self])
            return self_as_pipeline + other
        else:
            return NotImplemented

    def __radd__(self, other):
        """Magic + method, return (left) concatenated FeatureUnion.

        Implemented for `other` being a transformer, otherwise returns `NotImplemented`.

        Parameters
        ----------
        other: `aeon` transformer, must inherit from BaseTransformer
            otherwise, `NotImplemented` is returned

        Returns
        -------
        FeatureUnion object, concatenation of `other` (first) with `self` (last).
            not nested, contains only non-FeatureUnion `aeon` transformers
        """
        from aeon.transformations.compose import FeatureUnion

        # we wrap self in a pipeline, and concatenate with the other
        #   the TransformerPipeline does the rest, e.g., case distinctions on other
        if isinstance(other, BaseTransformer):
            self_as_pipeline = FeatureUnion(transformer_list=[self])
            return other + self_as_pipeline
        else:
            return NotImplemented

    def __invert__(self):
        """Magic unary ~ (inversion) method, return InvertTransform of self.

        Returns
        -------
        `InvertTransform` object, containing `self`.
        """
        from aeon.transformations.compose import InvertTransform

        return InvertTransform(self)

    def __neg__(self):
        """Magic unary - (negation) method, return OptionalPassthrough of self.

        Intuition: `OptionalPassthrough` is "not having transformer", as an option.

        Returns
        -------
        `OptionalPassthrough` object, containing `self`, with `passthrough=False`.
            The `passthrough` parameter can be set via `set_params`.
        """
        from aeon.transformations.compose import OptionalPassthrough

        return OptionalPassthrough(self, passthrough=False)

    def __getitem__(self, key):
        """Magic [...] method, return column subsetted transformer.

        First index does intput subsetting, second index does output subsetting.

        Keys must be valid inputs for `columns` in `ColumnSubset`.

        Parameters
        ----------
        key: valid input for `columns` in `ColumnSubset`, or pair thereof
            keys can also be a :-slice, in which case it is considered as not passed

        Returns
        -------
        the following TransformerPipeline object:
            ColumnSubset(columns1) * self * ColumnSubset(columns2)
            where `columns1` is first or only item in `key`, and `columns2` is the last
            if only one item is passed in `key`, only `columns1` is applied to input
        """
        from aeon.transformations.subset import ColumnSelect

        def is_noneslice(obj):
            res = isinstance(obj, slice)
            res = res and obj.start is None and obj.stop is None and obj.step is None
            return res

        if isinstance(key, tuple):
            if not len(key) == 2:
                raise ValueError(
                    "there should be one or two keys when calling [] or getitem, "
                    "e.g., mytrafo[key], or mytrafo[key1, key2]"
                )
            columns1 = key[0]
            columns2 = key[1]
            if is_noneslice(columns1) and is_noneslice(columns2):
                return self
            elif is_noneslice(columns2):
                return ColumnSelect(columns1) * self
            elif is_noneslice(columns1):
                return self * ColumnSelect(columns2)
            else:
                return ColumnSelect(columns1) * self * ColumnSelect(columns2)
        else:
            return ColumnSelect(key) * self

    def fit(self, X, y=None):
        """Fit transformer to X, optionally to y.

        State change:
            Changes state to "fitted".

        Writes to self:
        _is_fitted : flag is set to True.
        _X : X, coerced copy of X, if remember_data tag is True
        possibly coerced to inner type or update_data compatible type
        by reference, when possible
        model attributes (ending in "_") : dependent on estimator

        Parameters
        ----------
        X : Series or Panel, any supported type
            Data to fit transform to, of python type as follows:
                Series: pd.Series, pd.DataFrame, or np.ndarray (1D or 2D)
                Panel: pd.DataFrame with 2-level MultiIndex, list of pd.DataFrame,
                nested pd.DataFrame, or pd.DataFrame in long/wide format.
        y : Series or Panel, default=None
            Additional data, e.g., labels for transformation.

        Returns
        -------
        self : a fitted instance of the estimator
        """
        # input checks and datatype conversion
        X_inner, y_inner = self._fit_checks(X, y)

        # skip the rest if fit_is_empty is True
        if self.get_tag("fit_is_empty"):
            self._is_fitted = True
            return self

        # checks and conversions complete, pass to inner fit
        #####################################################
        vectorization_needed = isinstance(X_inner, _VectorizedDF)
        self._is_vectorized = vectorization_needed
        # we call the ordinary _fit if no looping/vectorization needed
        if not vectorization_needed:
            self._fit(X=X_inner, y=y_inner)
        else:
            # otherwise we call the vectorized version of fit
            self._vectorize("fit", X=X_inner, y=y_inner)

        # this should happen last: fitted state is set to True
        self._is_fitted = True

        return self

    def transform(self, X, y=None):
        """Transform X and return a transformed version.

        State required:
            Requires state to be "fitted".

        Accesses in self:
        _is_fitted : must be True
        _X : optionally accessed, only available if remember_data tag is True
        fitted model attributes (ending in "_") : must be set, accessed by _transform

        Parameters
        ----------
        X : Series or Panel, any supported type
            Data to be transformed, of python type as follows:
                Series: pd.Series, pd.DataFrame, or np.ndarray (1D or 2D)
                Panel: pd.DataFrame with 2-level MultiIndex, list of pd.DataFrame,
                    nested pd.DataFrame, or pd.DataFrame in long/wide format
        y : Series or Panel, default=None
            Additional data, e.g., labels for transformation

        Returns
        -------
        transformed version of X
        type depends on type of X and output_data_type tag:
            |          | `transform`  |                        |
            |   `X`    |  `-output`   |     type of return     |
            |__________|______________|________________________|
            | `Series` | `Primitives` | `pd.DataFrame` (1-row) |
            | `Panel`  | `Primitives` | `pd.DataFrame`         |
            | `Series` | `Series`     | `Series`               |
            | `Panel`  | `Series`     | `Panel`                |
            | `Series` | `Panel`      | `Panel`                |
        instances in return correspond to instances in `X`
        combinations not in the table are currently not supported

        Explicitly, with examples:
            if `X` is `Series` (e.g., `pd.DataFrame`) and `transform-output` is `Series`
                then the return is a single `Series` of the same type
                Example: detrending a single series
            if `X` is `Panel` (e.g., `pd-multiindex`) and `transform-output` is `Series`
                then the return is `Panel` with same number of instances as `X`
                    (the transformer is applied to each input Series instance)
                Example: all series in the panel are detrended individually
            if `X` is `Series` or `Panel` and `transform-output` is `Primitives`
                then the return is `pd.DataFrame` with as many rows as instances in `X`
                Example: i-th row of the return has mean and variance of the i-th series
            if `X` is `Series` and `transform-output` is `Panel`
                then the return is a `Panel` object of type `pd-multiindex`
                Example: i-th instance of the output is the i-th window running over `X`
        """
        # check whether is fitted
        self.check_is_fitted()

        # input check and conversion for X/y
        X_inner, y_inner, metadata = self._check_X_y(X=X, y=y, return_metadata=True)

        if not isinstance(X_inner, _VectorizedDF):
            Xt = self._transform(X=X_inner, y=y_inner)
        else:
            # otherwise we call the vectorized version of predict
            Xt = self._vectorize("transform", X=X_inner, y=y_inner)

        # convert to output mtype
        if not hasattr(self, "_output_convert") or self._output_convert == "auto":
            Xt = self._convert_output(Xt, metadata=metadata)

        return Xt

    def fit_transform(self, X, y=None):
        """Fit to data, then transform it.

        Fits the transformer to X and y and returns a transformed version of X.

        State change: changes state to "fitted".

        Writes to self:
        _is_fitted : flag is set to True.
        _X : X, coerced copy of X, if remember_data tag is True
            possibly coerced to inner type or update_data compatible type
            by reference, when possible
        model attributes (ending in "_") : dependent on estimator

        Parameters
        ----------
        X : Series or Panel, any supported type
            Data to be transformed, of python type as follows:
                Series: pd.Series, pd.DataFrame, or np.ndarray (1D or 2D)
                Panel: pd.DataFrame with 2-level MultiIndex, list of pd.DataFrame,
                    nested pd.DataFrame, or pd.DataFrame in long/wide format
        y : Series or Panel, default=None
            Additional data, e.g., labels for transformation

        Returns
        -------
        transformed version of X
        type depends on type of X and output_data_type tag:
            |   `X`    | `tf-output`  |     type of return     |
            |__________|______________|________________________|
            | `Series` | `Primitives` | `pd.DataFrame` (1-row) |
            | `Panel`  | `Primitives` | `pd.DataFrame`         |
            | `Series` | `Series`     | `Series`               |
            | `Panel`  | `Series`     | `Panel`                |
            | `Series` | `Panel`      | `Panel`                |
        instances in return correspond to instances in `X`
        combinations not in the table are currently not supported

        Explicitly, with examples:
            if `X` is `Series` (e.g., `pd.DataFrame`) and `transform-output` is `Series`
                then the return is a single `Series` of the same mtype
                Example: detrending a single series
            if `X` is `Panel` (e.g., `pd-multiindex`) and `transform-output` is `Series`
                then the return is `Panel` with same number of instances as `X`
                    (the transformer is applied to each input Series instance)
                Example: all series in the panel are detrended individually
            if `X` is `Series` or `Panel` and `transform-output` is `Primitives`
                then the return is `pd.DataFrame` with as many rows as instances in `X`
                Example: i-th row of the return has mean and variance of the i-th series
            if `X` is `Series` and `transform-output` is `Panel`
                then the return is a `Panel` object of type `pd-multiindex`
                Example: i-th instance of the output is the i-th window running over `X`
        """
        # input checks and datatype conversion
        X_inner, y_inner, metadata = self._fit_checks(X, y, False, True)

        # checks and conversions complete, pass to inner fit_transform
        ####################################################
        vectorization_needed = isinstance(X_inner, _VectorizedDF)
        self._is_vectorized = vectorization_needed
        # we call the ordinary _fit_transform if no looping/vectorization needed
        if not vectorization_needed:
            Xt = self._fit_transform(X=X_inner, y=y_inner)
        else:
            # otherwise we call the vectorized version of fit_transform
            Xt = self._vectorize("fit_transform", X=X_inner, y=y_inner)

        self._is_fitted = True

        # convert to output mtype
        if not hasattr(self, "_output_convert") or self._output_convert == "auto":
            Xt = self._convert_output(Xt, metadata=metadata)

        return Xt

    def inverse_transform(self, X, y=None):
        """Inverse transform X and return an inverse transformed version.

        Currently it is assumed that only transformers with tags
            "input_data_type"="Series", "output_data_type"="Series",
        have an inverse_transform.

        State required:
            Requires state to be "fitted".

        Accesses in self:
        _is_fitted : must be True
        _X : optionally accessed, only available if remember_data tag is True
        fitted model attributes (ending in "_") : accessed by _inverse_transform

        Parameters
        ----------
        X : Series or Panel, any supported type
            Data to be inverse transformed, of python type as follows:
                Series: pd.Series, pd.DataFrame, or np.ndarray (1D or 2D)
                Panel: pd.DataFrame with 2-level MultiIndex, list of pd.DataFrame,
                    nested pd.DataFrame, or pd.DataFrame in long/wide format
        y : Series or Panel, default=None
            Additional data, e.g., labels for transformation

        Returns
        -------
        inverse transformed version of X
            of the same type as X, and conforming to mtype format specifications
        """
        if self.get_tag("skip-inverse-transform"):
            return X

        if not self.get_tag("capability:inverse_transform"):
            raise NotImplementedError(
                f"{type(self)} does not implement inverse_transform"
            )

        # check whether is fitted
        self.check_is_fitted()

        # input check and conversion for X/y
        X_inner, y_inner, metadata = self._check_X_y(X=X, y=y, return_metadata=True)

        if not isinstance(X_inner, _VectorizedDF):
            Xt = self._inverse_transform(X=X_inner, y=y_inner)
        else:
            # otherwise we call the vectorized version of predict
            Xt = self._vectorize("inverse_transform", X=X_inner, y=y_inner)

        # convert to output mtype
        if not hasattr(self, "_output_convert") or self._output_convert == "auto":
            Xt = self._convert_output(Xt, metadata=metadata, inverse=True)

        return Xt

    def update(self, X, y=None, update_params=True):
        """Update transformer with X, optionally y.

        State required:
            Requires state to be "fitted".

        Accesses in self:
        _is_fitted : must be True
        _X : accessed by _update and by update_data, if remember_data tag is True
        fitted model attributes (ending in "_") : must be set, accessed by _update

        Writes to self:
        _X : updated by values in X, via update_data, if remember_data tag is True
        fitted model attributes (ending in "_") : only if update_params=True
            type and nature of update are dependent on estimator

        Parameters
        ----------
        X : Series or Panel, any supported type
            Data to fit transform to, of python type as follows:
                Series: pd.Series, pd.DataFrame, or np.ndarray (1D or 2D)
                Panel: pd.DataFrame with 2-level MultiIndex, list of pd.DataFrame,
                    nested pd.DataFrame, or pd.DataFrame in long/wide format
        y : Series or Panel, default=None
            Additional data, e.g., labels for transformation
        update_params : bool, default=True
            whether the model is updated. Yes if true, if false, simply skips call.
            argument exists for compatibility with forecasting module.

        Returns
        -------
        self : a fitted instance of the estimator
        """
        # check whether is fitted
        self.check_is_fitted()

        # if requires_y is set, y is required in fit and update
        if self.get_tag("requires_y") and y is None:
            raise ValueError(f"{self.__class__.__name__} requires `y` in `update`.")

        # check and convert X/y
        X_inner, y_inner = self._check_X_y(X=X, y=y)

        # update memory of X, if remember_data exists and is set to True
        if self.get_tag("remember_data", tag_value_default=False):
            self._X = update_data(None, X_new=X_inner)

        # skip everything if update_params is False
        # skip everything if fit_is_empty is True
        if not update_params or self.get_tag("fit_is_empty", False):
            return self

        # checks and conversions complete, pass to inner fit
        #####################################################
        vectorization_needed = isinstance(X_inner, _VectorizedDF)
        # we call the ordinary _fit if no looping/vectorization needed
        if not vectorization_needed:
            self._update(X=X_inner, y=y_inner)
        else:
            # otherwise we call the vectorized version of fit
            self._vectorize("update", X=X_inner, y=y_inner)

        return self

    def get_fitted_params(self, deep=True):
        """Get fitted parameters.

        State required:
            Requires state to be "fitted".

        Parameters
        ----------
        deep : bool, default=True
            Whether to return fitted parameters of components.

            * If True, will return a dict of parameter name : value for this object,
              including fitted parameters of fittable components
              (= BaseEstimator-valued parameters).
            * If False, will return a dict of parameter name : value for this object,
              but not include fitted parameters of components.

        Returns
        -------
        fitted_params : dict with str-valued keys
            Dictionary of fitted parameters, paramname : paramvalue
            keys-value pairs include:

            * always: all fitted parameters of this object, as via `get_param_names`
              values are fitted parameter value for that key, of this object
            * if `deep=True`, also contains keys/value pairs of component parameters
              parameters of components are indexed as `[componentname]__[paramname]`
              all parameters of `componentname` appear as `paramname` with its value
            * if `deep=True`, also contains arbitrary levels of component recursion,
              e.g., `[componentname]__[componentcomponentname]__[paramname]`, etc
        """
        # if self is not vectorized, run the default get_fitted_params
        if not getattr(self, "_is_vectorized", False):
            return super().get_fitted_params(deep=deep)

        # otherwise, we delegate to the instances' get_fitted_params
        # instances' parameters are returned at dataframe-slice-like keys
        fitted_params = {}

        # transformers contains a pd.DataFrame with the individual transformers
        transformers = self.transformers_

        # return transformers in the "transformers" param
        fitted_params["transformers"] = transformers

        def _to_str(x):
            if isinstance(x, str):
                x = f"'{x}'"
            return str(x)

        # populate fitted_params with transformers and their parameters
        for ix, col in product(transformers.index, transformers.columns):
            trafo = transformers.loc[ix, col]
            trafo_key = f"transformers.loc[{_to_str(ix)},{_to_str(col)}]"
            fitted_params[trafo_key] = trafo
            trafo_params = trafo.get_fitted_params(deep=deep)
            for key, val in trafo_params.items():
                fitted_params[f"{trafo_key}__{key}"] = val

        return fitted_params

    def _check_X_y(self, X=None, y=None, return_metadata=False):
        """Check and coerce X/y for fit/transform functions.

        Parameters
        ----------
        X : object of aeon compatible time series type
            can be Series, Panel, Hierarchical
        y : None (default), or object of aeon compatible time series type
            can be Series, Panel, Hierarchical
        return_metadata : bool, optional, default=False
            whether to return the metadata return object

        Returns
        -------
        X_inner : Series, Panel, or Hierarchical object, or VectorizedDF
                compatible with self.get_tag("X_inner_type") format
            Case 1: self.get_tag("X_inner_type") supports abstract type of X, then
                converted/coerced version of X, mtype determined by "X_inner_type" tag
            Case 2: self.get_tag("X_inner_type") supports *higher* abstract type than X
                then X converted to "one-Series" or "one-Panel" sub-case of that
                abstract type always pd-multiindex (Panel) or pd_multiindex_hier (
                Hierarchical)
            Case 3: self.get_tag("X_inner_type") supports only *simpler* abstract
            type than X then VectorizedDF of X, iterated as the most complex
            supported abstract type
        y_inner : Series, Panel, or Hierarchical object, or VectorizedDF
                compatible with self.get_tag("y_inner_type") format
            Case 1: self.get_tag("y_inner_type") supports abstract type of y, then
                converted/coerced version of y, type determined by "y_inner_type" tag
            Case 2: self.get_tag("y_inner_type") supports *higher* abstract type than y
                then X converted to "one-Series" or "one-Panel" sub-case of that
                abstract type always pd-multiindex (Panel) or pd_multiindex_hier (
                Hierarchical)
            Case 3: self.get_tag("y_inner_type") supports only *simpler* abstract
                type than y then VectorizedDF of X, iterated as the most complex
                supported abstract type
            Case 4: None if y was None, or self.get_tag("y_inner_type") is "None"

            Complexity order above: Hierarchical > Panel > Series

        metadata : dict, returned only if return_metadata=True
            dictionary with str keys, contents as follows
            _converter_store_X : dict, metadata from X conversion, for back-conversion
            _X_mtype_last_seen : str, mtype of X seen last
            _X_input_type : str, abstract type of X seen last
            _convert_case : str, coversion case (see above), one of
                "case 1: abstract type supported"
                "case 2: higher abstract type supported"
                "case 3: requires vectorization"

        Raises
        ------
        TypeError if X is None
        TypeError if X or y is not one of the permissible Series mtypes
        TypeError if X is not compatible with self.get_tag("univariate_only")
            if tag value is "True", X must be univariate
        ValueError if self.get_tag("requires_y")=True but y is None
        """
        if X is None:
            raise TypeError("X cannot be None, but found None")

        metadata = dict()
        metadata["_converter_store_X"] = dict()

        def _most_complex_scitype(scitypes, smaller_equal_than=None):
            """Return most complex abstract type in a list of str."""
            if "Hierarchical" in scitypes and smaller_equal_than == "Hierarchical":
                return "Hierarchical"
            elif "Panel" in scitypes and smaller_equal_than != "Series":
                return "Panel"
            elif "Series" in scitypes:
                return "Series"
            elif smaller_equal_than is not None:
                return _most_complex_scitype(scitypes)
            else:
                raise ValueError("no series scitypes supported, bug in estimator")

        def _type_A_higher_B(typeA, typeB):
            """Compare two abstract types regarding complexity."""
            if typeA == "Series":
                return False
            if typeA == "Panel" and typeB == "Series":
                return True
            if typeA == "Hierarchical" and typeB != "Hierarchical":
                return True
            return False

        # retrieve supported mtypes
        X_inner_type = _coerce_to_list(self.get_tag("X_inner_type"))
        y_inner_type = _coerce_to_list(self.get_tag("y_inner_type"))
        X_inner_abstract_type = abstract_types(X_inner_type)
        y_inner_abstract_type = abstract_types(y_inner_type)

        ALLOWED_MTYPES = self.ALLOWED_INPUT_TYPES

        valid, X_metadata = validate_input(X)
        if not valid:
            raise TypeError(
                "must be in an aeon compatible format for storing series, hierarchical "
                "series or collections of series."
            )
        X_scitype = X_metadata["scitype"]
        X_mtype = X_metadata["mtype"]
        # remember these for potential back-conversion (in transform etc)
        metadata["_X_mtype_last_seen"] = X_mtype
        metadata["_X_input_scitype"] = X_scitype

        if X_mtype not in ALLOWED_MTYPES:
            raise TypeError("X an invalid internal type")

        if X_scitype in X_inner_abstract_type:
            case = "case 1: scitype supported"
            req_vec_because_rows = False
        elif any(_type_A_higher_B(x, X_scitype) for x in X_inner_abstract_type):
            case = "case 2: higher scitype supported"
            req_vec_because_rows = False
        else:
            case = "case 3: requires vectorization"
            req_vec_because_rows = True
        metadata["_convert_case"] = case

        # checking X vs tags
        inner_univariate = self.get_tag("univariate-only")
        # we remember whether we need to vectorize over columns, and at all
        req_vec_because_cols = inner_univariate and not X_metadata["is_univariate"]
        requires_vectorization = req_vec_because_rows or req_vec_because_cols
        # end checking X

        if y_inner_type != ["None"] and y is not None:
            valid, y_metadata = validate_input(y)
            if not valid:
                raise TypeError("Error, y is not a valid type for X type.")
            y_scitype = y_metadata["scitype"]
        else:
            # y_scitype is used below - set to None if y is None
            y_scitype = None
        # end checking y

        # no compabitility checks between X and y
        # end compatibility checking X and y

        # convert X & y to supported inner type, if necessary
        #####################################################

        # convert X and y to a supported internal mtype
        #  it X/y mtype is already supported, no conversion takes place
        #  if X/y is None, then no conversion takes place (returns None)
        #  if vectorization is required, we wrap in VectorizedDF

        # case 2. internal only has higher scitype, e.g., inner is Panel and X Series
        #       or inner is Hierarchical and X is Panel or Series
        #   then, consider X as one-instance Panel or Hierarchical
        if case == "case 2: higher scitype supported":
            if X_scitype == "Series" and "Panel" in X_inner_abstract_type:
                as_scitype = "Panel"
            else:
                as_scitype = "Hierarchical"
            X = convert_to_scitype(X, to_scitype=as_scitype, from_scitype=X_scitype)
            X_scitype = as_scitype
            # then pass to case 1, which we've reduced to, X now has inner scitype

        # case 1. scitype of X is supported internally
        # case in ["case 1: scitype supported", "case 2: higher scitype supported"]
        #   and does not require vectorization because of cols (multivariate)
        if not requires_vectorization:
            # converts X
            X_inner = convert_to(
                X,
                to_type=X_inner_type,
                store=metadata["_converter_store_X"],
                store_behaviour="reset",
            )

            # converts y, returns None if y is None
            if y_inner_type != ["None"] and y is not None:
                y_inner = convert_to(
                    y,
                    to_type=y_inner_type,
                    as_scitype=y_scitype,
                )
            else:
                y_inner = None

        # case 3. scitype of X is not supported, only lower complexity one is
        #   then apply vectorization, loop method execution over series/panels
        # elif case == "case 3: requires vectorization":
        else:  # if requires_vectorization
<<<<<<< HEAD
            iterate_X = _most_complex_scitype(X_inner_scitype, X_scitype)
            X_inner = _VectorizedDF(
=======
            iterate_X = _most_complex_scitype(X_inner_abstract_type, X_scitype)
            X_inner = VectorizedDF(
>>>>>>> 5f8974f3
                X=X,
                iterate_as=iterate_X,
                is_scitype=X_scitype,
                iterate_cols=req_vec_because_cols,
            )
            # we also assume that y must be vectorized in this case
            if y_inner_type != ["None"] and y is not None:
                # raise ValueError(
                #     f"{type(self).__name__} does not support Panel X if y is not "
                #     f"None, since {type(self).__name__} supports only Series. "
                #     "Auto-vectorization to extend Series X to Panel X can only be "
                #     'carried out if y is None, or "y_inner_type" tag is "None". '
                #     "Consider extending _fit and _transform to handle the following "
                #     "input types natively: Panel X and non-None y."
                # )
<<<<<<< HEAD
                iterate_y = _most_complex_scitype(y_inner_scitype, y_scitype)
                y_inner = _VectorizedDF(X=y, iterate_as=iterate_y, is_scitype=y_scitype)
=======
                iterate_y = _most_complex_scitype(y_inner_abstract_type, y_scitype)
                y_inner = VectorizedDF(X=y, iterate_as=iterate_y, is_scitype=y_scitype)
>>>>>>> 5f8974f3
            else:
                y_inner = None

        if return_metadata:
            return X_inner, y_inner, metadata
        else:
            return X_inner, y_inner

    def _check_X(self, X=None):
        """Shorthand for _check_X_y with one argument X, see _check_X_y."""
        return self._check_X_y(X=X)[0]

    def _convert_output(self, X, metadata, inverse=False):
        """Convert transform or inverse_transform output to expected format.

        Parameters
        ----------
        X : output of _transform or _vectorize("transform"), or inverse variants
        metadata : dict, output of _check_X_y
        inverse : bool, optional, default = False
            whether conversion is for transform (False) or inverse_transform (True)

        Returns
        -------
        Xt : final output of transform or inverse_transform
        """
        Xt = X
        X_input_mtype = metadata["_X_mtype_last_seen"]
        X_input_scitype = metadata["_X_input_scitype"]
        case = metadata["_convert_case"]
        _converter_store_X = metadata["_converter_store_X"]

        if inverse:
            # the output of inverse transform is equal to input of transform
            output_scitype = self.get_tag("input_data_type")
        else:
            output_scitype = self.get_tag("output_data_type")

        # if we converted Series to "one-instance-Panel/Hierarchical",
        #   or Panel to "one-instance-Hierarchical", then revert that
        # remainder is as in case 1
        #   skipped for output_scitype = "Primitives"
        #       since then the output always is a pd.DataFrame
        if case == "case 2: higher scitype supported" and output_scitype == "Series":
            Xt = convert_to(
                Xt,
                to_type=["pd-multiindex", "numpy3D", "np-list", "pd_multiindex_hier"],
            )
            Xt = convert_to_scitype(Xt, to_scitype=X_input_scitype)

        # now, in all cases, Xt is in the right scitype,
        #   but not necessarily in the right mtype.
        # additionally, Primitives may have an extra column

        #   "case 1: scitype supported"
        #   "case 2: higher scitype supported"
        #   "case 3: requires vectorization"

        if output_scitype == "Series":
            # output mtype is input mtype
            X_output_mtype = X_input_mtype

            # exception to this: if the transformer outputs multivariate series,
            #   we cannot convert back to pd.Series, do pd.DataFrame instead then
            #   this happens only for Series, not Panel
            if X_input_scitype == "Series":
                valid = isinstance(Xt, (pd.DataFrame, pd.Series, np.ndarray))
                if not valid:
                    raise TypeError(
                        f"_transform output of {type(self)} does not comply "
                        "with aeon type specifications."
                    )
                if not is_univariate_series(Xt) and X_input_mtype == "pd.Series":
                    X_output_mtype = "pd.DataFrame"

            Xt = convert_to(
                Xt,
                to_type=X_output_mtype,
                as_scitype=X_input_scitype,
                store=_converter_store_X,
                store_behaviour="freeze",
            )
        elif output_scitype == "Tabular" or output_scitype == "Primitives":
            # we ensure the output is pd_DataFrame_Table
            # & ensure the returned index is sensible
            # for return index, we need to deal with last level, constant 0
            if isinstance(Xt, (pd.DataFrame, pd.Series)):
                # if index is multiindex, last level is constant 0
                # and other levels are hierarchy
                if isinstance(Xt.index, pd.MultiIndex):
                    Xt.index = Xt.index.droplevel(-1)
                # else this is only zeros and should be reset to RangeIndex
                else:
                    Xt = Xt.reset_index(drop=True)
            Xt = convert_to(
                Xt,
                to_type="pd_DataFrame_Table",
                as_scitype="Table",
                # no converter store since this is not a "1:1 back-conversion"
            )
        # else output_scitype is "Panel" and no need for conversion

        return Xt

    def _vectorize(self, methodname, **kwargs):
        """Vectorized/iterated loop over method of BaseTransformer.

        Uses transformers_ attribute to store one transformer per loop index.
        """
        X = kwargs.get("X")
        y = kwargs.pop("y", None)
        kwargs["args_rowvec"] = {"y": y}
        kwargs["rowname_default"] = "transformers"
        kwargs["colname_default"] = "transformers"

        FIT_METHODS = ["fit", "update"]
        TRAFO_METHODS = ["transform", "inverse_transform"]

        # fit-like methods: run method; clone first if fit
        if methodname in FIT_METHODS:
            if methodname == "fit":
                transformers_ = X.vectorize_est(self, method="clone")
            else:
                transformers_ = self.transformers_

            self.transformers_ = X.vectorize_est(
                transformers_, method=methodname, **kwargs
            )
            return self

        if methodname in TRAFO_METHODS:
            # loop through fitted transformers one-by-one, and transform series/panels
            if not self.get_tag("fit_is_empty"):
                # if not fit_is_empty: check index compatibility, get fitted trafos
                n_trafos = len(X)
                n, m = self.transformers_.shape
                n_fit = n * m
                if n_trafos != n_fit:
                    raise RuntimeError(
                        "found different number of instances in transform than in fit. "
                        f"number of instances seen in fit: {n_fit}; "
                        f"number of instances seen in transform: {n_trafos}"
                    )

                transformers_ = self.transformers_

            else:
                # if fit_is_empty: don't store transformers, run fit/transform in one
                transformers_ = X.vectorize_est(self, method="clone")
                transformers_ = X.vectorize_est(transformers_, method="fit", **kwargs)

            # transform the i-th series/panel with the i-th stored transformer
            Xts = X.vectorize_est(
                transformers_, method=methodname, return_type="list", **kwargs
            )
            Xt = X.reconstruct(Xts, overwrite_index=False)

            return Xt

        if methodname == "fit_transform":
            self.transformers_ = X.vectorize_est(self, method="clone")

            # transform the i-th series/panel with the i-th stored transformer
            Xts = X.vectorize_est(
                self.transformers_, method=methodname, return_type="list", **kwargs
            )
            Xt = X.reconstruct(Xts, overwrite_index=False)

            return Xt

    def _fit(self, X, y=None):
        """Fit transformer to X and y.

        private _fit containing the core logic, called from fit

        Parameters
        ----------
        X: data structure of type X_inner_type
            if X_inner_type is list, _fit must support all types in it
            Data to fit transform to
        y : Series or Panel of type y_inner_type, default=None
            Additional data, e.g., labels for tarnsformation

        Returns
        -------
        self: a fitted instance of the estimator

        See extension_templates/transformer.py for implementation details.
        """
        # default fit is "no fitting happens"
        return self

    def _transform(self, X, y=None):
        """Transform X and return a transformed version.

        private _transform containing the core logic, called from transform

        Parameters
        ----------
        X: data structure of type X_inner_type
            if X_inner_type is list, _transform must support all types in it
            Data to be transformed
        y : Series or Panel, default=None
            Additional data, e.g., labels for transformation

        Returns
        -------
        transformed version of X
        type depends on type of X and output_data_type tag:
            |          | `transform`  |                        |
            |   `X`    |  `-output`   |     type of return     |
            |__________|______________|________________________|
            | `Series` | `Primitives` | `pd.DataFrame` (1-row) |
            | `Panel`  | `Primitives` | `pd.DataFrame`         |
            | `Series` | `Series`     | `Series`               |
            | `Panel`  | `Series`     | `Panel`                |
            | `Series` | `Panel`      | `Panel`                |
        instances in return correspond to instances in `X`
        combinations not in the table are currently not supported

        See extension_templates/transformer.py for implementation details.
        """
        raise NotImplementedError("abstract method")

    def _fit_transform(self, X, y=None):
        """Fit to data, then transform it.

        Fits the transformer to X and y and returns a transformed version of X.

        private _fit_transform containing the core logic, called from fit_transform

        Parameters
        ----------
        X: data structure of type X_inner_type
            if X_inner_type is list, _fit_transform must support all types in it
            Data to fit transform to
        y : Series or Panel of type y_inner_type, default=None
            Additional data, e.g., labels for tarnsformation

        Returns
        -------
        self: a fitted instance of the estimator

        See extension_templates/transformer.py for implementation details.
        """
        # Non-optimized default implementation; override when a better
        # method is possible for a given algorithm.
        self._fit(X, y)
        return self._transform(X, y)

    def _inverse_transform(self, X, y=None):
        """Inverse transform X and return an inverse transformed version.

        private _inverse_transform containing core logic, called from inverse_transform

        Parameters
        ----------
        X: data structure of type X_inner_type
            if X_inner_type is list, _inverse_transform must support all types in it
            Data to be transformed
        y : Series or Panel, default=None
            Additional data, e.g., labels for transformation

        Returns
        -------
        inverse transformed version of X
            of the same type as X, and conforming to type format specifications

        See extension_templates/transformer.py for implementation details.
        """
        raise NotImplementedError("abstract method")

    def _update(self, X, y=None):
        """Update transformer with X and y.

        private _update containing the core logic, called from update

        Parameters
        ----------
        X: data structure of type X_inner_type
            if X_inner_type is list, _update must support all types in it
            Data to update transformer with
        y : Series or Panel of type y_inner_type, default=None
            Additional data, e.g., labels for tarnsformation

        Returns
        -------
        self: a fitted instance of the estimator

        See extension_templates/transformer.py for implementation details.
        """
        # standard behaviour: no update takes place, new data is ignored
        return self

    def _fit_checks(self, X, y, early_abandon=True, return_metadata=False):
        """Input checks and conversions for fit and fit_transform."""
        self.reset()

        X_inner = None
        y_inner = None
        metadata = None

        # skip everything if fit_is_empty is True and we do not need to remember data
        if (
            not early_abandon
            or not self.get_tag("fit_is_empty")
            or self.get_tag("remember_data", False)
        ):
            # if requires_y is set, y is required in fit and update
            if self.get_tag("requires_y") and y is None:
                raise ValueError(f"{self.__class__.__name__} requires `y` in `fit`.")

            # check and convert X/y
            X_inner, y_inner, metadata = self._check_X_y(X=X, y=y, return_metadata=True)

            # memorize X as self._X, if remember_data tag is set to True
            if self.get_tag("remember_data", False):
                self._X = update_data(None, X_new=X_inner)

        if return_metadata:
            return X_inner, y_inner, metadata
        else:
            return X_inner, y_inner<|MERGE_RESOLUTION|>--- conflicted
+++ resolved
@@ -50,11 +50,7 @@
 import pandas as pd
 
 from aeon.base import BaseEstimator
-<<<<<<< HEAD
-from aeon.datatypes import convert_to, mtype_to_scitype
-=======
-from aeon.datatypes import VectorizedDF, convert_to
->>>>>>> 5f8974f3
+from aeon.datatypes import convert_to
 from aeon.datatypes._series_as_panel import convert_to_scitype
 from aeon.datatypes._vec_df import _VectorizedDF
 from aeon.utils.index_functions import update_data
@@ -902,13 +898,8 @@
         #   then apply vectorization, loop method execution over series/panels
         # elif case == "case 3: requires vectorization":
         else:  # if requires_vectorization
-<<<<<<< HEAD
-            iterate_X = _most_complex_scitype(X_inner_scitype, X_scitype)
+            iterate_X = _most_complex_scitype(X_inner_abstract_type, X_scitype)
             X_inner = _VectorizedDF(
-=======
-            iterate_X = _most_complex_scitype(X_inner_abstract_type, X_scitype)
-            X_inner = VectorizedDF(
->>>>>>> 5f8974f3
                 X=X,
                 iterate_as=iterate_X,
                 is_scitype=X_scitype,
@@ -924,13 +915,8 @@
                 #     "Consider extending _fit and _transform to handle the following "
                 #     "input types natively: Panel X and non-None y."
                 # )
-<<<<<<< HEAD
-                iterate_y = _most_complex_scitype(y_inner_scitype, y_scitype)
+                iterate_y = _most_complex_scitype(y_inner_abstract_type, y_scitype)
                 y_inner = _VectorizedDF(X=y, iterate_as=iterate_y, is_scitype=y_scitype)
-=======
-                iterate_y = _most_complex_scitype(y_inner_abstract_type, y_scitype)
-                y_inner = VectorizedDF(X=y, iterate_as=iterate_y, is_scitype=y_scitype)
->>>>>>> 5f8974f3
             else:
                 y_inner = None
 
