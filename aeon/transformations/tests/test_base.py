# -*- coding: utf-8 -*-
# copyright: aeon developers, BSD-3-Clause License (see LICENSE file)
"""Unit tests for base class conversion and vectorization functionality.

Each test covers a "decision path" in the base class boilerplate,
    with a focus on frequently breaking paths in base class refactor and bugfixing.
The path taken depends on tags of a given transformer, and input data type.
Concrete transformer classes from aeon are imported to cover
    different combinations of transformer tags.
Transformer scenarios cover different combinations of input data types.
"""

__author__ = ["fkiraly"]
__all__ = []

from inspect import isclass

import numpy as np
import pandas as pd

from aeon.datatypes import check_is_scitype, get_examples, mtype_to_scitype
from aeon.transformations.base import BaseTransformer
from aeon.transformations.compose import FitInTransform
<<<<<<< HEAD
from aeon.transformations.panel.padder import PaddingTransformer
from aeon.transformations.series.boxcox import BoxCoxTransformer
from aeon.transformations.series.exponent import ExponentTransformer
from aeon.transformations.series.summarize import SummaryTransformer
=======
>>>>>>> 8d4d5ddd
from aeon.utils._testing.scenarios_transformers import (
    TransformerFitTransformHierarchicalMultivariate,
    TransformerFitTransformHierarchicalUnivariate,
    TransformerFitTransformPanelUnivariate,
    TransformerFitTransformSeriesMultivariate,
    TransformerFitTransformSeriesUnivariate,
)
from aeon.utils._testing.series import _make_series
<<<<<<< HEAD

# other scenarios that might be needed later in development:
# TransformerFitTransformPanelUnivariateWithClassY,
=======
>>>>>>> 8d4d5ddd


def inner_X_scitypes(est):
    """Return list of scitypes supported by class est, as list of str."""
    if isclass(est):
        X_inner_mtype = est.get_class_tag("X_inner_mtype")
    else:
        X_inner_mtype = est.get_tag("X_inner_mtype")
    X_inner_scitypes = mtype_to_scitype(
        X_inner_mtype, return_unique=True, coerce_to_list=True
    )
    return X_inner_scitypes


class _DummyOne(BaseTransformer):
    _tags = {
        "scitype:transform-input": "Series",
        "scitype:transform-output": "Series",
        "X_inner_mtype": "numpy3D",
        "fit_is_empty": False,
    }

    def __init__(self):
        super(_DummyOne, self).__init__()

    def _transform(self, X, y=None):
        return X


def test_series_in_series_out_not_supported_but_panel():
    """Test that fit/transform runs and returns the correct output type.

    Setting: transformer has tags
        "scitype:transform-input" = "Series"
        "scitype:transform-output" = "Series"
        "fit_is_empty" = False
        "X_inner_mtype" does not support "Series" but does support "Panel"
            i.e., none of the mtypes in the list is "Series" but some are "Panel"

    X input to fit/transform has Series scitype
    X output from fit/transform should be Series
    """
    cls = _DummyOne
    est = cls.create_test_instance()
    assert "Panel" in inner_X_scitypes(est)
    assert "Series" not in inner_X_scitypes(est)
    assert not est.get_tag("fit_is_empty")
    assert est.get_tag("scitype:transform-input") == "Series"
    assert est.get_tag("scitype:transform-output") == "Series"
    scenario = TransformerFitTransformSeriesUnivariate()
    Xt = scenario.run(est, method_sequence=["fit", "transform"])

    valid, _, _ = check_is_scitype(Xt, scitype="Series", return_metadata=True)
    assert valid, "fit.transform does not return a Series when given a Series"


def test_panel_in_panel_out_supported():
    """Test that fit/transform runs and returns the correct output type.

    Setting: transformer has tags
        "scitype:transform-input" = "Series"
        "scitype:transform-output" = "Series"
        "fit_is_empty" = False
        "X_inner_mtype" supports "Panel"

    X input to fit/transform has Panel scitype
    X output from fit/transform should be Panel
    """
    cls = _DummyOne
    est = cls.create_test_instance()
    assert "Panel" in inner_X_scitypes(est)
    assert not est.get_tag("fit_is_empty")
    assert est.get_tag("scitype:transform-input") == "Series"
    assert est.get_tag("scitype:transform-output") == "Series"
    scenario = TransformerFitTransformPanelUnivariate()
    Xt = scenario.run(est, method_sequence=["fit", "transform"])
    valid, _, _ = check_is_scitype(Xt, scitype="Panel", return_metadata=True)
    assert valid, "fit.transform does not return a Panel when given a Panel"


class _DummyTwo(BaseTransformer):
    _tags = {
        "scitype:transform-input": "Series",
        "scitype:transform-output": "Series",
        "X_inner_mtype": "np.ndarray",
        "univariate-only": True,
        "fit_is_empty": False,
    }

    def _transform(self, X, y=None):
        return X


def test_series_in_series_out_supported():
    """Test that fit/transform runs and returns the correct output type.

    Setting: transformer has tags
        "scitype:transform-input" = "Series"
        "scitype:transform-output" = "Series"
        "fit_is_empty" = False
        "X_inner_mtype" supports "Series

    X input to fit/transform has Series scitype
    X ouput from fit/transform should be Series
    """
    cls = _DummyTwo
    est = cls.create_test_instance()
    assert "Series" in inner_X_scitypes(est)
    assert not est.get_tag("fit_is_empty")
    assert est.get_tag("scitype:transform-input") == "Series"
    assert est.get_tag("scitype:transform-output") == "Series"
    scenario = TransformerFitTransformSeriesUnivariate()
    Xt = scenario.run(est, method_sequence=["fit", "transform"])
    valid, _, _ = check_is_scitype(Xt, scitype="Series", return_metadata=True)
    assert valid, "fit.transform does not return a Series when given a Series"


def test_panel_in_panel_out_not_supported_but_series():
    """Test that fit/transform runs and returns the correct output type.

    Setting: transformer has tags
        "scitype:transform-input" = "Series"
        "scitype:transform-output" = "Series"
        "fit_is_empty" = False
        "X_inner_mtype" supports "Series" but not "Panel" and not "Hierarchical"

    X input to fit/transform has Panel scitype
    X output from fit/transform should be Panel
    """
    cls = _DummyTwo
    est = cls.create_test_instance()
    assert "Series" in inner_X_scitypes(est)
    assert "Panel" not in inner_X_scitypes(est)
    assert "Hierarchical" not in inner_X_scitypes(est)
    assert not est.get_tag("fit_is_empty")
    assert est.get_tag("scitype:transform-input") == "Series"
    assert est.get_tag("scitype:transform-output") == "Series"
    scenario = TransformerFitTransformPanelUnivariate()
    Xt = scenario.run(est, method_sequence=["fit", "transform"])
    valid, _, _ = check_is_scitype(Xt, scitype="Panel", return_metadata=True)
    assert valid, "fit.transform does not return a Panel when given a Panel"


def test_vectorization_multivariate_no_row_vectorization_empty_fit():
    """Test that multivariate vectorization of univariate transformers works.

<<<<<<< HEAD
# @pytest.mark.skipif(
#     not _check_soft_dependencies("tsfresh", severity="none"),
#     reason="skip test if required soft dependency tsfresh not available",
# )
# def test_series_in_primitives_out_not_supported_fit_in_transform():
#     """Test that fit/transform runs and returns the correct output type.
#
#     Setting: transformer has tags
#         "scitype:transform-input" = "Series"
#         "scitype:transform-output" = "Primitives"
#         "fit_is_empty" = True
#         "X_inner_mtype" supports "Panel" but does not support "Series"
#
#     X input to fit/transform has Series scitype
#     X output from fit/transform should be Table
#     """
#     # one example for a transformer which supports Panel internally but not Series
#     cls = TSFreshFeatureExtractor
#     est = cls.create_test_instance()
#     # ensure cls is a good example, if this fails, choose another example
#     #   (if this changes, it may be due to implementing more scitypes)
#     #   (then this is not a failure of cls, but we need to choose another example)
#     assert "Panel" in inner_X_scitypes(est)
#     assert "Series" not in inner_X_scitypes(est)
#     assert est.get_tag("fit_is_empty")
#     assert est.get_tag("scitype:transform-input") == "Series"
#     assert est.get_tag("scitype:transform-output") == "Primitives"
#
#     # scenario in which series are passed to fit/transform
#     scenario = TransformerFitTransformSeriesUnivariate()
#     Xt = scenario.run(est, method_sequence=["fit", "transform"])
#
#     valid, _, _ = check_is_scitype(Xt, scitype="Table", return_metadata=True)
#     assert valid, "fit.transform does not return a Table when given a Series"
#     # todo: possibly, add mtype check, use metadata return
#     # length of Xt should be one, for a single series passed
#     assert len(Xt) == 1


# @pytest.mark.skipif(
#     not _check_soft_dependencies("tsfresh", severity="none"),
#     reason="skip test if required soft dependency tsfresh not available",
# )
# def test_panel_in_primitives_out_supported_with_y_in_fit_but_not_transform():
#     """Test that fit/transform runs and returns the correct output type.
#
#     Setting: transformer has tags
#         "scitype:transform-input" = "Series"
#         "scitype:transform-output" = "Primitives"
#         "fit_is_empty" = False
#         "requires_y" = True
#         "X_inner_mtype" supports "Panel"
#
#     X input to fit/transform has Panel scitype
#     X output from fit/transform should be Table
#     """
#     # one example for a transformer which supports Panel internally
#     cls = TSFreshRelevantFeatureExtractor
#     est = cls.create_test_instance()
#     # ensure cls is a good example, if this fails, choose another example
#     #   (if this changes, it may be due to implementing more scitypes)
#     #   (then this is not a failure of cls, but we need to choose another example)
#     assert "Panel" in inner_X_scitypes(est)
#     assert not est.get_tag("fit_is_empty")
#     assert est.get_tag("requires_y")
#     assert est.get_tag("scitype:transform-input") == "Series"
#     assert est.get_tag("scitype:transform-output") == "Primitives"
#
#     # scenario in which series are passed to fit/transform
#     scenario = TransformerFitTransformPanelUnivariateWithClassYOnlyFit()
#     Xt = scenario.run(est, method_sequence=["fit", "transform"])
#
#     valid, _, _ = check_is_scitype(Xt, scitype="Table", return_metadata=True)
#     assert valid, "fit.transform does not return a Table when given a Panel"
#     # todo: possibly, add mtype check, use metadata return
#     # length of Xt should be seven = number of samples in the scenario
#     assert len(Xt) == 7
=======
    This test should trigger column (variable) vectorization, but not row vectorization.

    Setting: transformer has tags
        "univariate-only" = True
        "scitype:transform-input" = "Series"
        "scitype:transform-output" = "Series"
        "fit_is_empty" = True
        "X_inner_mtype" supports "Series"

    X input to fit/transform has Series scitype, is multivariate
    X output from fit/transform should be Series and multivariate
    """
    # one example for a transformer which supports Series internally
    cls = _DummyTwo
    est = FitInTransform(cls.create_test_instance())
    assert "Series" in inner_X_scitypes(est)
    assert est.get_tag("fit_is_empty")
    assert est.get_tag("scitype:transform-input") == "Series"
    assert est.get_tag("scitype:transform-output") == "Series"
    assert est.get_tag("univariate-only")
    scenario = TransformerFitTransformSeriesMultivariate()
    Xt = scenario.run(est, method_sequence=["fit", "transform"])
    valid, _, _ = check_is_scitype(Xt, scitype="Series", return_metadata=True)
    assert valid, "fit.transform does not return a Series when given a Series"
    # length of Xt should be number of hierarchy levels times number of time points
    assert len(Xt) == len(scenario.args["fit"]["X"])
    assert len(Xt.columns) == len(scenario.args["fit"]["X"].columns)


def test_hierarchical_in_hierarchical_out_not_supported_but_series():
    """Test that fit/transform runs and returns the correct output type.

    Setting: transformer has tags
        "scitype:transform-input" = "Series"
        "scitype:transform-output" = "Series"
        "fit_is_empty" = False
        "X_inner_mtype" supports "Series" but not "Panel" and not "Hierarchical"

    X input to fit/transform has Hierarchical scitype
    X output from fit/transform should be Hierarchical
    """
    cls = _DummyTwo
    est = cls.create_test_instance()
    assert "Series" in inner_X_scitypes(est)
    assert "Panel" not in inner_X_scitypes(est)
    assert "Hierarchical" not in inner_X_scitypes(est)
    assert not est.get_tag("fit_is_empty")
    assert est.get_tag("scitype:transform-input") == "Series"
    assert est.get_tag("scitype:transform-output") == "Series"
    scenario = TransformerFitTransformHierarchicalUnivariate()
    Xt = scenario.run(est, method_sequence=["fit", "transform"])
    valid, _, _ = check_is_scitype(Xt, scitype="Hierarchical", return_metadata=True)
    assert valid, "fit.transform does not return a Hierarchical when given Hierarchical"
    # length of Xt should be number of hierarchy levels times number of time points
    assert len(Xt) == 2 * 4 * 12
>>>>>>> 8d4d5ddd


def test_vectorization_multivariate_and_hierarchical():
    """Test that fit/transform runs and returns the correct output type.

    This test should trigger both column (variable) and row (hierarchy) vectorization.

    Setting: transformer has tags
        "univariate-only" = True
        "scitype:transform-input" = "Series"
        "scitype:transform-output" = "Series"
        "fit_is_empty" = False
        "X_inner_mtype" supports "Series" but not "Panel" and not "Hierarchical

    X input to fit/transform has Hierarchical scitype
    X output from fit/transform should be Hierarchical
    """
    cls = _DummyTwo
    est = cls.create_test_instance()
    assert "Series" in inner_X_scitypes(est)
    assert "Panel" not in inner_X_scitypes(est)
    assert "Hierarchical" not in inner_X_scitypes(est)
    assert not est.get_tag("fit_is_empty")
    assert est.get_tag("scitype:transform-input") == "Series"
    assert est.get_tag("scitype:transform-output") == "Series"
    assert est.get_tag("univariate-only")
    scenario = TransformerFitTransformHierarchicalMultivariate()
    Xt = scenario.run(est, method_sequence=["fit", "transform"])
    valid, _, _ = check_is_scitype(Xt, scitype="Hierarchical", return_metadata=True)
    assert valid, "fit.transform does not return a Hierarchical when given Hierarchical"
    # length of Xt should be number of hierarchy levels times number of time points
    assert len(Xt) == len(scenario.args["fit"]["X"])
    assert len(Xt.columns) == len(scenario.args["fit"]["X"].columns)


def test_vectorization_multivariate_and_hierarchical_empty_fit():
    """Test that fit/transform runs and returns the correct output type.

    This test should trigger both column (variable) and row (hierarchy) vectorization.

    Setting: transformer has tags
        "univariate-only" = True
        "scitype:transform-input" = "Series"
        "scitype:transform-output" = "Series"
        "fit_is_empty" = True
        "X_inner_mtype" supports "Series" but not "Panel" and not "Hierarchical

    X input to fit/transform has Hierarchical scitype
    X output from fit/transform should be Hierarchical
    """
    cls = _DummyTwo
    est = FitInTransform(cls.create_test_instance())
    assert "Series" in inner_X_scitypes(est)
    assert "Panel" not in inner_X_scitypes(est)
    assert "Hierarchical" not in inner_X_scitypes(est)
    assert est.get_tag("fit_is_empty")
    assert est.get_tag("scitype:transform-input") == "Series"
    assert est.get_tag("scitype:transform-output") == "Series"
    assert est.get_tag("univariate-only")
    scenario = TransformerFitTransformHierarchicalMultivariate()
    Xt = scenario.run(est, method_sequence=["fit", "transform"])
    valid, _, _ = check_is_scitype(Xt, scitype="Hierarchical", return_metadata=True)
    assert valid, "fit.transform does not return a Hierarchical when given Hierarchical"
    # length of Xt should be number of hierarchy levels times number of time points
    assert len(Xt) == len(scenario.args["fit"]["X"])
    assert len(Xt.columns) == len(scenario.args["fit"]["X"].columns)


class _DummyThree(BaseTransformer):
    _tags = {
        "scitype:transform-input": "Series",
        "scitype:transform-output": "Series",
        "X_inner_mtype": "np.ndarray",  # which mtypes do _fit/_predict support for X?
        "fit_is_empty": True,
    }

    def _transform(self, X, y=None):
        return X


def test_series_in_series_out_supported_fit_in_transform():
    """Test that fit/transform runs and returns the correct output type.

    Setting: transformer has tags
        "scitype:transform-input" = "Series"
        "scitype:transform-output" = "Series"
        "fit_is_empty" = True
        "X_inner_mtype" supports "Series"

    X input to fit/transform has Series scitype
    X output from fit/transform should be Series
    """
    cls = _DummyThree
    est = cls.create_test_instance()
    assert "Series" in inner_X_scitypes(est)
    assert est.get_class_tag("fit_is_empty")
    assert est.get_class_tag("scitype:transform-input") == "Series"
    assert est.get_class_tag("scitype:transform-output") == "Series"
    scenario = TransformerFitTransformSeriesUnivariate()
    Xt = scenario.run(est, method_sequence=["fit", "transform"])
    valid, _, _ = check_is_scitype(Xt, scitype="Series", return_metadata=True)
    assert valid, "fit.transform does not return a Series when given a Series"


def test_hierarchical_in_hierarchical_out_not_supported_but_series_fit_in_transform():
    """Test that fit/transform runs and returns the correct output type.

    Setting: transformer has tags
        "scitype:transform-input" = "Series"
        "scitype:transform-output" = "Series"
        "fit_is_empty" = True
        "X_inner_mtype" supports "Series" but not "Panel" and not "Hierarchical"

    X input to fit/transform has Hierarchical scitype
    X output from fit/transform should be Hierarchical
    """
    cls = _DummyThree
    est = cls.create_test_instance()
    assert "Series" in inner_X_scitypes(est)
    assert "Panel" not in inner_X_scitypes(est)
    assert "Hierarchical" not in inner_X_scitypes(est)
    assert est.get_tag("fit_is_empty")
    assert est.get_tag("scitype:transform-input") == "Series"
    assert est.get_tag("scitype:transform-output") == "Series"
    scenario = TransformerFitTransformHierarchicalUnivariate()
    Xt = scenario.run(est, method_sequence=["fit", "transform"])
    valid, _, _ = check_is_scitype(Xt, scitype="Hierarchical", return_metadata=True)
    assert valid, "fit.transform does not return a Hierarchical when given Hierarchical"
    # length of Xt should be number of hierarchy levels times number of time points
    assert len(Xt) == 2 * 4 * 12


class _DummyFour(BaseTransformer):
    _tags = {
        "scitype:transform-input": "Series",
        "scitype:transform-output": "Primitives",
        "X_inner_mtype": ["pd.DataFrame"],
        "y_inner_mtype": "None",
        "fit_is_empty": True,
    }

    def _transform(self, X, y=None):
        return np.array([0])


def test_series_in_primitives_out_supported_fit_in_transform():
    """Test that fit/transform runs and returns the correct output type.

    Setting: transformer has tags
        "scitype:transform-input" = "Series"
        "scitype:transform-output" = "Primitives"
        "fit_is_empty" = True
        "X_inner_mtype" supports "Series"

    X input to fit/transform has Series scitype
    X output from fit/transform should be Table
    """
    cls = _DummyFour
    est = cls.create_test_instance()
    assert "Series" in inner_X_scitypes(est)
    assert est.get_tag("fit_is_empty")
    assert est.get_tag("scitype:transform-input") == "Series"
    assert est.get_tag("scitype:transform-output") == "Primitives"
    scenario = TransformerFitTransformSeriesUnivariate()
    Xt = scenario.run(est, method_sequence=["fit", "transform"])
    valid, _, _ = check_is_scitype(Xt, scitype="Table", return_metadata=True)
    assert valid, "fit.transform does not return a Table when given a Series"
    # length of Xt should be one, for a single series passed
    assert len(Xt) == 1


def test_panel_in_primitives_out_not_supported_fit_in_transform():
    """Test that fit/transform runs and returns the correct output type.

    Setting: transformer has tags
        "scitype:transform-input" = "Series"
        "scitype:transform-output" = "Primitives"
        "fit_is_empty" = True
        "X_inner_mtype" does not support "Panel", but does supports "Series"

    X input to fit/transform has Panel scitype
    X output from fit/transform should be Table
    """
    cls = _DummyFour
    est = cls.create_test_instance()
    assert "Series" in inner_X_scitypes(est)
    assert "Panel" not in inner_X_scitypes(est)
    assert "Hierarchical" not in inner_X_scitypes(est)
    assert est.get_tag("fit_is_empty")
    assert est.get_tag("scitype:transform-input") == "Series"
    assert est.get_tag("scitype:transform-output") == "Primitives"
    scenario = TransformerFitTransformPanelUnivariate()
    Xt = scenario.run(est, method_sequence=["fit", "transform"])
    valid, _, _ = check_is_scitype(Xt, scitype="Table", return_metadata=True)
    assert valid, "fit.transform does not return a Table when given a Panel"
    # length of Xt should be seven = number of samples in the scenario
    assert len(Xt) == 7


class _DummyFive(BaseTransformer):
    _tags = {
        "scitype:transform-input": "Series",
        "scitype:transform-output": "Primitives",
        "X_inner_mtype": ["numpy3D"],
        "fit_is_empty": True,
    }

    def _transform(self, X, y=None):
        return np.array([0])


def test_series_in_primitives_out_not_supported_fit_in_transform():
    """Test that fit/transform runs and returns the correct output type.

    Setting: transformer has tags
        "scitype:transform-input" = "Series"
        "scitype:transform-output" = "Primitives"
        "fit_is_empty" = True
        "X_inner_mtype" supports "Panel" but does not support "Series"

    X input to fit/transform has Series scitype
    X output from fit/transform should be Table
    """
    cls = _DummyFive
    est = cls.create_test_instance()
    assert "Panel" in inner_X_scitypes(est)
    assert "Series" not in inner_X_scitypes(est)
    assert est.get_tag("fit_is_empty")
    assert est.get_tag("scitype:transform-input") == "Series"
    assert est.get_tag("scitype:transform-output") == "Primitives"
    scenario = TransformerFitTransformSeriesUnivariate()
    Xt = scenario.run(est, method_sequence=["fit", "transform"])
    valid, _, _ = check_is_scitype(Xt, scitype="Table", return_metadata=True)
    assert valid, "fit.transform does not return a Table when given a Series"
    # length of Xt should be one, for a single series passed
    assert len(Xt) == 1


class _DummySix(BaseTransformer):
    _tags = {
        "scitype:transform-input": "Series",
        "scitype:transform-output": "Primitives",
        "X_inner_mtype": ["numpy3D"],
        "fit_is_empty": False,
        "requires_y": True,
    }

    def _transform(self, X, y=None):
        return np.zeros(len(X))


def test_panel_in_primitives_out_supported_with_y_in_fit_but_not_transform():
    """Test that fit/transform runs and returns the correct output type.

    Setting: transformer has tags
        "scitype:transform-input" = "Series"
        "scitype:transform-output" = "Primitives"
        "fit_is_empty" = False
        "requires_y" = True
        "X_inner_mtype" supports "Panel"

    X input to fit/transform has Panel scitype
    X output from fit/transform should be Table
    """
    cls = _DummySix
    est = cls.create_test_instance()
    assert "Panel" in inner_X_scitypes(est)
    assert not est.get_tag("fit_is_empty")
    assert est.get_tag("requires_y")
    assert est.get_tag("scitype:transform-input") == "Series"
    assert est.get_tag("scitype:transform-output") == "Primitives"
    scenario = TransformerFitTransformPanelUnivariateWithClassYOnlyFit()
    Xt = scenario.run(est, method_sequence=["fit", "transform"])
    valid, _, _ = check_is_scitype(Xt, scitype="Table", return_metadata=True)
    assert valid, "fit.transform does not return a Table when given a Panel"
    # length of Xt should be seven = number of samples in the scenario
    assert len(Xt) == 7


def test_vectorization_multivariate_no_row_vectorization():
    """Test that multivariate vectorization of univariate transformers works.

    This test should trigger column (variable) vectorization, but not row vectorization.

    Setting: transformer has tags
        "univariate-only" = True
        "scitype:transform-input" = "Series"
        "scitype:transform-output" = "Series"
        "fit_is_empty" = False
        "X_inner_mtype" supports "Series"

    X input to fit/transform has Series scitype, is multivariate
    X output from fit/transform should be Series and multivariate
    """
    cls = _DummyTwo
    est = cls.create_test_instance()
    assert "Series" in inner_X_scitypes(est)
    assert not est.get_tag("fit_is_empty")
    assert est.get_tag("scitype:transform-input") == "Series"
    assert est.get_tag("scitype:transform-output") == "Series"
    assert est.get_tag("univariate-only")
    scenario = TransformerFitTransformSeriesMultivariate()
    Xt = scenario.run(est, method_sequence=["fit", "transform"])
    valid, _, _ = check_is_scitype(Xt, scitype="Series", return_metadata=True)
    assert valid, "fit.transform does not return a Series when given a Series"
    # length of Xt should be number of hierarchy levels times number of time points
    assert len(Xt) == len(scenario.args["fit"]["X"])
    assert len(Xt.columns) == len(scenario.args["fit"]["X"].columns)


def test_vectorize_reconstruct_unique_columns():
    """Tests that vectorization on multivariate output yields unique columns.

    Also test that the column names are as expected:
    <variable>__<transformed> if multiple transformed variables per variable are present
    <variable> if one variable is transformed to one output

    Raises
    ------
    AssertionError if output columns are not as expected.
    """
    from aeon.transformations.series.detrend import Detrender
    from aeon.transformations.series.theta import ThetaLinesTransformer

    X = pd.DataFrame({"a": [1, 2], "b": [3, 4], "c": [5, 6]})
    X_mi = get_examples("pd_multiindex_hier")[0]
    t = ThetaLinesTransformer()
    X_t_cols = t.fit_transform(X).columns
    assert set(X_t_cols) == set(["a__0", "a__2", "b__0", "b__2", "c__0", "c__2"])
    X_mi_cols = t.fit_transform(X_mi)
    assert set(X_mi_cols) == set(["var_0__0", "var_0__2", "var_1__0", "var_1__2"])
    X = _make_series(n_columns=2, n_timepoints=15)
    t = Detrender.create_test_instance()
    Xt = t.fit_transform(X)
    assert set(Xt.columns) == set([0, 1])<|MERGE_RESOLUTION|>--- conflicted
+++ resolved
@@ -21,27 +21,15 @@
 from aeon.datatypes import check_is_scitype, get_examples, mtype_to_scitype
 from aeon.transformations.base import BaseTransformer
 from aeon.transformations.compose import FitInTransform
-<<<<<<< HEAD
-from aeon.transformations.panel.padder import PaddingTransformer
-from aeon.transformations.series.boxcox import BoxCoxTransformer
-from aeon.transformations.series.exponent import ExponentTransformer
-from aeon.transformations.series.summarize import SummaryTransformer
-=======
->>>>>>> 8d4d5ddd
 from aeon.utils._testing.scenarios_transformers import (
     TransformerFitTransformHierarchicalMultivariate,
     TransformerFitTransformHierarchicalUnivariate,
     TransformerFitTransformPanelUnivariate,
+    TransformerFitTransformPanelUnivariateWithClassYOnlyFit,
     TransformerFitTransformSeriesMultivariate,
     TransformerFitTransformSeriesUnivariate,
 )
 from aeon.utils._testing.series import _make_series
-<<<<<<< HEAD
-
-# other scenarios that might be needed later in development:
-# TransformerFitTransformPanelUnivariateWithClassY,
-=======
->>>>>>> 8d4d5ddd
 
 
 def inner_X_scitypes(est):
@@ -188,85 +176,6 @@
 def test_vectorization_multivariate_no_row_vectorization_empty_fit():
     """Test that multivariate vectorization of univariate transformers works.
 
-<<<<<<< HEAD
-# @pytest.mark.skipif(
-#     not _check_soft_dependencies("tsfresh", severity="none"),
-#     reason="skip test if required soft dependency tsfresh not available",
-# )
-# def test_series_in_primitives_out_not_supported_fit_in_transform():
-#     """Test that fit/transform runs and returns the correct output type.
-#
-#     Setting: transformer has tags
-#         "scitype:transform-input" = "Series"
-#         "scitype:transform-output" = "Primitives"
-#         "fit_is_empty" = True
-#         "X_inner_mtype" supports "Panel" but does not support "Series"
-#
-#     X input to fit/transform has Series scitype
-#     X output from fit/transform should be Table
-#     """
-#     # one example for a transformer which supports Panel internally but not Series
-#     cls = TSFreshFeatureExtractor
-#     est = cls.create_test_instance()
-#     # ensure cls is a good example, if this fails, choose another example
-#     #   (if this changes, it may be due to implementing more scitypes)
-#     #   (then this is not a failure of cls, but we need to choose another example)
-#     assert "Panel" in inner_X_scitypes(est)
-#     assert "Series" not in inner_X_scitypes(est)
-#     assert est.get_tag("fit_is_empty")
-#     assert est.get_tag("scitype:transform-input") == "Series"
-#     assert est.get_tag("scitype:transform-output") == "Primitives"
-#
-#     # scenario in which series are passed to fit/transform
-#     scenario = TransformerFitTransformSeriesUnivariate()
-#     Xt = scenario.run(est, method_sequence=["fit", "transform"])
-#
-#     valid, _, _ = check_is_scitype(Xt, scitype="Table", return_metadata=True)
-#     assert valid, "fit.transform does not return a Table when given a Series"
-#     # todo: possibly, add mtype check, use metadata return
-#     # length of Xt should be one, for a single series passed
-#     assert len(Xt) == 1
-
-
-# @pytest.mark.skipif(
-#     not _check_soft_dependencies("tsfresh", severity="none"),
-#     reason="skip test if required soft dependency tsfresh not available",
-# )
-# def test_panel_in_primitives_out_supported_with_y_in_fit_but_not_transform():
-#     """Test that fit/transform runs and returns the correct output type.
-#
-#     Setting: transformer has tags
-#         "scitype:transform-input" = "Series"
-#         "scitype:transform-output" = "Primitives"
-#         "fit_is_empty" = False
-#         "requires_y" = True
-#         "X_inner_mtype" supports "Panel"
-#
-#     X input to fit/transform has Panel scitype
-#     X output from fit/transform should be Table
-#     """
-#     # one example for a transformer which supports Panel internally
-#     cls = TSFreshRelevantFeatureExtractor
-#     est = cls.create_test_instance()
-#     # ensure cls is a good example, if this fails, choose another example
-#     #   (if this changes, it may be due to implementing more scitypes)
-#     #   (then this is not a failure of cls, but we need to choose another example)
-#     assert "Panel" in inner_X_scitypes(est)
-#     assert not est.get_tag("fit_is_empty")
-#     assert est.get_tag("requires_y")
-#     assert est.get_tag("scitype:transform-input") == "Series"
-#     assert est.get_tag("scitype:transform-output") == "Primitives"
-#
-#     # scenario in which series are passed to fit/transform
-#     scenario = TransformerFitTransformPanelUnivariateWithClassYOnlyFit()
-#     Xt = scenario.run(est, method_sequence=["fit", "transform"])
-#
-#     valid, _, _ = check_is_scitype(Xt, scitype="Table", return_metadata=True)
-#     assert valid, "fit.transform does not return a Table when given a Panel"
-#     # todo: possibly, add mtype check, use metadata return
-#     # length of Xt should be seven = number of samples in the scenario
-#     assert len(Xt) == 7
-=======
     This test should trigger column (variable) vectorization, but not row vectorization.
 
     Setting: transformer has tags
@@ -322,7 +231,6 @@
     assert valid, "fit.transform does not return a Hierarchical when given Hierarchical"
     # length of Xt should be number of hierarchy levels times number of time points
     assert len(Xt) == 2 * 4 * 12
->>>>>>> 8d4d5ddd
 
 
 def test_vectorization_multivariate_and_hierarchical():
