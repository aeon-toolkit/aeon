--- conflicted
+++ resolved
@@ -23,13 +23,8 @@
         SlidingWindowSplitter,
     )
     from aeon.forecasting.naive import NaiveForecaster
-<<<<<<< HEAD
-    from aeon.transformations._legacy.compose import OptionalPassthrough
-    from aeon.transformations.adapt import TabularToSeriesAdaptor
-=======
     from aeon.transformations._legacy.adapt import TabularToSeriesAdaptor
     from aeon.transformations.compose import OptionalPassthrough
->>>>>>> 779b139b
     from aeon.transformations.detrend import Deseasonalizer
 
     # create pipeline
@@ -63,7 +58,7 @@
 def test_passthrough_does_not_broadcast_variables():
     """Test that OptionalPassthrough does not itself vectorize/broadcast columns."""
     from aeon.datasets import load_longley
-    from aeon.transformations._legacy.compose import OptionalPassthrough
+    from aeon.transformations.compose import OptionalPassthrough
     from aeon.transformations.detrend import Deseasonalizer
 
     _, X = load_longley()
@@ -79,7 +74,7 @@
 def test_passthrough_does_not_broadcast_instances():
     """Test that OptionalPassthrough does not itself vectorize/broadcast rows."""
     from aeon.testing.data_generation import _make_hierarchical
-    from aeon.transformations._legacy.compose import OptionalPassthrough
+    from aeon.transformations.compose import OptionalPassthrough
     from aeon.transformations.detrend import Deseasonalizer
 
     X = _make_hierarchical()
