"""SAST Transformer."""

import numpy as np
from numba import get_num_threads, njit, prange, set_num_threads

from aeon.transformations.collection import BaseCollectionTransformer
from aeon.utils.numba.general import z_normalise_series
from aeon.utils.validation import check_n_jobs


@njit(fastmath=False)
def _apply_kernel(ts: np.ndarray, arr: np.ndarray) -> float:
    d_best = np.inf  # sdist
    m = ts.shape[0]
    kernel = arr[~np.isnan(arr)]  # ignore nan

    kernel_len = kernel.shape[0]
    for i in range(m - kernel_len + 1):
        d = np.sum((z_normalise_series(ts[i : i + kernel_len]) - kernel) ** 2)
        if d < d_best:
            d_best = d

    return d_best


@njit(parallel=True, fastmath=True)
def _apply_kernels(X: np.ndarray, kernels: np.ndarray) -> np.ndarray:
    nbk = len(kernels)
    out = np.zeros((X.shape[0], nbk), dtype=np.float32)
    for i in prange(nbk):
        k = kernels[i]
        for t in range(X.shape[0]):
            ts = X[t]
            out[t][i] = _apply_kernel(ts, k)
    return out


class SAST(BaseCollectionTransformer):
    """Scalable and Accurate Subsequence Transform (SAST).

    SAST [1]_ first randomly selects k time series from each class (they are called
    reference time series). Then SAST generates all the subsequences of the
    specified lengths from these reference time series. These subsequences
    are then used to transform a time series dataset, replacing each time
    series by the vector of its distance to each subsequence.

    Parameters
    ----------
    lengths : int[], default = None
        an array containing the lengths of the subsequences
        to be generated. If None, will be inferred during fit
        as np.arange(3, X.shape[1])
    stride : int, default = 1
        the stride used when generating subsequences
    nb_inst_per_class : int, default = 1
        the number of reference time series to select per class
    seed : int, default = None
        the seed of the random generator
    n_jobs : int, default -1
        Number of threads to use for the transform.
        The available CPU count is used if this value is less than 1


    References
    ----------
    .. [1] Mbouopda, Michael Franklin, and Engelbert Mephu Nguifo.
    "Scalable and accurate subsequence transform for time series classification."
    Pattern Recognition 147 (2023): 110121.
    https://www.sciencedirect.com/science/article/abs/pii/S003132032300818X,
    https://uca.hal.science/hal-03087686/document

    Examples
    --------
    >>> from aeon.transformations.collection.shapelet_based import SAST
    >>> from aeon.datasets import load_unit_test
    >>> X_train, y_train = load_unit_test(split="train")
    >>> X_test, y_test = load_unit_test(split="test")
    >>> sast = SAST()
    >>> sast.fit(X_train, y_train)
    SAST()
    >>> X_train = sast.transform(X_train)
    >>> X_test = sast.transform(X_test)

    """

    _tags = {
        "output_data_type": "Tabular",
        "capability:multivariate": False,
        "capability:multithreading": True,
        "algorithm_type": "shapelet",
    }

    def __init__(
        self,
        lengths: np.ndarray | None = None,
        stride: int = 1,
        nb_inst_per_class: int = 1,
<<<<<<< HEAD
        random_state: Optional[int] = None,
=======
        seed: int | None = None,
>>>>>>> 03f72e2f
        n_jobs: int = 1,  # Parallel processing
    ):
        super().__init__()
        self.lengths = lengths
        self.stride = stride
        self.nb_inst_per_class = nb_inst_per_class
        self._kernels = None  # z-normalized subsequences
        self._kernel_orig = None  # non z-normalized subsequences
        self._start_points = []  # To store the start positions
        self._classes = []  # To store the class of each shapelet
        self._source_series = []  # To store the index of the original time series
        self.kernels_generators_ = {}  # Reference time series
        self.n_jobs = n_jobs
        self.random_state = random_state

    def _fit(self, X: np.ndarray, y: np.ndarray | list) -> "SAST":
        """Select reference time series and generate subsequences from them.

        Parameters
        ----------
        X: np.ndarray shape (n_cases, n_channels, n_timepoints)
            The training input samples.
        y: array-like or list
            The class values for X.

        Returns
        -------
        self : SAST
            This transformer

        """
        self._n_jobs = check_n_jobs(self.n_jobs)

        X_ = np.reshape(X, (X.shape[0], X.shape[-1]))
        self._length_list = (
            self.lengths if self.lengths is not None else np.arange(3, X_.shape[1])
        )

        self._random_state = (
            np.random.RandomState(self.random_state)
            if not isinstance(self.random_state, np.random.RandomState)
            else self.random_state
        )

        classes = np.unique(y)
        self._num_classes = classes.shape[0]
        class_values_of_candidates = []
        candidates_ts = []
        source_series_indices = []  # List to store original indices

        for c in classes:
            X_c = X_[y == c]

            # convert to int because if self.
            # nb_inst_per_class is float, the result of np.min() will be float
            cnt = np.min([self.nb_inst_per_class, X_c.shape[0]]).astype(int)
            chosen = self._random_state.permutation(X_c.shape[0])[:cnt]
            candidates_ts.append(X_c[chosen])
            self.kernels_generators_[c] = X_c[chosen]
            class_values_of_candidates.extend([c] * cnt)
            source_series_indices.extend(
                np.where(y == c)[0][chosen]
            )  # Record the original indices

        candidates_ts = np.concatenate(candidates_ts, axis=0)

        self._length_list = self._length_list[self._length_list <= X_.shape[1]]

        max_shp_length = max(self._length_list)

        n, m = candidates_ts.shape

        n_kernels = n * np.sum([m - len_ + 1 for len_ in self._length_list])

        self._kernels = np.full(
            (n_kernels, max_shp_length), dtype=np.float32, fill_value=np.nan
        )
        self._kernel_orig = []
        self._start_points = []  # Reset start positions
        self._classes = []  # Reset class information
        self._source_series = []  # Reset source series information

        k = 0
        for shp_length in self._length_list:
            for i in range(candidates_ts.shape[0]):
                for j in range(0, candidates_ts.shape[1] - shp_length + 1, self.stride):
                    end = j + shp_length
                    can = np.squeeze(candidates_ts[i][j:end])
                    self._kernel_orig.append(can)
                    self._kernels[k, :shp_length] = z_normalise_series(can)
                    self._start_points.append(j)  # Store the start position
                    self._classes.append(
                        class_values_of_candidates[i]
                    )  # Store the class of the shapelet
                    self._source_series.append(
                        source_series_indices[i]
                    )  # Store the original index of the time series
                    k += 1
        return self

    def _transform(
        self, X: np.ndarray, y: np.ndarray | list | None = None
    ) -> np.ndarray:
        """Transform the input X using the generated subsequences.

        Parameters
        ----------
        X: np.ndarray shape (n_cases, n_channels, n_timepoints)
            The training input samples.
        y: array-like or list
            Ignored argument, interface compatibility

        Returns
        -------
        X_transformed: np.ndarray shape (n_cases, n_shapelets),
            The transformed data
        """
        X_ = np.reshape(X, (X.shape[0], X.shape[-1]))

        prev_threads = get_num_threads()
        set_num_threads(self._n_jobs)
        X_transformed = _apply_kernels(X_, self._kernels)  # subsequence transform of X
        set_num_threads(prev_threads)

        return X_transformed<|MERGE_RESOLUTION|>--- conflicted
+++ resolved
@@ -95,11 +95,7 @@
         lengths: np.ndarray | None = None,
         stride: int = 1,
         nb_inst_per_class: int = 1,
-<<<<<<< HEAD
-        random_state: Optional[int] = None,
-=======
-        seed: int | None = None,
->>>>>>> 03f72e2f
+        random_state: int | None = None,
         n_jobs: int = 1,  # Parallel processing
     ):
         super().__init__()
