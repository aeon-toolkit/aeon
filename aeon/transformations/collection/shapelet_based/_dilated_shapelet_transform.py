--- conflicted
+++ resolved
@@ -432,12 +432,9 @@
     """
     # Init startpoint array
     startpoints = np.zeros(max_shapelets, dtype=np.int32)
-<<<<<<< HEAD
-=======
     # Init class array
     classes = np.zeros(max_shapelets, dtype=np.int32)
 
->>>>>>> 447a4872
     # Lengths of the shapelets
     # test dtypes correctness
     lengths = np.random.choice(shapelet_lengths, size=max_shapelets).astype(np.int32)
@@ -475,9 +472,6 @@
     means = np.zeros((max_shapelets, n_channels), dtype=np.float64)
     stds = np.zeros((max_shapelets, n_channels), dtype=np.float64)
 
-<<<<<<< HEAD
-    return values, startpoints, lengths, dilations, threshold, normalize, means, stds
-=======
     return (
         values,
         startpoints,
@@ -489,7 +483,6 @@
         stds,
         classes,
     )
->>>>>>> 447a4872
 
 
 @njit(cache=True)
@@ -698,10 +691,6 @@
 
                 threshold[i_shp] = np.random.uniform(lower_bound, upper_bound)
                 values[i_shp, :, :length] = _val
-<<<<<<< HEAD
-                #Extract the starting point index of the shapelet
-                startpoints[i_shp] = idx_timestamp
-=======
 
                 # Extract the starting point index of the shapelet
                 startpoints[i_shp] = idx_timestamp
@@ -709,7 +698,6 @@
                 # Extract the class value of the shapelet
                 classes[i_shp] = y[idx_sample]
 
->>>>>>> 447a4872
                 if norm:
                     means[i_shp] = _means
                     stds[i_shp] = _stds
