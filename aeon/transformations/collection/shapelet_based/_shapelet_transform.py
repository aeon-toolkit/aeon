"""Shapelet transform.

A transformer from the time domain into the shapelet domain.
"""

__author__ = ["MatthewMiddlehurst", "jasonlines", "dguijo", "TonyBagnall"]
__all__ = ["RandomShapeletTransform"]

import heapq
import math
import time

import numpy as np
from joblib import Parallel, delayed
from numba import njit
from numba.typed.typedlist import List
from sklearn import preprocessing
from sklearn.utils._random import check_random_state

from aeon.transformations.collection.base import BaseCollectionTransformer
from aeon.utils.numba.general import z_normalise_series
from aeon.utils.validation import check_n_jobs


class RandomShapeletTransform(BaseCollectionTransformer):
    """Random Shapelet Transform.

    Implementation of the binary shapelet transform along the lines of [1]_[2]_, with
    randomly extracted shapelets. A shapelet is a subsequence from the train set. The
    transform finds a set of shapelets that are good at separating the classes based on
    the distances between shapelets and whole series. The distance between a shapelet
    and a series (called sDist in the literature) is defined as the minimum Euclidean
    distance between shapelet and all windows the same length as the shapelet.

    Overview: Input n series with d channels of length m. Continuously extract
    candidate shapelets and filter them in batches.
        For each candidate shapelet:
            - Extract a shapelet from an instance with random length, position and
              dimension and find its distance to each train case.
            - Calculate the shapelet's information gain using the ordered list of
              distances and train data class labels.
            - Abandon evaluating the shapelet if it is impossible to obtain a higher
              information gain than the current worst.
        For each shapelet batch:
            - Add each candidate to its classes shapelet heap, removing the lowest
              information gain shapelet if the max number of shapelets has been met.
            - Remove self-similar shapelets from the heap.
    Using the final set of filtered shapelets, transform the data into a vector of
    of distances from a series to each shapelet.

    Parameters
    ----------
    n_shapelet_samples : int, default=10000
        The number of candidate shapelets to be evaluated. Filtered down to
        <= max_shapelets, keeping the shapelets with the most information gain.
    max_shapelets : int or None, default=None
        Max number of shapelets to keep for the final transform. Each class value will
        have its own max, set to n_classes / max_shapelets. If None uses the min between
        10 * n_instances and 1000.
    min_shapelet_length : int, default=3
        Lower bound on candidate shapelet lengths.
    max_shapelet_length : int or None, default= None
        Upper bound on candidate shapelet lengths. If None no max length is used.
    remove_self_similar : boolean, default=True
        Remove overlapping "self-similar" shapelets when merging candidate shapelets.
    time_limit_in_minutes : int, default=0
        Time contract to limit build time in minutes, overriding n_shapelet_samples.
        Default of 0 means n_shapelet_samples is used.
    contract_max_n_shapelet_samples : int, default=np.inf
        Max number of shapelets to extract when time_limit_in_minutes is set.
    n_jobs : int, default=1
        The number of jobs to run in parallel for both `fit` and `transform`.
        ``-1`` means using all processors.
    parallel_backend : str, ParallelBackendBase instance or None, default=None
        Specify the parallelisation backend implementation in joblib, if None a 'prefer'
        value of "threads" is used by default. Valid options are "loky",
        "multiprocessing", "threading" or a custom backend. See the joblib Parallel
        documentation for more details.
    batch_size : int or None, default=100
        Number of shapelet candidates processed before being merged into the set of best
        shapelets.
    random_state : int or None, default=None
        Seed for random number generation.

    Attributes
    ----------
    n_classes : int
        The number of classes.
    n_instances : int
        The number of train cases.
    n_dims : int
        The number of dimensions per case.
    series_length : int
        The length of each series.
    classes_ : list
        The classes labels.
    shapelets : list
        The stored shapelets and relating information after a dataset has been
        processed.
        Each item in the list is a tuple containing the following 7 items:
        (shapelet information gain, shapelet length, start position the shapelet was
        extracted from, shapelet dimension, index of the instance the shapelet was
        extracted from in fit, class value of the shapelet, The z-normalised shapelet
        array)

    See Also
    --------
    ShapeletTransformClassifier

    Notes
    -----
    For the Java version, see 'TSML
    <https://github.com/time-series-machine-learning/tsml-java/src/java/tsml/>`_.

    References
    ----------
    .. [1] Jon Hills et al., "Classification of time series by shapelet transformation",
       Data Mining and Knowledge Discovery, 28(4), 851--881, 2014.
    .. [2] A. Bostrom and A. Bagnall, "Binary Shapelet Transform for Multiclass Time
       Series Classification", Transactions on Large-Scale Data and Knowledge Centered
       Systems, 32, 2017.

    Examples
    --------
    >>> from aeon.transformations.collection.shapelet_based import (
    ...     RandomShapeletTransform
    ... )
    >>> from aeon.datasets import load_unit_test
    >>> X_train, y_train = load_unit_test(split="train", return_X_y=True)
    >>> t = RandomShapeletTransform(
    ...     n_shapelet_samples=500,
    ...     max_shapelets=10,
    ...     batch_size=100,
    ... )
    >>> t.fit(X_train, y_train)
    RandomShapeletTransform(...)
    >>> X_t = t.transform(X_train)
    """

    _tags = {
        "output_data_type": "Tabular",
        "capability:multivariate": True,
<<<<<<< HEAD
        "capability:unequal_length": True,
        "X_inner_type": ["np-list", "numpy3D"],
        "y_inner_type": "numpy1D",
=======
>>>>>>> b812b673
        "requires_y": True,
    }

    def __init__(
        self,
        n_shapelet_samples=10000,
        max_shapelets=None,
        min_shapelet_length=3,
        max_shapelet_length=None,
        remove_self_similar=True,
        time_limit_in_minutes=0.0,
        contract_max_n_shapelet_samples=np.inf,
        n_jobs=1,
        parallel_backend=None,
        batch_size=100,
        random_state=None,
    ):
        self.n_shapelet_samples = n_shapelet_samples
        self.max_shapelets = max_shapelets
        self.min_shapelet_length = min_shapelet_length
        self.max_shapelet_length = max_shapelet_length
        self.remove_self_similar = remove_self_similar

        self.time_limit_in_minutes = time_limit_in_minutes
        self.contract_max_n_shapelet_samples = contract_max_n_shapelet_samples

        self.n_jobs = n_jobs
        self.parallel_backend = parallel_backend
        self.batch_size = batch_size
        self.random_state = random_state

        # The following set in method fit
        self.n_classes = 0
        self.n_instances = 0
        self.n_channels = 0
        self.series_length = 0
        self.classes_ = []
        self.shapelets = []

        self._n_shapelet_samples = n_shapelet_samples
        self._max_shapelets = max_shapelets
        self._max_shapelet_length = max_shapelet_length
        self._n_jobs = n_jobs
        self._batch_size = batch_size
        self._class_counts = []
        self._class_dictionary = {}
        self._sorted_indicies = []

        super(RandomShapeletTransform, self).__init__()

    def _fit(self, X, y=None):
        """Fit the shapelet transform to a specified X and y.

        Parameters
        ----------
        X: np.ndarray shape (n_time_series, n_channels, series_length)
            The training input samples.
        y: array-like or list
            The class values for X.

        Returns
        -------
        self : RandomShapeletTransform
            This estimator.
        """
        self._n_jobs = check_n_jobs(self.n_jobs)

        self.classes_, self._class_counts = np.unique(y, return_counts=True)
        self.n_classes = self.classes_.shape[0]
        for index, classVal in enumerate(self.classes_):
            self._class_dictionary[classVal] = index

        le = preprocessing.LabelEncoder()
        y = le.fit_transform(y)

        self.n_instances, self.n_channels, self.series_length = X.shape

        if self.max_shapelets is None:
            self._max_shapelets = min(10 * self.n_instances, 1000)
        if self._max_shapelets < self.n_classes:
            self._max_shapelets = self.n_classes
        if self.max_shapelet_length is None:
            self._max_shapelet_length = self.series_length

        time_limit = self.time_limit_in_minutes * 60
        start_time = time.time()
        fit_time = 0

        max_shapelets_per_class = int(self._max_shapelets / self.n_classes)
        if max_shapelets_per_class < 1:
            max_shapelets_per_class = 1
        # shapelet list content: quality, length, position, channel, inst_idx, cls_idx
        shapelets = List(
            [List([(-1.0, -1, -1, -1, -1, -1)]) for _ in range(self.n_classes)]
        )
        n_shapelets_extracted = 0

        rng = check_random_state(self.random_state)

        if time_limit > 0:
            while (
                fit_time < time_limit
                and n_shapelets_extracted < self.contract_max_n_shapelet_samples
            ):
                candidate_shapelets = Parallel(
                    n_jobs=self._n_jobs, backend=self.parallel_backend, prefer="threads"
                )(
                    delayed(self._extract_random_shapelet)(
                        X,
                        y,
                        n_shapelets_extracted + i,
                        shapelets,
                        max_shapelets_per_class,
                        check_random_state(rng.randint(np.iinfo(np.int32).max)),
                    )
                    for i in range(self._batch_size)
                )

                for i, heap in enumerate(shapelets):
                    self._merge_shapelets(
                        heap,
                        List(candidate_shapelets),
                        max_shapelets_per_class,
                        i,
                    )

                if self.remove_self_similar:
                    for i, heap in enumerate(shapelets):
                        to_keep = self._remove_self_similar_shapelets(heap)
                        shapelets[i] = List([n for (n, b) in zip(heap, to_keep) if b])

                n_shapelets_extracted += self._batch_size
                fit_time = time.time() - start_time
        else:
            while n_shapelets_extracted < self._n_shapelet_samples:
                n_shapelets_to_extract = (
                    self._batch_size
                    if n_shapelets_extracted + self._batch_size
                    <= self._n_shapelet_samples
                    else self._n_shapelet_samples - n_shapelets_extracted
                )

                candidate_shapelets = Parallel(
                    n_jobs=self._n_jobs, backend=self.parallel_backend, prefer="threads"
                )(
                    delayed(self._extract_random_shapelet)(
                        X,
                        y,
                        n_shapelets_extracted + i,
                        shapelets,
                        max_shapelets_per_class,
                        check_random_state(rng.randint(np.iinfo(np.int32).max)),
                    )
                    for i in range(n_shapelets_to_extract)
                )

                for i, heap in enumerate(shapelets):
                    self._merge_shapelets(
                        heap,
                        List(candidate_shapelets),
                        max_shapelets_per_class,
                        i,
                    )

                if self.remove_self_similar:
                    for i, heap in enumerate(shapelets):
                        to_keep = self._remove_self_similar_shapelets(heap)
                        shapelets[i] = List([n for (n, b) in zip(heap, to_keep) if b])

                n_shapelets_extracted += n_shapelets_to_extract

        self.shapelets = [
            (
                s[0],
                s[1],
                s[2],
                s[3],
                s[4],
                self.classes_[s[5]],
                z_normalise_series(X[s[4], s[3], s[2] : s[2] + s[1]]),
            )
            for class_shapelets in shapelets
            for s in class_shapelets
            if s[0] > 0
        ]
        self.shapelets.sort(reverse=True, key=lambda s: (s[0], -s[1], s[2], s[3], s[4]))

        to_keep = self._remove_identical_shapelets(List(self.shapelets))
        self.shapelets = [n for (n, b) in zip(self.shapelets, to_keep) if b]

        self._sorted_indicies = []
        for s in self.shapelets:
            sabs = np.abs(s[6])
            self._sorted_indicies.append(
                np.array(
                    sorted(range(s[1]), reverse=True, key=lambda j, sabs=sabs: sabs[j])
                )
            )
        return self

    def _transform(self, X, y=None):
        """Transform X according to the extracted shapelets.

        Parameters
        ----------
        X : np.ndarray shape (n_time_series, n_channels, series_length)
            The input data to transform.

        Returns
        -------
        output : 2D np.array of shape = (n_instances, n_shapelets)
            The transformed data.
        """
        output = np.zeros((len(X), len(self.shapelets)))

        for i, series in enumerate(X):
            dists = Parallel(
                n_jobs=self._n_jobs, backend=self.parallel_backend, prefer="threads"
            )(
                delayed(_online_shapelet_distance)(
                    series[shapelet[3]],
                    shapelet[6],
                    self._sorted_indicies[n],
                    shapelet[2],
                    shapelet[1],
                )
                for n, shapelet in enumerate(self.shapelets)
            )

            output[i] = dists

        return output

    @classmethod
    def get_test_params(cls, parameter_set="default"):
        """Return testing parameter settings for the estimator.

        Parameters
        ----------
        parameter_set : str, default="default"
            Name of the set of test parameters to return, for use in tests. If no
            special parameters are defined for a value, will return `"default"` set.

        Returns
        -------
        params : dict or list of dict, default = {}
            Parameters to create testing instances of the class
            Each dict are parameters to construct an "interesting" test instance, i.e.,
            `MyClass(**params)` or `MyClass(**params[i])` creates a valid test instance.
            `create_test_instance` uses the first (or only) dictionary in `params`
        """
        if parameter_set == "results_comparison":
            return {"max_shapelets": 10, "n_shapelet_samples": 500}
        else:
            return {"max_shapelets": 5, "n_shapelet_samples": 50, "batch_size": 20}

    def _extract_random_shapelet(
        self, X, y, i, shapelets, max_shapelets_per_class, rng
    ):
        inst_idx = i % self.n_instances
        cls_idx = int(y[inst_idx])
        worst_quality = (
            shapelets[cls_idx][0][0]
            if len(shapelets[cls_idx]) == max_shapelets_per_class
            else -1
        )

        length = (
            rng.randint(0, self._max_shapelet_length - self.min_shapelet_length)
            + self.min_shapelet_length
        )
        position = rng.randint(0, self.series_length - length)
        dim = rng.randint(0, self.n_channels)

        shapelet = z_normalise_series(X[inst_idx, dim, position : position + length])
        sabs = np.abs(shapelet)
        sorted_indicies = np.array(
            sorted(range(length), reverse=True, key=lambda j: sabs[j])
        )

        quality = self._find_shapelet_quality(
            X,
            y,
            shapelet,
            sorted_indicies,
            position,
            length,
            dim,
            inst_idx,
            self._class_counts[cls_idx],
            self.n_instances - self._class_counts[cls_idx],
            worst_quality,
        )

        return np.round(quality, 8), length, position, dim, inst_idx, cls_idx

    @staticmethod
    @njit(fastmath=True, cache=True)
    def _find_shapelet_quality(
        X,
        y,
        shapelet,
        sorted_indicies,
        position,
        length,
        dim,
        inst_idx,
        this_cls_count,
        other_cls_count,
        worst_quality,
    ):
        # This is slow and could be optimised, we spend 99% of time here
        orderline = []
        this_cls_traversed = 0
        other_cls_traversed = 0

        for i, series in enumerate(X):
            if i != inst_idx:
                distance = _online_shapelet_distance(
                    series[dim], shapelet, sorted_indicies, position, length
                )
            else:
                distance = 0

            if y[i] == y[inst_idx]:
                cls = 1
                this_cls_traversed += 1
            else:
                cls = -1
                other_cls_traversed += 1

            orderline.append((distance, cls))
            orderline.sort()

            if worst_quality > 0:
                quality = _calc_early_binary_ig(
                    orderline,
                    this_cls_traversed,
                    other_cls_traversed,
                    this_cls_count - this_cls_traversed,
                    other_cls_count - other_cls_traversed,
                    worst_quality,
                )

                if quality <= worst_quality:
                    return -1

        quality = _calc_binary_ig(orderline, this_cls_count, other_cls_count)

        return round(quality, 12)

    @staticmethod
    @njit(fastmath=True, cache=True)
    def _merge_shapelets(
        shapelet_heap, candidate_shapelets, max_shapelets_per_class, cls_idx
    ):
        for shapelet in candidate_shapelets:
            if shapelet[5] == cls_idx and shapelet[0] > 0:
                if (
                    len(shapelet_heap) == max_shapelets_per_class
                    and shapelet[0] < shapelet_heap[0][0]
                ):
                    continue

                heapq.heappush(shapelet_heap, shapelet)

                if len(shapelet_heap) > max_shapelets_per_class:
                    heapq.heappop(shapelet_heap)

    @staticmethod
    @njit(fastmath=True, cache=True)
    def _remove_self_similar_shapelets(shapelet_heap):
        to_keep = [True] * len(shapelet_heap)

        for i in range(len(shapelet_heap)):
            if to_keep[i] is False:
                continue

            for n in range(i + 1, len(shapelet_heap)):
                if to_keep[n] and _is_self_similar(shapelet_heap[i], shapelet_heap[n]):
                    if (shapelet_heap[i][0], -shapelet_heap[i][1]) >= (
                        shapelet_heap[n][0],
                        -shapelet_heap[n][1],
                    ):
                        to_keep[n] = False
                    else:
                        to_keep[i] = False
                        break

        return to_keep

    @staticmethod
    @njit(fastmath=True, cache=True)
    def _remove_identical_shapelets(shapelets):
        to_keep = [True] * len(shapelets)

        for i in range(len(shapelets)):
            if to_keep[i] is False:
                continue

            for n in range(i + 1, len(shapelets)):
                if (
                    to_keep[n]
                    and shapelets[i][1] == shapelets[n][1]
                    and np.array_equal(shapelets[i][6], shapelets[n][6])
                ):
                    to_keep[n] = False

        return to_keep


@njit(fastmath=True, cache=True)
def _online_shapelet_distance(series, shapelet, sorted_indicies, position, length):
    subseq = series[position : position + length]

    sum = 0.0
    sum2 = 0.0
    for i in subseq:
        sum += i
        sum2 += i * i

    mean = sum / length
    std = (sum2 - mean * mean * length) / length
    if std > 0:
        subseq = (subseq - mean) / std
    else:
        subseq = np.zeros(length)

    best_dist = 0
    for i, n in zip(shapelet, subseq):
        temp = i - n
        best_dist += temp * temp

    i = 1
    traverse = [True, True]
    sums = [sum, sum]
    sums2 = [sum2, sum2]

    while traverse[0] or traverse[1]:
        for n in range(2):
            mod = -1 if n == 0 else 1
            pos = position + mod * i
            traverse[n] = pos >= 0 if n == 0 else pos <= len(series) - length

            if not traverse[n]:
                continue

            start = series[pos - n]
            end = series[pos - n + length]

            sums[n] += mod * end - mod * start
            sums2[n] += mod * end * end - mod * start * start

            mean = sums[n] / length
            std = math.sqrt((sums2[n] - mean * mean * length) / length)

            dist = 0
            use_std = std != 0
            for j in range(length):
                val = (series[pos + sorted_indicies[j]] - mean) / std if use_std else 0
                temp = shapelet[sorted_indicies[j]] - val
                dist += temp * temp

                if dist > best_dist:
                    break

            if dist < best_dist:
                best_dist = dist

        i += 1

    return best_dist if best_dist == 0 else 1 / length * best_dist


@njit(fastmath=True, cache=True)
def _calc_early_binary_ig(
    orderline,
    c1_traversed,
    c2_traversed,
    c1_to_add,
    c2_to_add,
    worst_quality,
):
    initial_ent = _binary_entropy(
        c1_traversed + c1_to_add,
        c2_traversed + c2_to_add,
    )

    total_all = c1_traversed + c2_traversed + c1_to_add + c2_to_add

    bsf_ig = 0
    # actual observations in orderline
    c1_count = 0
    c2_count = 0

    # evaluate each split point
    for split in range(len(orderline)):
        next_class = orderline[split][1]  # +1 if this class, -1 if other
        if next_class > 0:
            c1_count += 1
        else:
            c2_count += 1

        # optimistically add this class to left side first and other to right
        left_prop = (split + 1 + c1_to_add) / total_all
        ent_left = _binary_entropy(c1_count + c1_to_add, c2_count)

        # because right side must optimistically contain everything else
        right_prop = 1 - left_prop

        ent_right = _binary_entropy(
            c1_traversed - c1_count,
            c2_traversed - c2_count + c2_to_add,
        )

        ig = initial_ent - left_prop * ent_left - right_prop * ent_right
        bsf_ig = max(ig, bsf_ig)

        # now optimistically add this class to right, other to left
        left_prop = (split + 1 + c2_to_add) / total_all
        ent_left = _binary_entropy(c1_count, c2_count + c2_to_add)

        # because right side must optimistically contain everything else
        right_prop = 1 - left_prop

        ent_right = _binary_entropy(
            c1_traversed - c1_count + c1_to_add,
            c2_traversed - c2_count,
        )

        ig = initial_ent - left_prop * ent_left - right_prop * ent_right
        bsf_ig = max(ig, bsf_ig)

        if bsf_ig > worst_quality:
            return bsf_ig

    return bsf_ig


@njit(fastmath=True, cache=True)
def _calc_binary_ig(orderline, c1, c2):
    initial_ent = _binary_entropy(c1, c2)

    total_all = c1 + c2

    bsf_ig = 0
    c1_count = 0
    c2_count = 0

    # evaluate each split point
    for split in range(len(orderline)):
        next_class = orderline[split][1]  # +1 if this class, -1 if other
        if next_class > 0:
            c1_count += 1
        else:
            c2_count += 1

        left_prop = (split + 1) / total_all
        ent_left = _binary_entropy(c1_count, c2_count)

        right_prop = 1 - left_prop
        ent_right = _binary_entropy(
            c1 - c1_count,
            c2 - c2_count,
        )

        ig = initial_ent - left_prop * ent_left - right_prop * ent_right
        bsf_ig = max(ig, bsf_ig)

    return bsf_ig


@njit(fastmath=True, cache=True)
def _binary_entropy(c1, c2):
    ent = 0
    if c1 != 0:
        ent -= c1 / (c1 + c2) * np.log2(c1 / (c1 + c2))
    if c2 != 0:
        ent -= c2 / (c1 + c2) * np.log2(c2 / (c1 + c2))
    return ent


@njit(fastmath=True, cache=True)
def _is_self_similar(s1, s2):
    # not self similar if from different series or dimension
    if s1[4] == s2[4] and s1[3] == s2[3]:
        if s2[2] <= s1[2] <= s2[2] + s2[1]:
            return True
        if s1[2] <= s2[2] <= s1[2] + s1[1]:
            return True

    return False<|MERGE_RESOLUTION|>--- conflicted
+++ resolved
@@ -140,12 +140,6 @@
     _tags = {
         "output_data_type": "Tabular",
         "capability:multivariate": True,
-<<<<<<< HEAD
-        "capability:unequal_length": True,
-        "X_inner_type": ["np-list", "numpy3D"],
-        "y_inner_type": "numpy1D",
-=======
->>>>>>> b812b673
         "requires_y": True,
     }
 
