"""RSAST Transformer."""

from typing import Optional, Union

import numpy as np
import pandas as pd
from numba import get_num_threads, njit, prange, set_num_threads

from aeon.transformations.collection import BaseCollectionTransformer
from aeon.utils.numba.general import z_normalise_series
from aeon.utils.validation import check_n_jobs


@njit(fastmath=False)
def _apply_kernel(ts: np.ndarray, arr: np.ndarray) -> float:
    d_best = np.inf  # sdist
    m = ts.shape[0]
    kernel = arr[~np.isnan(arr)]  # ignore nan

    kernel_len = kernel.shape[0]
    for i in range(m - kernel_len + 1):
        d = np.sum((z_normalise_series(ts[i : i + kernel_len]) - kernel) ** 2)
        if d < d_best:
            d_best = d
    return d_best


@njit(parallel=True, fastmath=True)
def _apply_kernels(X: np.ndarray, kernels: np.ndarray) -> np.ndarray:
    nbk = len(kernels)
    out = np.zeros((X.shape[0], nbk), dtype=np.float32)
    for i in prange(nbk):
        k = kernels[i]
        for t in range(X.shape[0]):
            ts = X[t]
            out[t][i] = _apply_kernel(ts, k)
    return out


class RSAST(BaseCollectionTransformer):
    """Random Scalable and Accurate Subsequence Transform (RSAST).

    RSAST [1] is based on SAST, it uses a stratified sampling strategy
    for subsequences selection but additionally takes into account certain
    statistical criteria such as ANOVA, ACF, and PACF to further reduce
    the search space of shapelets.

    RSAST starts with the pre-computation of a list of weights, using ANOVA,
    which helps in the selection of initial points for subsequences. Then
    randomly select k time series per class, which are used with an ACF and PACF,
    obtaining a set of highly correlated lagged values. These values are used as
    potential lengths for the shapelets. Lastly, with a pre-defined number of
    admissible starting points to sample, the shapelets are extracted and used to
    transform the original dataset, replacing each time series by the vector of its
    distance to each subsequence.

    Parameters
    ----------
    n_random_points: int default = 10
        the number of initial random points to extract
    len_method:  string default="both" the type of statistical tool used to get
    the length of shapelets. "both"=ACF&PACF, "ACF"=ACF, "PACF"=PACF,
    "None"=Extract randomly any length from the TS

    nb_inst_per_class : int default = 10
        the number of reference time series to select per class
    seed : int, default = None
        the seed of the random generator
<<<<<<< HEAD
    estimator : sklearn compatible classifier, default = None
        if None, a RidgeClassifierCV(alphas=np.logspace(-3, 3, 10)) is used.
=======
>>>>>>> ea6b42bf
    n_jobs : int, default -1
        Number of threads to use for the transform.

    References
    ----------
    .. [1] Varela, N. R., Mbouopda, M. F., & Nguifo, E. M. (2023).
    RSAST: Sampling Shapelets for Time Series Classification.
    https://hal.science/hal-04311309/


    Examples
    --------
    >>> from aeon.transformations.collection.shapelet_based import RSAST
    >>> from aeon.datasets import load_unit_test
    >>> X_train, y_train = load_unit_test(split="train")
    >>> X_test, y_test = load_unit_test(split="test")
    >>> rsast = RSAST() # doctest: +SKIP
    >>> rsast.fit(X_train, y_train) # doctest: +SKIP
    RSAST()
    >>> X_train = rsast.transform(X_train) # doctest: +SKIP
    >>> X_test = rsast.transform(X_test) # doctest: +SKIP

    """

    _tags = {
        "output_data_type": "Tabular",
        "capability:multivariate": False,
        "algorithm_type": "shapelet",
        "python_dependencies": "statsmodels",
    }

    def __init__(
        self,
        n_random_points: int = 10,
        len_method: str = "both",
        nb_inst_per_class: int = 10,
        seed: Optional[int] = None,
        n_jobs: int = 1,  # Parllel Processing
    ):
        self.n_random_points = n_random_points
        self.len_method = len_method
        self.nb_inst_per_class = nb_inst_per_class
        self.n_jobs = n_jobs
        self.seed = seed
        self._kernels = None  # z-normalized subsequences
        self._cand_length_list = {}
        self._kernel_orig = []
        self._start_points = []
        self._classes = []
        self._source_series = []  # To store the index of the original time series
        self._kernels_generators = {}  # Reference time series
        super().__init__()

    def _fit(self, X: np.ndarray, y: Union[np.ndarray, list]) -> "RSAST":
        from scipy.stats import ConstantInputWarning, DegenerateDataWarning, f_oneway
        from statsmodels.tsa.stattools import acf, pacf

        """Select reference time series and generate subsequences from them.

        Parameters
        ----------
        X: np.ndarray shape (n_cases, n_channels, n_timepoints)
            The training input samples.
        y: array-like or list
            The class values for X.

        Returns
        -------
        self : RSAST
            This transformer

        """

        # 0- initialize variables and convert values in "y" to string
        X_ = np.reshape(X, (X.shape[0], X.shape[-1]))

        self._random_state = (
            np.random.RandomState(self.seed)
            if not isinstance(self.seed, np.random.RandomState)
            else self.seed
        )

        classes = np.unique(y)
        self._num_classes = classes.shape[0]

        y = np.asarray([str(x_s) for x_s in y])

        n = []
        classes = np.unique(y)
        self.num_classes = classes.shape[0]
        m_kernel = 0

        # Initialize lists to store start positions, classes, and source series
        self._start_points = []
        self._classes = []
        self._source_series = []

        # 1--calculate ANOVA per each time t throughout the length of the TS
        for i in range(X_.shape[1]):
            statistic_per_class = {}
            for c in classes:
                assert (
                    len(X_[np.where(y == c)[0]][:, i]) > 0
                ), "Time t without values in TS"
                statistic_per_class[c] = X_[np.where(y == c)[0]][:, i]

            statistic_per_class = pd.Series(statistic_per_class)
            # Calculate t-statistic and p-value
            try:
                t_statistic, p_value = f_oneway(*statistic_per_class)
            except (DegenerateDataWarning, ConstantInputWarning):
                p_value = np.nan

            # Interpretation of the results
            # if p_value < 0.05: " The means of the populations are
            # significantly different."
            if np.isnan(p_value):
                n.append(0)
            else:
                n.append(1 - p_value)

        # 2--calculate PACF and ACF for each TS chosen in each class

        for i, c in enumerate(classes):
            X_c = X_[y == c]

            cnt = np.min([self.nb_inst_per_class, X_c.shape[0]]).astype(int)

            # Store the original indices of the sampled time series
            original_indices = np.where(y == c)[0]

            chosen_indices = self._random_state.permutation(X_c.shape[0])[:cnt]

            self._kernels_generators[c] = []

            for rep, idx in enumerate(chosen_indices):
                original_idx = original_indices[idx]  # Get the original index
                # defining indices for length list
                idx_len_list = c + "," + str(idx) + "," + str(rep)

                self._cand_length_list[idx_len_list] = []

                non_zero_acf = []
                if self.len_method == "both" or self.len_method == "ACF":
                    # 2.1 -- Compute statsmodels autocorrelation per series
                    acf_val, acf_confint = acf(
                        X_c[idx], nlags=len(X_c[idx]) - 1, alpha=0.05
                    )

                    for j in range(len(acf_confint)):
                        if 3 <= j and (
                            0 < acf_confint[j][0] <= acf_confint[j][1]
                            or acf_confint[j][0] <= acf_confint[j][1] < 0
                        ):
                            non_zero_acf.append(j)
                            self._cand_length_list[idx_len_list].append(j)

                non_zero_pacf = []
                if self.len_method == "both" or self.len_method == "PACF":
                    # 2.2 Compute Partial Autocorrelation per series
                    pacf_val, pacf_confint = pacf(
                        X_c[idx],
                        method="ols",
                        nlags=(len(X_c[idx]) // 2) - 1,
                        alpha=0.05,
                    )

                    for j in range(len(pacf_confint)):
                        if 3 <= j and (
                            0 < pacf_confint[j][0] <= pacf_confint[j][1]
                            or pacf_confint[j][0] <= pacf_confint[j][1] < 0
                        ):
                            non_zero_pacf.append(j)
                            self._cand_length_list[idx_len_list].append(j)

                if self.len_method == "all":
                    self._cand_length_list[idx_len_list].extend(
                        np.arange(3, 1 + len(X_c[idx]))
                    )

                # 2.3-- Save the maximum autocorrelated lag value as shapelet length
                if len(self._cand_length_list[idx_len_list]) == 0:
                    # chose a random length using the length of the time series
                    # (added 1 since the range start in 0)
                    rand_value = self._random_state.choice(len(X_c[idx]), 1)[0] + 1
                    self._cand_length_list[idx_len_list].extend([max(3, rand_value)])

                self._cand_length_list[idx_len_list] = list(
                    set(self._cand_length_list[idx_len_list])
                )

                for max_shp_length in self._cand_length_list[idx_len_list]:
                    # 2.4-- Choose randomly n_random_points point for a TS
                    # 2.5-- calculate the weights of probabilities for a random point
                    # in a TS
                    if sum(n) == 0:
                        # Determine equal weights of a random point in TS ix
                        weights = [1 / len(n) for i in range(len(n))]
                        weights = weights[
                            : len(X_c[idx]) - max_shp_length + 1
                        ] / np.sum(weights[: len(X_c[idx]) - max_shp_length + 1])
                    else:
                        # Determine the weights of a random point in TS
                        # (excluding points after n-l+1)
                        weights = n / np.sum(n)
                        weights = weights[
                            : len(X_c[idx]) - max_shp_length + 1
                        ] / np.sum(weights[: len(X_c[idx]) - max_shp_length + 1])

                    if self.n_random_points > len(X_c[idx]) - max_shp_length + 1:
                        # set an upper limit for the possible number of random
                        # points when selecting without replacement
                        limit_rpoint = len(X_c[idx]) - max_shp_length + 1
                        rand_point_ts = self._random_state.choice(
                            len(X_c[idx]) - max_shp_length + 1,
                            limit_rpoint,
                            p=weights,
                            replace=False,
                        )
                    else:
                        rand_point_ts = self._random_state.choice(
                            len(X_c[idx]) - max_shp_length + 1,
                            self.n_random_points,
                            p=weights,
                            replace=False,
                        )

                    for i in rand_point_ts:
                        # 2.6-- Extract the subsequence with that point
                        kernel = X_c[idx][i : i + max_shp_length].reshape(1, -1).copy()

                        if m_kernel < max_shp_length:
                            m_kernel = max_shp_length

                        self._kernel_orig.append(np.squeeze(kernel))
                        self._kernels_generators[c].extend(X_c[idx].reshape(1, -1))

                        # Store the start position,
                        # class, and the original index in the training set
                        self._start_points.append(i)
                        self._classes.append(c)
                        self._source_series.append(original_idx)

        # 3--save the calculated subsequences
        n_kernels = len(self._kernel_orig)

        self._kernels = np.full(
            (n_kernels, m_kernel), dtype=np.float32, fill_value=np.nan
        )

        for k, kernel in enumerate(self._kernel_orig):
            self._kernels[k, : len(kernel)] = z_normalise_series(kernel)

        return self

    def _transform(
        self, X: np.ndarray, y: Optional[Union[np.ndarray, list]] = None
    ) -> np.ndarray:
        """Transform the input X using the generated subsequences.

        Parameters
        ----------
        X: np.ndarray shape (n_cases, n_channels, n_timepoints)
            The training input samples.
        y: array-like or list
            Ignored argument, interface compatibility

        Returns
        -------
        X_transformed: np.ndarray shape (n_cases, n_kernels),
            The transformed data
        """
        X_ = np.reshape(X, (X.shape[0], X.shape[-1]))

        prev_threads = get_num_threads()

        n_jobs = check_n_jobs(self.n_jobs)

        set_num_threads(n_jobs)

        X_transformed = _apply_kernels(X_, self._kernels)  # subsequence transform of X
        set_num_threads(prev_threads)

        return X_transformed<|MERGE_RESOLUTION|>--- conflicted
+++ resolved
@@ -66,11 +66,6 @@
         the number of reference time series to select per class
     seed : int, default = None
         the seed of the random generator
-<<<<<<< HEAD
-    estimator : sklearn compatible classifier, default = None
-        if None, a RidgeClassifierCV(alphas=np.logspace(-3, 3, 10)) is used.
-=======
->>>>>>> ea6b42bf
     n_jobs : int, default -1
         Number of threads to use for the transform.
 
