--- conflicted
+++ resolved
@@ -1,8 +1,4 @@
-<<<<<<< HEAD
-"""Unit tests for clustering pipeline."""
-=======
 """Unit tests for collection transform pipeline."""
->>>>>>> 230a76ab
 
 import pytest
 from numpy.testing import assert_array_almost_equal
