--- conflicted
+++ resolved
@@ -10,7 +10,6 @@
 from numba import get_num_threads, njit, prange, set_num_threads, vectorize
 
 from aeon.transformations.collection import BaseCollectionTransformer
-from aeon.utils.numba.general import generate_combinations
 
 
 class MiniRocket(BaseCollectionTransformer):
@@ -62,7 +61,6 @@
     _tags = {
         "output_data_type": "Tabular",
         "algorithm_type": "convolution",
-        "capability:multivariate": True,
     }
     # indices for the 84 kernels used by MiniRocket
     _indices = np.array([_ for _ in combinations(np.arange(9), 3)], dtype=np.int32)
@@ -97,22 +95,17 @@
         random_state = (
             np.int32(self.random_state) if isinstance(self.random_state, int) else None
         )
-        _, n_channels, n_timepoints = X.shape
+        X = X.squeeze()
+        X = X.astype(np.float32)
+        _, n_timepoints = X.shape
         if n_timepoints < 9:
             raise ValueError(
                 f"n_timepoints must be >= 9, but found {n_timepoints};"
                 " zero pad shorter series so that n_timepoints == 9"
             )
-        X = X.astype(np.float32)
-        if n_channels > 1:
-            self.parameters = _fit_multi(
-                X, self.num_kernels, self.max_dilations_per_kernel, random_state
-            )
-        else:
-            X = X.squeeze()
-            self.parameters = _fit_uni(
-                X, self.num_kernels, self.max_dilations_per_kernel, random_state
-            )
+        self.parameters = _fit(
+            X, self.num_kernels, self.max_dilations_per_kernel, random_state
+        )
         return self
 
     def _transform(self, X, y=None):
@@ -128,8 +121,8 @@
         -------
         pandas DataFrame, transformed features
         """
+        X = X.squeeze()
         X = X.astype(np.float32)
-        _, n_channels, n_timepoints = X.shape
 
         # change n_jobs dependend on value and existing cores
         prev_threads = get_num_threads()
@@ -138,18 +131,8 @@
         else:
             n_jobs = self.n_jobs
         set_num_threads(n_jobs)
-<<<<<<< HEAD
-        if n_channels > 1:
-            X_ = _transform_multi(X, self.parameters)
-        else:
-            X = X.squeeze()
-            X_ = _transform_uni(X, self.parameters)
-        return X_
-
-=======
 
         X_ = _transform(X, self.parameters, MiniRocket._indices)
->>>>>>> 9c6354f1
         set_num_threads(prev_threads)
         return X_
 
@@ -165,14 +148,6 @@
         np.random.seed(seed)
 
     n_cases, n_timepoints = X.shape
-<<<<<<< HEAD
-
-    # equivalent to:
-    # >>> from itertools import combinations
-    # >>> indices = np.array([_ for _ in combinations(np.arange(9), 3)])
-    indices = generate_combinations(9, 3)
-=======
->>>>>>> 9c6354f1
     num_kernels = len(indices)
     num_dilations = len(dilations)
     num_features = num_kernels * np.sum(num_features_per_dilation)
@@ -212,49 +187,31 @@
     return biases
 
 
-def _fit_dilations(n_timepoints, n_features, max_dilations_per_kernel):
-    n_kernels = 84
-
-<<<<<<< HEAD
-    n_features_per_kernel = n_features // n_kernels
-    true_max_dilations_per_kernel = min(n_features_per_kernel, max_dilations_per_kernel)
-    multiplier = n_features_per_kernel / true_max_dilations_per_kernel
-
-=======
+def _fit_dilations(n_timepoints, num_features, max_dilations_per_kernel):
+    num_kernels = 84
+
     num_features_per_kernel = num_features // num_kernels
     true_max_dilations_per_kernel = min(
         num_features_per_kernel, max_dilations_per_kernel
     )
     multiplier = num_features_per_kernel / true_max_dilations_per_kernel
->>>>>>> 9c6354f1
     max_exponent = np.log2((n_timepoints - 1) / (9 - 1))
-    dilations, n_features_per_dilation = np.unique(
+    dilations, num_features_per_dilation = np.unique(
         np.logspace(0, max_exponent, true_max_dilations_per_kernel, base=2).astype(
             np.int32
         ),
         return_counts=True,
     )
-    n_features_per_dilation = (n_features_per_dilation * multiplier).astype(
+    num_features_per_dilation = (num_features_per_dilation * multiplier).astype(
         np.int32
     )  # this is a vector
-<<<<<<< HEAD
-
-    remainder = n_features_per_kernel - np.sum(n_features_per_dilation)
-=======
     remainder = num_features_per_kernel - np.sum(num_features_per_dilation)
->>>>>>> 9c6354f1
     i = 0
     while remainder > 0:
-        n_features_per_dilation[i] += 1
+        num_features_per_dilation[i] += 1
         remainder -= 1
-<<<<<<< HEAD
-        i = (i + 1) % len(n_features_per_dilation)
-
-    return dilations, n_features_per_dilation
-=======
         i = (i + 1) % len(num_features_per_dilation)
     return dilations, num_features_per_dilation
->>>>>>> 9c6354f1
 
 
 def _quantiles(n):
@@ -263,7 +220,7 @@
     )
 
 
-def _fit_uni(X, num_features=10_000, max_dilations_per_kernel=32, seed=None):
+def _fit(X, num_features=10_000, max_dilations_per_kernel=32, seed=None):
     _, n_timepoints = X.shape
 
     num_kernels = 84
@@ -276,63 +233,6 @@
         X, dilations, num_features_per_dilation, quantiles, MiniRocket._indices, seed
     )
     return dilations, num_features_per_dilation, biases
-
-
-def _fit_multi(X, num_features=10_000, max_dilations_per_kernel=32, seed=None):
-    if seed is not None:
-        np.random.seed(seed)
-
-    _, n_channels, n_timepoints = X.shape
-
-    num_kernels = 84
-
-    dilations, num_features_per_dilation = _fit_dilations(
-        n_timepoints, num_features, max_dilations_per_kernel
-    )
-
-    num_features_per_kernel = np.sum(num_features_per_dilation)
-
-    quantiles = _quantiles(num_kernels * num_features_per_kernel)
-
-    num_dilations = len(dilations)
-    num_combinations = num_kernels * num_dilations
-
-    max_num_channels = min(n_channels, 9)
-    max_exponent = np.log2(max_num_channels + 1)
-
-    num_channels_per_combination = (
-        2 ** np.random.uniform(0, max_exponent, num_combinations)
-    ).astype(np.int32)
-
-    channel_indices = np.zeros(num_channels_per_combination.sum(), dtype=np.int32)
-
-    num_channels_start = 0
-    for combination_index in range(num_combinations):
-        num_channels_this_combination = num_channels_per_combination[combination_index]
-        num_channels_end = num_channels_start + num_channels_this_combination
-        channel_indices[num_channels_start:num_channels_end] = np.random.choice(
-            n_channels, num_channels_this_combination, replace=False
-        )
-
-        num_channels_start = num_channels_end
-
-    biases = _fit_biases_multi(
-        X,
-        num_channels_per_combination,
-        channel_indices,
-        dilations,
-        num_features_per_dilation,
-        quantiles,
-        seed,
-    )
-
-    return (
-        num_channels_per_combination,
-        channel_indices,
-        dilations,
-        num_features_per_dilation,
-        biases,
-    )
 
 
 @vectorize("float32(float32,float32)", nopython=True, cache=True)
@@ -349,12 +249,11 @@
     parallel=True,
     cache=True,
 )
-<<<<<<< HEAD
-def _transform_uni(X, parameters):
+def _transform(X, parameters, indices):
     n_cases, n_timepoints = X.shape
 
     dilations, num_features_per_dilation, biases = parameters
-    indices = generate_combinations(9, 3)
+    #    indices = generate_combinations(9, 3)
     num_kernels = len(indices)
     num_dilations = len(dilations)
     num_features = num_kernels * np.sum(num_features_per_dilation)
@@ -367,429 +266,28 @@
 
         for dilation_index in range(num_dilations):
             _padding0 = dilation_index % 2
-
-            dilation = dilations[dilation_index]
-            padding = ((9 - 1) * dilation) // 2
-
-            num_features_this_dilation = num_features_per_dilation[dilation_index]
-
-            C_alpha = np.zeros(n_timepoints, dtype=np.float32)
-            C_alpha[:] = A
-
-            C_gamma = np.zeros((9, n_timepoints), dtype=np.float32)
-            C_gamma[9 // 2] = G
-
-            start = dilation
-            end = n_timepoints - padding
-
-            for gamma_index in range(9 // 2):
-                C_alpha[-end:] = C_alpha[-end:] + A[:end]
-                C_gamma[gamma_index, -end:] = G[:end]
-
-                end += dilation
-
-            for gamma_index in range(9 // 2 + 1, 9):
-                C_alpha[:-start] = C_alpha[:-start] + A[start:]
-                C_gamma[gamma_index, :-start] = G[start:]
-
-                start += dilation
-
-            for kernel_index in range(num_kernels):
-                feature_index_end = feature_index_start + num_features_this_dilation
-
-                _padding1 = (_padding0 + kernel_index) % 2
-
-                index_0, index_1, index_2 = indices[kernel_index]
-
-                C = C_alpha + C_gamma[index_0] + C_gamma[index_1] + C_gamma[index_2]
-
-                if _padding1 == 0:
-                    for feature_count in range(num_features_this_dilation):
-                        features[example_index, feature_index_start + feature_count] = (
-                            _PPV(C, biases[feature_index_start + feature_count]).mean()
-                        )
-                else:
-                    for feature_count in range(num_features_this_dilation):
-                        features[example_index, feature_index_start + feature_count] = (
-                            _PPV(
-                                C[padding:-padding],
-                                biases[feature_index_start + feature_count],
-                            ).mean()
-                        )
-
-                feature_index_start = feature_index_end
-
-    return features
-
-
-@njit(
-    "float32[:,:](float32[:,:,:],Tuple((int32[:],int32[:],int32[:],int32[:],float32[:])))",  # noqa
-    fastmath=True,
-    parallel=True,
-    cache=True,
-)
-def _transform_multi(X, parameters):
-    n_cases, n_columns, n_timepoints = X.shape
-
-    (
-        num_channels_per_combination,
-        channel_indices,
-        dilations,
-        num_features_per_dilation,
-        biases,
-    ) = parameters
-
-    # equivalent to:
-    # >>> from itertools import combinations
-    # >>> indices = np.array([_ for _ in combinations(np.arange(9), 3)])
-    indices = np.array(
-        (
-            0,
-            1,
-            2,
-            0,
-            1,
-            3,
-            0,
-            1,
-            4,
-            0,
-            1,
-            5,
-            0,
-            1,
-            6,
-            0,
-            1,
-            7,
-            0,
-            1,
-            8,
-            0,
-            2,
-            3,
-            0,
-            2,
-            4,
-            0,
-            2,
-            5,
-            0,
-            2,
-            6,
-            0,
-            2,
-            7,
-            0,
-            2,
-            8,
-            0,
-            3,
-            4,
-            0,
-            3,
-            5,
-            0,
-            3,
-            6,
-            0,
-            3,
-            7,
-            0,
-            3,
-            8,
-            0,
-            4,
-            5,
-            0,
-            4,
-            6,
-            0,
-            4,
-            7,
-            0,
-            4,
-            8,
-            0,
-            5,
-            6,
-            0,
-            5,
-            7,
-            0,
-            5,
-            8,
-            0,
-            6,
-            7,
-            0,
-            6,
-            8,
-            0,
-            7,
-            8,
-            1,
-            2,
-            3,
-            1,
-            2,
-            4,
-            1,
-            2,
-            5,
-            1,
-            2,
-            6,
-            1,
-            2,
-            7,
-            1,
-            2,
-            8,
-            1,
-            3,
-            4,
-            1,
-            3,
-            5,
-            1,
-            3,
-            6,
-            1,
-            3,
-            7,
-            1,
-            3,
-            8,
-            1,
-            4,
-            5,
-            1,
-            4,
-            6,
-            1,
-            4,
-            7,
-            1,
-            4,
-            8,
-            1,
-            5,
-            6,
-            1,
-            5,
-            7,
-            1,
-            5,
-            8,
-            1,
-            6,
-            7,
-            1,
-            6,
-            8,
-            1,
-            7,
-            8,
-            2,
-            3,
-            4,
-            2,
-            3,
-            5,
-            2,
-            3,
-            6,
-            2,
-            3,
-            7,
-            2,
-            3,
-            8,
-            2,
-            4,
-            5,
-            2,
-            4,
-            6,
-            2,
-            4,
-            7,
-            2,
-            4,
-            8,
-            2,
-            5,
-            6,
-            2,
-            5,
-            7,
-            2,
-            5,
-            8,
-            2,
-            6,
-            7,
-            2,
-            6,
-            8,
-            2,
-            7,
-            8,
-            3,
-            4,
-            5,
-            3,
-            4,
-            6,
-            3,
-            4,
-            7,
-            3,
-            4,
-            8,
-            3,
-            5,
-            6,
-            3,
-            5,
-            7,
-            3,
-            5,
-            8,
-            3,
-            6,
-            7,
-            3,
-            6,
-            8,
-            3,
-            7,
-            8,
-            4,
-            5,
-            6,
-            4,
-            5,
-            7,
-            4,
-            5,
-            8,
-            4,
-            6,
-            7,
-            4,
-            6,
-            8,
-            4,
-            7,
-            8,
-            5,
-            6,
-            7,
-            5,
-            6,
-            8,
-            5,
-            7,
-            8,
-            6,
-            7,
-            8,
-        ),
-        dtype=np.int32,
-    ).reshape(84, 3)
-
-=======
-def _transform(X, parameters, indices):
-    n_cases, n_timepoints = X.shape
-
-    dilations, num_features_per_dilation, biases = parameters
-    #    indices = generate_combinations(9, 3)
->>>>>>> 9c6354f1
-    num_kernels = len(indices)
-    num_dilations = len(dilations)
-    num_features = num_kernels * np.sum(num_features_per_dilation)
-    features = np.zeros((n_cases, num_features), dtype=np.float32)
-    for example_index in prange(n_cases):
-        _X = X[example_index]
-        A = -_X  # A = alpha * X = -X
-        G = _X + _X + _X  # G = gamma * X = 3X
-        feature_index_start = 0
-
-        combination_index = 0
-        num_channels_start = 0
-
-        for dilation_index in range(num_dilations):
-            _padding0 = dilation_index % 2
             dilation = dilations[dilation_index]
             padding = ((9 - 1) * dilation) // 2
             num_features_this_dilation = num_features_per_dilation[dilation_index]
-<<<<<<< HEAD
-
-            C_alpha = np.zeros((n_columns, n_timepoints), dtype=np.float32)
-            C_alpha[:] = A
-
-            C_gamma = np.zeros((9, n_columns, n_timepoints), dtype=np.float32)
-=======
             C_alpha = np.zeros(n_timepoints, dtype=np.float32)
             C_alpha[:] = A
             C_gamma = np.zeros((9, n_timepoints), dtype=np.float32)
->>>>>>> 9c6354f1
             C_gamma[9 // 2] = G
             start = dilation
             end = n_timepoints - padding
             for gamma_index in range(9 // 2):
-<<<<<<< HEAD
-                C_alpha[:, -end:] = C_alpha[:, -end:] + A[:, :end]
-                C_gamma[gamma_index, :, -end:] = G[:, :end]
-
-=======
                 C_alpha[-end:] = C_alpha[-end:] + A[:end]
                 C_gamma[gamma_index, -end:] = G[:end]
->>>>>>> 9c6354f1
                 end += dilation
             for gamma_index in range(9 // 2 + 1, 9):
-<<<<<<< HEAD
-                C_alpha[:, :-start] = C_alpha[:, :-start] + A[:, start:]
-                C_gamma[gamma_index, :, :-start] = G[:, start:]
-
-=======
                 C_alpha[:-start] = C_alpha[:-start] + A[start:]
                 C_gamma[gamma_index, :-start] = G[start:]
->>>>>>> 9c6354f1
                 start += dilation
             for kernel_index in range(num_kernels):
                 feature_index_end = feature_index_start + num_features_this_dilation
-<<<<<<< HEAD
-
-                num_channels_this_combination = num_channels_per_combination[
-                    combination_index
-                ]
-
-                num_channels_end = num_channels_start + num_channels_this_combination
-
-                channels_this_combination = channel_indices[
-                    num_channels_start:num_channels_end
-                ]
-
-=======
->>>>>>> 9c6354f1
                 _padding1 = (_padding0 + kernel_index) % 2
                 index_0, index_1, index_2 = indices[kernel_index]
-<<<<<<< HEAD
-
-                C = (
-                    C_alpha[channels_this_combination]
-                    + C_gamma[index_0][channels_this_combination]
-                    + C_gamma[index_1][channels_this_combination]
-                    + C_gamma[index_2][channels_this_combination]
-                )
-                C = np.sum(C, axis=0)
-
-=======
                 C = C_alpha + C_gamma[index_0] + C_gamma[index_1] + C_gamma[index_2]
->>>>>>> 9c6354f1
                 if _padding1 == 0:
                     for feature_count in range(num_features_this_dilation):
                         features[example_index, feature_index_start + feature_count] = (
@@ -804,114 +302,4 @@
                             ).mean()
                         )
                 feature_index_start = feature_index_end
-<<<<<<< HEAD
-
-                combination_index += 1
-                num_channels_start = num_channels_end
-
-    return features
-
-
-@njit(
-    "float32[:](float32[:,:,:],int32[:],int32[:],int32[:],int32[:],float32[:],optional(int32))",  # noqa
-    fastmath=True,
-    parallel=False,
-    cache=True,
-)
-def _fit_biases_multi(
-    X,
-    num_channels_per_combination,
-    channel_indices,
-    dilations,
-    num_features_per_dilation,
-    quantiles,
-    seed,
-):
-    if seed is not None:
-        np.random.seed(seed)
-
-    n_cases, n_columns, n_timepoints = X.shape
-
-    # equivalent to:
-    # >>> from itertools import combinations
-    # >>> indices = np.array([_ for _ in combinations(np.arange(9), 3)])
-    indices = generate_combinations(9, 3)
-    num_kernels = len(indices)
-    num_dilations = len(dilations)
-
-    num_features = num_kernels * np.sum(num_features_per_dilation)
-
-    biases = np.zeros(num_features, dtype=np.float32)
-
-    feature_index_start = 0
-
-    combination_index = 0
-    num_channels_start = 0
-
-    for dilation_index in range(num_dilations):
-        dilation = dilations[dilation_index]
-        padding = ((9 - 1) * dilation) // 2
-
-        num_features_this_dilation = num_features_per_dilation[dilation_index]
-
-        for kernel_index in range(num_kernels):
-            feature_index_end = feature_index_start + num_features_this_dilation
-
-            num_channels_this_combination = num_channels_per_combination[
-                combination_index
-            ]
-
-            num_channels_end = num_channels_start + num_channels_this_combination
-
-            channels_this_combination = channel_indices[
-                num_channels_start:num_channels_end
-            ]
-
-            _X = X[np.random.randint(n_cases)][channels_this_combination]
-
-            A = -_X  # A = alpha * X = -X
-            G = _X + _X + _X  # G = gamma * X = 3X
-
-            C_alpha = np.zeros(
-                (num_channels_this_combination, n_timepoints), dtype=np.float32
-            )
-            C_alpha[:] = A
-
-            C_gamma = np.zeros(
-                (9, num_channels_this_combination, n_timepoints), dtype=np.float32
-            )
-            C_gamma[9 // 2] = G
-
-            start = dilation
-            end = n_timepoints - padding
-
-            for gamma_index in range(9 // 2):
-                C_alpha[:, -end:] = C_alpha[:, -end:] + A[:, :end]
-                C_gamma[gamma_index, :, -end:] = G[:, :end]
-
-                end += dilation
-
-            for gamma_index in range(9 // 2 + 1, 9):
-                C_alpha[:, :-start] = C_alpha[:, :-start] + A[:, start:]
-                C_gamma[gamma_index, :, :-start] = G[:, start:]
-
-                start += dilation
-
-            index_0, index_1, index_2 = indices[kernel_index]
-
-            C = C_alpha + C_gamma[index_0] + C_gamma[index_1] + C_gamma[index_2]
-            C = np.sum(C, axis=0)
-
-            biases[feature_index_start:feature_index_end] = np.quantile(
-                C, quantiles[feature_index_start:feature_index_end]
-            )
-
-            feature_index_start = feature_index_end
-
-            combination_index += 1
-            num_channels_start = num_channels_end
-
-    return biases
-=======
-    return features
->>>>>>> 9c6354f1
+    return features