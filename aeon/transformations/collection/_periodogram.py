--- conflicted
+++ resolved
@@ -61,12 +61,6 @@
         self.constant_value = constant_value
 
         super().__init__()
-<<<<<<< HEAD
-
-        if use_pyfftw:
-            self.set_tags(**{"python_dependencies": "pyfftw"})
-=======
->>>>>>> 5dba88da
 
     def _transform(self, X, y=None):
         if self.pad_series:
