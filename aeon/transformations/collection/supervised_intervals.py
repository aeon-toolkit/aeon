--- conflicted
+++ resolved
@@ -177,30 +177,8 @@
         "_get_features_arguments",
     ]
 
-<<<<<<< HEAD
-        State change:
-            Changes state to "fitted".
-
-        Writes to self:
-        _is_fitted : flag is set to True.
-        _X : X, coerced copy of X, if remember_data tag is True
-            possibly coerced to inner type or update_data compatible type
-            by reference, when possible
-        model attributes (ending in "_") : dependent on estimator
-
-        Parameters
-        ----------
-        X : Series or Panel, any supported mtype
-            Data to be transformed, of python type as follows:
-                Series: pd.Series, pd.DataFrame, or np.ndarray (1D or 2D)
-                Panel: pd.DataFrame with 2-level MultiIndex, list of pd.DataFrame,
-                    nested pd.DataFrame, or pd.DataFrame in long/wide format
-        y : Series or Panel, default=None
-            Additional data, e.g., labels for transformation
-=======
     def _fit_transform(self, X, y=None):
         X, y, rng = self._fit_setup(X, y)
->>>>>>> fbbcaa01
 
         X_norm = z_normalise_series_3d(X) if self.normalise_for_search else X
 
