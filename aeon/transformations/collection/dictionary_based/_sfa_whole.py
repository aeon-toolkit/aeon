"""Symbolic Fourier Approximation (SFA) Transformer.

Configurable SFA transform for discretising time series into words.

"""

__maintainer__ = []
__all__ = ["SFAWhole"]

from aeon.transformations.collection.dictionary_based import SFAFast


class SFAWhole(SFAFast):
    """Symbolic Fourier Approximation (SFA) Transformer.

    A whole series transform for SFA which holds the lower bounding lemma, see [1].
    SOFA [2] extends on SFA by introducing variance based feature selection, and dynamic
    alphabet sizes. It produces a significantly tighter lower bound.

    It is implemented as a wrapper for the SFA-Fast transformer, the latter implements
    subsequence-based SFA extraction.

    This wrapper reduces non-needed parameters, and sets some usefull defaults for
    the tightest possible lower bounding.

    Parameters
    ----------
    word_length : int, default = 8
        Length of word to shorten window to (using DFT).
    alphabet_size : int, default = 4
        Number of values to discretise each value to.
<<<<<<< HEAD
    learn_alphabet_sizes : boolean, default = False
        If True, dynamic alphabet sizes are learned based on the variance of the Fourier
        coefficients.
    learn_alphabet_lambda : float, default = 0.5
        The regularization parameter for dynamic alphabet size learning.
=======
    learn_alphabet_sizes : boolean, default = True
        If True, dynamic alphabet sizes are learned based on the variance of the Fourier
        coefficients.
    alphabet_allocation_method : str, default = linear_scale
        The method used to learn the dynamic alphabet sizes. One of
        {"linear_scale", "log_scale", "sqrt_scale"}.
>>>>>>> 44ce111c
    norm : boolean, default = False
        Mean normalise words by dropping first fourier coefficient.
    binning_method : str, default="equi-width"
        The binning method used to derive the breakpoints. One of {"equi-depth",
        "equi-width", "information-gain", "information-gain-mae", "kmeans", "quantile"},
    variance : boolean, default = False
        If True, the Fourier coefficient selection is done via the largest variance.
        If False, the first Fourier coefficients are selected. Only applicable if
        labels are given.
    sampling_factor : float, default = None
       If set to a value <1.0, this percentage of samples are used to learn MCB bins.
    n_jobs : int, default = 1
        The number of jobs to run in parallel for both `transform`.
        ``-1`` means using all processors.

    Attributes
    ----------
    breakpoints: = []
    num_insts = 0
    num_atts = 0


    References
    ----------
    .. [1] P. Schäfer, and M. Högqvist. "SFA: a symbolic fourier approximation
    and  index for similarity search in high dimensional datasets." Proceedings of the
    15th international conference on extending database technology. 2012.
    .. [2] P. Schäfer, J. Brand, U. Leser, B. Peng and T. Palpanas, "Fast and Exact
    Similarity Search in Less than a Blink of an Eye," in 2025 IEEE 41st International
    Conference on Data Engineering (ICDE), Hong Kong, 2025, pp. 2464-2477.
    """

    _tags = {
        "requires_y": False,  # SFA is unsupervised for equi-depth and equi-width bins
        "capability:multithreading": True,
        "algorithm_type": "dictionary",
    }

    def __init__(
        self,
        word_length=8,
        alphabet_size=4,
<<<<<<< HEAD
        learn_alphabet_sizes=False,
        learn_alphabet_lambda=0.5,
        alphabet_allocation_method=None,
=======
        learn_alphabet_sizes=True,
        alphabet_allocation_method="linear_scale",
>>>>>>> 44ce111c
        norm=True,
        binning_method="equi-width",
        variance=True,
        sampling_factor=None,
        random_state=None,
        n_jobs=1,
    ):
        super().__init__(
            word_length=word_length,
            alphabet_size=alphabet_size,
            norm=norm,
            learn_alphabet_sizes=learn_alphabet_sizes,
<<<<<<< HEAD
            learn_alphabet_lambda=learn_alphabet_lambda,
=======
>>>>>>> 44ce111c
            alphabet_allocation_method=alphabet_allocation_method,
            binning_method=binning_method,
            variance=variance,
            sampling_factor=sampling_factor,
            random_state=random_state,
            n_jobs=n_jobs,
            # Default values for other parameters
            lower_bounding_distances=True,
            feature_selection="none",
            anova=False,
            save_words=False,
            lower_bounding=False,
            bigrams=False,
            skip_grams=False,
            remove_repeat_words=False,
            return_sparse=False,
            window_size=None,  # set in fit - do not remove
        )

    def _fit_transform(self, X, y=None):
        super()._fit_transform(X, y, return_bag_of_words=False)
        return self.transform_words(X)

    def _fit(self, X, y=None):
        """Calculate word breakpoints.

        Parameters
        ----------
        X : 3d numpy array, input time series.
        y : array_like, target values (optional, ignored).

        Returns
        -------
        self: object
        """
        super()._fit_transform(X, y, return_bag_of_words=False)
        return self

    def _transform(self, X, y=None):
        """Transform data into SFA words.

        Parameters
        ----------
        X : 3d numpy array, input time series.

        Returns
        -------
        List of words containing SFA words
        """
        return self.transform_words(X)

    @classmethod
    def _get_test_params(cls, parameter_set="default"):
        """Return testing parameter settings for the estimator.

        Parameters
        ----------
        parameter_set : str, default="default"
            Name of the set of test parameters to return, for use in tests. If no
            special parameters are defined for a value, will return `"default"` set.

        Returns
        -------
        params : dict or list of dict, default = {}
            Parameters to create testing instances of the class
            Each dict are parameters to construct an "interesting" test instance, i.e.,
            `MyClass(**params)` or `MyClass(**params[i])` creates a valid test instance.
            `create_test_instance` uses the first (or only) dictionary in `params`
        """
        # small window size for testing
        params = {
            "word_length": 4,
            "alphabet_size": 4,
            "variance": False,
        }
        return params<|MERGE_RESOLUTION|>--- conflicted
+++ resolved
@@ -29,20 +29,14 @@
         Length of word to shorten window to (using DFT).
     alphabet_size : int, default = 4
         Number of values to discretise each value to.
-<<<<<<< HEAD
-    learn_alphabet_sizes : boolean, default = False
-        If True, dynamic alphabet sizes are learned based on the variance of the Fourier
-        coefficients.
-    learn_alphabet_lambda : float, default = 0.5
-        The regularization parameter for dynamic alphabet size learning.
-=======
     learn_alphabet_sizes : boolean, default = True
         If True, dynamic alphabet sizes are learned based on the variance of the Fourier
         coefficients.
     alphabet_allocation_method : str, default = linear_scale
         The method used to learn the dynamic alphabet sizes. One of
         {"linear_scale", "log_scale", "sqrt_scale"}.
->>>>>>> 44ce111c
+    learn_alphabet_lambda : float, default = 0.5
+        The regularization parameter for dynamic alphabet size learning.
     norm : boolean, default = False
         Mean normalise words by dropping first fourier coefficient.
     binning_method : str, default="equi-width"
@@ -85,14 +79,9 @@
         self,
         word_length=8,
         alphabet_size=4,
-<<<<<<< HEAD
-        learn_alphabet_sizes=False,
+        learn_alphabet_sizes=True,
         learn_alphabet_lambda=0.5,
-        alphabet_allocation_method=None,
-=======
-        learn_alphabet_sizes=True,
         alphabet_allocation_method="linear_scale",
->>>>>>> 44ce111c
         norm=True,
         binning_method="equi-width",
         variance=True,
@@ -105,10 +94,7 @@
             alphabet_size=alphabet_size,
             norm=norm,
             learn_alphabet_sizes=learn_alphabet_sizes,
-<<<<<<< HEAD
             learn_alphabet_lambda=learn_alphabet_lambda,
-=======
->>>>>>> 44ce111c
             alphabet_allocation_method=alphabet_allocation_method,
             binning_method=binning_method,
             variance=variance,
