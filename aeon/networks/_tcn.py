"""Implementation of Temporal Convolutional Network (TCN)."""

__maintainer__ = []

from aeon.networks.base import BaseDeepLearningNetwork


class TCNNetwork(BaseDeepLearningNetwork):
    """Temporal Convolutional Network (TCN) for sequence modeling.

    A generic convolutional architecture for sequence modeling that combines:
    - Dilated convolutions for exponentially large receptive fields
    - Residual connections for training stability

    The TCN can take sequences of any length and map them to output sequences
    of the same length, making it suitable for autoregressive prediction tasks.

    Parameters
    ----------
    n_blocks : list of int
        List specifying the number of output channels for each layer.
        The length determines the depth of the network.
    kernel_size : int, default=2
        Size of the convolutional kernel. Larger kernels can capture
        more local context but require more parameters.
    dropout : float, default=0.2
        Dropout rate applied after each convolutional layer for regularization.

    Notes
    -----
    The receptive field size grows exponentially with network depth due to
    dilated convolutions with dilation factors of 2^i for layer i.

    References
    ----------
    .. [1]  Bai, S., Kolter, J. Z., & Koltun, V. (2018). An empirical evaluation of
    generic convolutional and recurrent networks for sequence modeling.
    arXiv preprint arXiv:1803.01271.

    Examples
    --------
    >>> from aeon.networks._tcn import TCNNetwork
    >>> from aeon.testing.data_generation import make_example_3d_numpy
    >>> import tensorflow as tf
    >>> X, y = make_example_3d_numpy(n_cases=8, n_channels=4, n_timepoints=150,
    ...                              return_y=True, regression_target=True,
    ...                              random_state=42)
<<<<<<< HEAD
    >>> network = TCNNetwork(num_channels=[8, 8])
=======
    >>> network = TCNNetwork(n_blocks=[8, 8])
>>>>>>> 08dadeca
    >>> input_layer, output = network.build_network(input_shape=(4, 150))
    >>> model = tf.keras.Model(inputs=input_layer, outputs=output)
    >>> model.compile(optimizer="adam", loss="mse")
    >>> model.fit(X, y, epochs=2, batch_size=2, verbose=0)  # doctest: +SKIP
    <keras.src.callbacks.History object ...>
    """

    _config = {
        "python_dependencies": ["tensorflow"],
        "python_version": "<3.13",
        "structure": "encoder",
    }

    def __init__(
        self,
        n_blocks: list = [16] * 3,
        kernel_size: int = 2,
        dropout: float = 0.2,
    ):
        """Initialize the TCN architecture.

        Parameters
        ----------
        num_inputs : int
            Number of input channels/features.
        n_blocks : list of int
            Number of output channels for each temporal block.
        kernel_size : int, default=2
            Size of convolutional kernels.
        dropout : float, default=0.2
            Dropout rate for regularization.
        """
        super().__init__()
        self.n_blocks = n_blocks
        self.kernel_size = kernel_size
        self.dropout = dropout

    def _conv1d_with_variable_padding(
        self,
        input_tensor,
        n_filters: int,
        kernel_size: int,
        padding_value: int,
        strides: int = 1,
        dilation_rate: int = 1,
    ):
        """Apply 1D convolution with variable padding for causal convolutions.

        Parameters
        ----------
        input_tensor : tf.Tensor
            Input tensor of shape (batch_size, channels, sequence_length).
        n_filters : int
            Number of output filters.
        kernel_size : int
            Size of the convolutional kernel.
        padding_value : int
            Amount of padding to apply.
        strides : int, default=1
            Stride of the convolution.
        dilation_rate : int, default=1
            Dilation rate for dilated convolutions.

        Returns
        -------
        tf.Tensor
            Output tensor after convolution.
        """
        import tensorflow as tf

        # Transpose to Keras format (batch, sequence, channels)
        x_keras_format = tf.keras.layers.Permute((2, 1))(input_tensor)

        # Apply padding in sequence dimension
        padded_x = tf.keras.layers.ZeroPadding1D(padding=padding_value)(x_keras_format)

        # Create and apply convolution layer
        conv_layer = tf.keras.layers.Conv1D(
            filters=n_filters,
            kernel_size=kernel_size,
            strides=strides,
            dilation_rate=dilation_rate,
            padding="valid",
        )

        # Apply convolution
        out = conv_layer(padded_x)

        # Transpose back to PyTorch format (batch, channels, sequence)
        return tf.keras.layers.Permute((2, 1))(out)

    def _chomp(self, input_tensor, chomp_size: int):
        """Remove padding from the end of sequences to maintain causality.

        This operation ensures that the output at time t only depends on
        inputs from times 0 to t, preventing information leakage from future.

        Parameters
        ----------
        input_tensor : tf.Tensor
            Input tensor of shape (batch_size, channels, sequence_length).
        chomp_size : int
            Number of time steps to remove from the end.

        Returns
        -------
        tf.Tensor
            Chomped tensor with reduced sequence length.
        """
        return input_tensor[:, :, :-chomp_size]

    def _temporal_block(
        self,
        input_tensor,
        n_inputs: int,
        n_filters: int,
        kernel_size: int,
        strides: int,
        dilation_rate: int,
        padding_value: int,
        dropout: float = 0.2,
        training: bool = None,
    ):
        """Create a temporal block with dilated causal convolutions.

        Each temporal block consists of:
        1. Two dilated causal convolutions
        2. ReLU activations and dropout for regularization
        3. Residual connection with optional 1x1 convolution for dimension
           matching

        Parameters
        ----------
        input_tensor : tf.Tensor
            Input tensor of shape (batch_size, channels, sequence_length).
        n_inputs : int
            Number of input channels.
        n_filters : int
            Number of output filters.
        kernel_size : int
            Size of convolutional kernels.
        strides : int
            Stride of convolutions (typically 1).
        dilation_rate : int
            Dilation factor for dilated convolutions.
        padding_value : int
            Padding size to be chomped off.
        dropout : float, default=0.2
            Dropout rate for regularization.
        training : bool, optional
            Whether the model is in training mode.

        Returns
        -------
        tf.Tensor
            Output tensor of shape (batch_size, n_filters, sequence_length).
        """
        import tensorflow as tf

        # First convolution block
        out = self._conv1d_with_variable_padding(
            input_tensor, n_filters, kernel_size, padding_value, strides, dilation_rate
        )
        out = self._chomp(out, padding_value)
        out = tf.keras.layers.ReLU()(out)
        out = tf.keras.layers.Dropout(dropout)(out, training=training)

        # Second convolution block
        out = self._conv1d_with_variable_padding(
            out, n_filters, kernel_size, padding_value, strides, dilation_rate
        )
        out = self._chomp(out, padding_value)
        out = tf.keras.layers.ReLU()(out)
        out = tf.keras.layers.Dropout(dropout)(out, training=training)

        # Residual connection with optional dimension matching
        if n_inputs != n_filters:
            res = self._conv1d_with_variable_padding(
                input_tensor=input_tensor,
                n_filters=n_filters,
                kernel_size=1,
                padding_value=0,
                strides=1,
                dilation_rate=1,
            )
        else:
            res = input_tensor

        # Add residual and apply final ReLU
        result = tf.keras.layers.Add()([out, res])
        return tf.keras.layers.ReLU()(result)

    def _temporal_conv_net(
        self,
        input_tensor,
        n_inputs: int,
        n_blocks: list,
        kernel_size: int = 2,
        dropout: float = 0.2,
        training: bool = None,
    ):
        """Apply the complete Temporal Convolutional Network.

        Stacks multiple temporal blocks with exponentially increasing dilation
        factors to achieve a large receptive field efficiently.

        Parameters
        ----------
        input_tensor : tf.Tensor
            Input tensor of shape (batch_size, channels, sequence_length).
        n_inputs : int
            Number of input channels.
        n_blocks : list of int
            Number of output channels for each temporal block.
        kernel_size : int, default=2
            Size of convolutional kernels.
        dropout : float, default=0.2
            Dropout rate for regularization.
        training : bool, optional
            Whether the model is in training mode.

        Returns
        -------
        tf.Tensor
            Output tensor after applying all temporal blocks.
        """
        num_levels = len(n_blocks)
        for i in range(num_levels):
            dilation_rate = 2**i
            in_channels = n_inputs if i == 0 else n_blocks[i - 1]
            out_channels = n_blocks[i]
            padding_value = (kernel_size - 1) * dilation_rate

            input_tensor = self._temporal_block(
                input_tensor,
                n_inputs=in_channels,
                n_filters=out_channels,
                kernel_size=kernel_size,
                strides=1,
                dilation_rate=dilation_rate,
                padding_value=padding_value,
                dropout=dropout,
                training=training,
            )

        return input_tensor

    def build_network(self, input_shape: tuple, **kwargs) -> tuple:
        """Build the complete TCN architecture.

        Constructs a series of temporal blocks with exponentially increasing
        dilation factors to achieve a large receptive field efficiently.

        Parameters
        ----------
        input_shape : tuple
            Shape of input data (n_channels, n_timepoints).
        **kwargs
            Additional keyword arguments (unused).

        Returns
        -------
        tuple
            A tuple containing (input_layer, output_tensor) representing
            the complete network architecture.

        Notes
        -----
        The dilation factor for layer i is 2^i, which ensures exponential
        growth of the receptive field while maintaining computational
        efficiency.
        """
        import tensorflow as tf

        # Create input layer
        input_layer = tf.keras.layers.Input(shape=input_shape)

        # Transpose input to match the expected format (batch, channels, seq)
        x = input_layer
        n_inputs = input_shape[0]

        # Apply TCN using the private function
        x = self._temporal_conv_net(
            x,
            n_inputs=n_inputs,
            n_blocks=self.n_blocks,
            kernel_size=self.kernel_size,
            dropout=self.dropout,
        )

        x = tf.keras.layers.Dense(input_shape[0])(x[:, -1, :])
        output = tf.keras.layers.Dense(1)(x)
        return input_layer, output<|MERGE_RESOLUTION|>--- conflicted
+++ resolved
@@ -45,11 +45,7 @@
     >>> X, y = make_example_3d_numpy(n_cases=8, n_channels=4, n_timepoints=150,
     ...                              return_y=True, regression_target=True,
     ...                              random_state=42)
-<<<<<<< HEAD
-    >>> network = TCNNetwork(num_channels=[8, 8])
-=======
     >>> network = TCNNetwork(n_blocks=[8, 8])
->>>>>>> 08dadeca
     >>> input_layer, output = network.build_network(input_shape=(4, 150))
     >>> model = tf.keras.Model(inputs=input_layer, outputs=output)
     >>> model.compile(optimizer="adam", loss="mse")
