--- conflicted
+++ resolved
@@ -9,12 +9,6 @@
     """Establish the network structure for a MLP.
 
     Adapted from the implementation used in [1]_
-
-<<<<<<< HEAD
-    Parameters
-    ----------
-=======
->>>>>>> d178e8a8
 
     Notes
     -----
