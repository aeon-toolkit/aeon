--- conflicted
+++ resolved
@@ -17,7 +17,6 @@
 
     Parameters
     ----------
-<<<<<<< HEAD
     n_layers : int, optional (default=3)
         The number of dense layers in the MLP.
     n_units : Union[int, List[int]], optional (default=200)
@@ -29,8 +28,6 @@
         Dropout rate(s) are typically a number in the interval [0, 1].
     dropout_last : float, default = 0.3
         The dropout rate of the last layer.
-=======
->>>>>>> 8c3f54a3
     use_bias : bool, default = True
         Condition on whether or not to use bias values for dense layers.
 
@@ -53,18 +50,13 @@
 
     def __init__(
         self,
-<<<<<<< HEAD
         n_layers: int = 3,
         n_units: typing.Union[int, list[int]] = 200,
         activation: typing.Union[str, list[str]] = "relu",
         dropout_rate: typing.Union[float, list[float]] = None,
         dropout_last: float = None,
         use_bias: bool = True,
-=======
-        use_bias=True,
->>>>>>> 8c3f54a3
     ):
-        self.use_bias = use_bias
 
         super().__init__()
 
@@ -151,7 +143,6 @@
         input_layer = keras.layers.Input(input_shape)
         input_layer_flattened = keras.layers.Flatten()(input_layer)
 
-<<<<<<< HEAD
         x = input_layer_flattened
 
         for idx in range(0, self.n_layers):
@@ -161,22 +152,6 @@
                 activation=self._activation[idx],
                 use_bias=self.use_bias,
             )(x)
-=======
-        layer_1 = keras.layers.Dropout(0.1)(input_layer_flattened)
-        layer_1 = keras.layers.Dense(500, activation="relu", use_bias=self.use_bias)(
-            layer_1
-        )
-
-        layer_2 = keras.layers.Dropout(0.2)(layer_1)
-        layer_2 = keras.layers.Dense(500, activation="relu", use_bias=self.use_bias)(
-            layer_2
-        )
-
-        layer_3 = keras.layers.Dropout(0.2)(layer_2)
-        layer_3 = keras.layers.Dense(500, activation="relu", use_bias=self.use_bias)(
-            layer_3
-        )
->>>>>>> 8c3f54a3
 
         output_layer = keras.layers.Dropout(self._dropout_last)(x)
 
