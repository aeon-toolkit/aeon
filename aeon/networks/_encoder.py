--- conflicted
+++ resolved
@@ -2,13 +2,9 @@
 
 __maintainer__ = ["hadifawaz1999"]
 
-<<<<<<< HEAD
-from aeon.networks.base import BaseDeepNetwork
+from aeon.networks.base import BaseDeepLearningNetwork
 from aeon.utils.networks import tensorflow_addons as types
 from aeon.utils.validation._dependencies import _check_soft_dependencies
-=======
-from aeon.networks.base import BaseDeepLearningNetwork
->>>>>>> 2dde8550
 
 
 class EncoderNetwork(BaseDeepLearningNetwork):
@@ -51,15 +47,12 @@
 
     """
 
-<<<<<<< HEAD
     _tags = {"python_dependencies": ["tensorflow", "typeguard"]}
-=======
     _config = {
         "python_dependencies": ["tensorflow", "tensorflow-addons"],
         "python_version": "<3.12",
         "structure": "encoder",
     }
->>>>>>> 2dde8550
 
     def __init__(
         self,
