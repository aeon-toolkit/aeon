--- conflicted
+++ resolved
@@ -13,23 +13,19 @@
     "AEFCNNetwork",
     "AEResNetNetwork",
     "LITENetwork",
-<<<<<<< HEAD
     "DCNNNetwork",
-=======
     "AEDCNNNetwork",
->>>>>>> 340d9e1c
     "AEAttentionBiGRUNetwork",
     "AEDRNNNetwork",
     "AEBiGRUNetwork",
 ]
-
 from aeon.networks._ae_abgru import AEAttentionBiGRUNetwork
 from aeon.networks._ae_bgru import AEBiGRUNetwork
 from aeon.networks._ae_dcnn import AEDCNNNetwork
 from aeon.networks._ae_drnn import AEDRNNNetwork
 from aeon.networks._ae_fcn import AEFCNNetwork
 from aeon.networks._ae_resnet import AEResNetNetwork
-from aeon.networks._cnn import CNNNetwork, TimeCNNNetwork
+from aeon.networks._cnn import TimeCNNNetwork
 from aeon.networks._dcnn import DCNNNetwork
 from aeon.networks._encoder import EncoderNetwork
 from aeon.networks._fcn import FCNNetwork
