--- conflicted
+++ resolved
@@ -15,15 +15,11 @@
     "AEResNetNetwork",
     "LITENetwork",
     "AEAttentionBiGRUNetwork",
-<<<<<<< HEAD
     "AEBiGRUNetwork",
-]
-=======
     "AEDRNNNetwork",
     "AEBiGRUNetwork",
 ]
 
->>>>>>> 75e8ef5a
 from aeon.networks._ae_abgru import AEAttentionBiGRUNetwork
 from aeon.networks._ae_bgru import AEBiGRUNetwork
 from aeon.networks._ae_drnn import AEDRNNNetwork
