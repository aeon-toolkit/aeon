"""Deep learning networks."""

__all__ = [
    "BaseDeepNetwork",
    "BaseDeepLearningNetwork",
    "CNNNetwork",
    "TimeCNNNetwork",
    "EncoderNetwork",
    "FCNNetwork",
    "InceptionNetwork",
    "MLPNetwork",
    "ResNetNetwork",
    "TapNetNetwork",
    "AEFCNNetwork",
    "AEResNetNetwork",
    "LITENetwork",
<<<<<<< HEAD
    "DCNNNetwork",
=======
    "AEDRNNNetwork",
>>>>>>> d493bd92
    "AEBiGRUNetwork",
]
from aeon.networks._ae_bgru import AEBiGRUNetwork
from aeon.networks._ae_drnn import AEDRNNNetwork
from aeon.networks._ae_fcn import AEFCNNetwork
from aeon.networks._ae_resnet import AEResNetNetwork
from aeon.networks._cnn import CNNNetwork, TimeCNNNetwork
from aeon.networks._dcnn import DCNNNetwork
from aeon.networks._encoder import EncoderNetwork
from aeon.networks._fcn import FCNNetwork
from aeon.networks._inception import InceptionNetwork
from aeon.networks._lite import LITENetwork
from aeon.networks._mlp import MLPNetwork
from aeon.networks._resnet import ResNetNetwork
from aeon.networks._tapnet import TapNetNetwork
from aeon.networks.base import BaseDeepLearningNetwork<|MERGE_RESOLUTION|>--- conflicted
+++ resolved
@@ -14,13 +14,11 @@
     "AEFCNNetwork",
     "AEResNetNetwork",
     "LITENetwork",
-<<<<<<< HEAD
     "DCNNNetwork",
-=======
     "AEDRNNNetwork",
->>>>>>> d493bd92
     "AEBiGRUNetwork",
 ]
+
 from aeon.networks._ae_bgru import AEBiGRUNetwork
 from aeon.networks._ae_drnn import AEDRNNNetwork
 from aeon.networks._ae_fcn import AEFCNNetwork
