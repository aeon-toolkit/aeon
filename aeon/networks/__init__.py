--- conflicted
+++ resolved
@@ -10,22 +10,10 @@
     "ResNetNetwork",
     "TapNetNetwork",
     "AEFCNNetwork",
-<<<<<<< HEAD
     "AEResNetNetwork",
+    "LITENetwork",
 ]
 from aeon.networks.ae_resnet import AEResNetNetwork
-from aeon.networks.ae_fcn import AEFCNNetwork
-from aeon.networks.base import BaseDeepNetwork
-from aeon.networks.cnn import CNNNetwork
-from aeon.networks.encoder import EncoderNetwork
-from aeon.networks.fcn import FCNNetwork
-from aeon.networks.inception import InceptionNetwork
-from aeon.networks.mlp import MLPNetwork
-from aeon.networks.resnet import ResNetNetwork
-from aeon.networks.tapnet import TapNetNetwork
-=======
-    "LITENetwork",
-]
 from aeon.networks._ae_fcn import AEFCNNetwork
 from aeon.networks._cnn import CNNNetwork
 from aeon.networks._encoder import EncoderNetwork
@@ -35,5 +23,4 @@
 from aeon.networks._mlp import MLPNetwork
 from aeon.networks._resnet import ResNetNetwork
 from aeon.networks._tapnet import TapNetNetwork
-from aeon.networks.base import BaseDeepNetwork
->>>>>>> 9650bca1
+from aeon.networks.base import BaseDeepNetwork