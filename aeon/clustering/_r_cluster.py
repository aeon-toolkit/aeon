import multiprocessing
from typing import Optional, Union

import numpy as np
from numba import get_num_threads, set_num_threads
from numpy.random import RandomState
from sklearn.cluster import KMeans
from sklearn.decomposition import PCA
from sklearn.preprocessing import StandardScaler

from aeon.clustering.base import BaseClusterer
from aeon.transformations.collection.convolution_based._minirocket import (
    _fit_biases,
    _fit_dilations,
    _quantiles,
    _static_transform_multi,
    _static_transform_uni,
)


class RCluster(BaseClusterer):
    """Time series R Clustering implementation .

    Adapted from the implementation used in [1]_

    Parameters
    ----------
    num_kernels : int , default = 84
         The number of convolutional kernels used to transform the input time series
         These kernels are fixed and pre-defined (not random) and are
         optimized for computational speed and
         feature diversity

    max_dilations_per_kernel : int , default = 32
         The maximum number of dilation rates applied to each kernel
         Dilations control the spacing of the kernel's receptive field
         over the time series,capturing patterns at varying scales

    num_features : int , default = 500
         The number of features extracted per kernel after applying
         the transformation

    num_cluster : int , default = 8
         The number of clusters used

    n_init : int , default = 10
         The number of times the clustering algorithm (e.g., KMeans) will
         run with different centroid seeds
         to avoid poor local optima

    max_iter: int, default=300
         Maximum number of iterations of the k-means algorithm for a single
         run.
    random_state: int or np.random.RandomState instance or None, default=None
         Determines random number generation for centroid initialization.
    n_jobs : int, default=1
         The number of jobs to run in parallel for `transform`. ``-1``
         means using all
         processors.

    Notes
    -----
    Adapted from the implementation from source code
    https://github.com/jorgemarcoes/R-Clustering/blob/main/R_Clustering_on_UCR_Archive.ipynb

    References
    ----------
    .. [1]  Time series clustering with random convolutional kernels
    https://link.springer.com/article/10.1007/s10618-024-01018-x
    """
<<<<<<< HEAD
    _tags = {
        "capability:multivariate": True,
        "capability:multithreading": True
=======

    _tags = {
        "capability:multivariate": True,
        "capability:multithreading": True,
        "capability:unequal_length": False,
        "capability:missing_values": False,
>>>>>>> 28a36ac1
    }

    def __init__(
        self,
        n_kernels=84,
        max_dilations_per_kernel=32,
        n_clusters=8,
        n_init=10,
        random_state: Optional[Union[int, RandomState]] = None,
        max_iter=300,
        n_jobs=1,
    ):
        self.n_jobs = n_jobs
        self.n_kernels = n_kernels
        self.max_dilations_per_kernel = max_dilations_per_kernel
        self.n_clusters = n_clusters
        self.n_init = n_init
        self.random_state = random_state
        self.max_iter = max_iter
        self.indices = np.array((
       1, 3, 6, 1, 2, 7, 1, 2, 3, 0, 2, 3, 1, 4, 5, 0, 1, 3, 3, 5, 6, 0,
       1, 2, 2, 5, 8, 1, 3, 7, 0, 1, 8, 4, 6, 7, 0, 1, 4, 3, 4, 6, 0, 4,
       5, 2, 6, 7, 5, 6, 7, 0, 1, 6, 4, 5, 7, 4, 7, 8, 1, 6, 8, 0, 2, 6,
       5, 6, 8, 2, 5, 7, 0, 1, 7, 0, 7, 8, 0, 3, 5, 0, 3, 7, 2, 3, 8, 2,
       3, 4, 1, 4, 6, 3, 4, 5, 0, 3, 8, 4, 5, 8, 0, 4, 6, 1, 4, 8, 6, 7,
       8, 4, 6, 8, 0, 3, 4, 1, 3, 4, 1, 5, 7, 1, 4, 7, 1, 2, 8, 0, 6, 7,
       1, 6, 7, 1, 3, 5, 0, 1, 5, 0, 4, 8, 4, 5, 6, 0, 2, 5, 3, 5, 7, 0,
       2, 4, 2, 6, 8, 2, 3, 7, 2, 5, 6, 2, 4, 8, 0, 2, 7, 3, 6, 8, 2, 3,
       6, 3, 7, 8, 0, 5, 8, 1, 2, 6, 2, 3, 5, 1, 5, 8, 3, 6, 7, 3, 4, 7,
       0, 4, 7, 3, 5, 8, 2, 4, 5, 1, 2, 5, 2, 7, 8, 2, 4, 6, 0, 5, 6, 3,
       4, 8, 0, 6, 8, 2, 4, 7, 0, 2, 8, 0, 3, 6, 5, 7, 8, 1, 5, 6, 1, 2,
       4, 0, 5, 7, 1, 3, 8, 1, 7, 8
    ), dtype = np.int32).reshape(84, 3)
        self.is_fitted = False
        super().__init__()
        self._r_cluster = KMeans(
            n_clusters=self.n_clusters,
            n_init=self.n_init,
            random_state=self.random_state,
            max_iter=self.max_iter,
        )

    def _get_parameterised_data(self, X):
        _, n_channels, n_timepoints = X.shape
        X = X.astype(np.float32)

        dilations, num_features_per_dilation = _fit_dilations(
            n_timepoints, self.n_kernels, self.max_dilations_per_kernel
        )

        num_features_per_kernel = np.sum(num_features_per_dilation)

        quantiles = _quantiles(self.n_kernels * num_features_per_kernel)

        # MODIFICATION
        quantiles = np.random.permutation(quantiles)

        n_dilations = len(dilations)
        n_combinations = self.n_kernels * n_dilations
        max_n_channels = min(n_channels, 9)
        max_exponent = np.log2(max_n_channels + 1)
        n_channels_per_combination = (
            2 ** np.random.uniform(0, max_exponent, n_combinations)
        ).astype(np.int32)
        channel_indices = np.zeros(n_channels_per_combination.sum(), dtype=np.int32)
        n_channels_start = 0
        for combination_index in range(n_combinations):
            n_channels_this_combination = n_channels_per_combination[combination_index]
            n_channels_end = n_channels_start + n_channels_this_combination
            channel_indices[n_channels_start:n_channels_end] = np.random.choice(
                n_channels, n_channels_this_combination, replace=False
            )
            n_channels_start = n_channels_end

        biases = _fit_biases(
            X,
            n_channels_per_combination,
            channel_indices,
            dilations,
            num_features_per_dilation,
            quantiles,
            self.indices,
            self.random_state,
        )

        return (
            np.array([_], dtype=np.int32),
            np.array([_], dtype=np.int32),
            dilations,
            num_features_per_dilation,
            biases,
        )

    def _get_transformed_data(self, X, parameters):
        X = X.astype(np.float32)
        _, n_channels, n_timepoints = X.shape
        prev_threads = get_num_threads()
        if self.n_jobs < 1 or self.n_jobs > multiprocessing.cpu_count():
            n_jobs = multiprocessing.cpu_count()
        else:
            n_jobs = self.n_jobs
        set_num_threads(n_jobs)
        if n_channels == 1:
            X = X.squeeze(1)
            X_ = _static_transform_uni(X, parameters, self.indices)
        else:
            X_ = _static_transform_multi(X, parameters, self.indices)
        set_num_threads(prev_threads)
        return X_

    def _fit(self, X, y=None):
        parameters = self._get_parameterised_data(X)

        transformed_data = self._get_transformed_data(X=X, parameters=parameters)

        self.scaler = StandardScaler()
        X_std = self.scaler.fit_transform(transformed_data)

        pca = PCA().fit(X_std)
        optimal_dimensions = np.argmax(pca.explained_variance_ratio_ < 0.01)

        optimal_dimensions = max(1, min(optimal_dimensions, X.shape[0], X.shape[1]))

        self.pca = PCA(n_components=optimal_dimensions, random_state=self.random_state)
        transformed_data_pca = self.pca.fit_transform(X_std)

        self._r_cluster.fit(transformed_data_pca)
        self.is_fitted = True

    def _predict(self, X, y=None) -> np.ndarray:
        if not self.is_fitted:
            raise ValueError(
                "Data is not fitted. Please fit the model before using it."
            )

        parameters = self._get_parameterised_data(X)

        transformed_data = self._get_transformed_data(X=X, parameters=parameters)

        X_std = self.scaler.fit_transform(transformed_data)
        transformed_data_pca = self.pca.transform(X_std)

        return self._r_cluster.predict(transformed_data_pca)

    def _fit_predict(self, X, y=None) -> np.ndarray:
<<<<<<< HEAD
        self.parameters = self._get_parameterised_data(X)

        transformed_data = self._get_transformed_data(X=X)

        sc = StandardScaler()
        X_std = sc.fit_transform(transformed_data)

        pca = PCA().fit(X_std)

        optimal_dimensions = np.argmax(pca.explained_variance_ratio_ < 0.01)

        pca_optimal = PCA(n_components=optimal_dimensions)
        transformed_data_pca = pca_optimal.fit_transform(X_std)

        return self._r_cluster.fit_predict(transformed_data_pca)
=======
        self._fit(X, y)
        return self._predict(X, y)
>>>>>>> 28a36ac1
<|MERGE_RESOLUTION|>--- conflicted
+++ resolved
@@ -68,19 +68,8 @@
     .. [1]  Time series clustering with random convolutional kernels
     https://link.springer.com/article/10.1007/s10618-024-01018-x
     """
-<<<<<<< HEAD
-    _tags = {
-        "capability:multivariate": True,
-        "capability:multithreading": True
-=======
-
-    _tags = {
-        "capability:multivariate": True,
-        "capability:multithreading": True,
-        "capability:unequal_length": False,
-        "capability:missing_values": False,
->>>>>>> 28a36ac1
-    }
+
+    _tags = {"capability:multivariate": True, "capability: multithreading": True}
 
     def __init__(
         self,
@@ -90,7 +79,7 @@
         n_init=10,
         random_state: Optional[Union[int, RandomState]] = None,
         max_iter=300,
-        n_jobs=1,
+        n_jobs=-1,
     ):
         self.n_jobs = n_jobs
         self.n_kernels = n_kernels
@@ -99,20 +88,263 @@
         self.n_init = n_init
         self.random_state = random_state
         self.max_iter = max_iter
-        self.indices = np.array((
-       1, 3, 6, 1, 2, 7, 1, 2, 3, 0, 2, 3, 1, 4, 5, 0, 1, 3, 3, 5, 6, 0,
-       1, 2, 2, 5, 8, 1, 3, 7, 0, 1, 8, 4, 6, 7, 0, 1, 4, 3, 4, 6, 0, 4,
-       5, 2, 6, 7, 5, 6, 7, 0, 1, 6, 4, 5, 7, 4, 7, 8, 1, 6, 8, 0, 2, 6,
-       5, 6, 8, 2, 5, 7, 0, 1, 7, 0, 7, 8, 0, 3, 5, 0, 3, 7, 2, 3, 8, 2,
-       3, 4, 1, 4, 6, 3, 4, 5, 0, 3, 8, 4, 5, 8, 0, 4, 6, 1, 4, 8, 6, 7,
-       8, 4, 6, 8, 0, 3, 4, 1, 3, 4, 1, 5, 7, 1, 4, 7, 1, 2, 8, 0, 6, 7,
-       1, 6, 7, 1, 3, 5, 0, 1, 5, 0, 4, 8, 4, 5, 6, 0, 2, 5, 3, 5, 7, 0,
-       2, 4, 2, 6, 8, 2, 3, 7, 2, 5, 6, 2, 4, 8, 0, 2, 7, 3, 6, 8, 2, 3,
-       6, 3, 7, 8, 0, 5, 8, 1, 2, 6, 2, 3, 5, 1, 5, 8, 3, 6, 7, 3, 4, 7,
-       0, 4, 7, 3, 5, 8, 2, 4, 5, 1, 2, 5, 2, 7, 8, 2, 4, 6, 0, 5, 6, 3,
-       4, 8, 0, 6, 8, 2, 4, 7, 0, 2, 8, 0, 3, 6, 5, 7, 8, 1, 5, 6, 1, 2,
-       4, 0, 5, 7, 1, 3, 8, 1, 7, 8
-    ), dtype = np.int32).reshape(84, 3)
+        self.indices = np.array(
+            (
+                1,
+                3,
+                6,
+                1,
+                2,
+                7,
+                1,
+                2,
+                3,
+                0,
+                2,
+                3,
+                1,
+                4,
+                5,
+                0,
+                1,
+                3,
+                3,
+                5,
+                6,
+                0,
+                1,
+                2,
+                2,
+                5,
+                8,
+                1,
+                3,
+                7,
+                0,
+                1,
+                8,
+                4,
+                6,
+                7,
+                0,
+                1,
+                4,
+                3,
+                4,
+                6,
+                0,
+                4,
+                5,
+                2,
+                6,
+                7,
+                5,
+                6,
+                7,
+                0,
+                1,
+                6,
+                4,
+                5,
+                7,
+                4,
+                7,
+                8,
+                1,
+                6,
+                8,
+                0,
+                2,
+                6,
+                5,
+                6,
+                8,
+                2,
+                5,
+                7,
+                0,
+                1,
+                7,
+                0,
+                7,
+                8,
+                0,
+                3,
+                5,
+                0,
+                3,
+                7,
+                2,
+                3,
+                8,
+                2,
+                3,
+                4,
+                1,
+                4,
+                6,
+                3,
+                4,
+                5,
+                0,
+                3,
+                8,
+                4,
+                5,
+                8,
+                0,
+                4,
+                6,
+                1,
+                4,
+                8,
+                6,
+                7,
+                8,
+                4,
+                6,
+                8,
+                0,
+                3,
+                4,
+                1,
+                3,
+                4,
+                1,
+                5,
+                7,
+                1,
+                4,
+                7,
+                1,
+                2,
+                8,
+                0,
+                6,
+                7,
+                1,
+                6,
+                7,
+                1,
+                3,
+                5,
+                0,
+                1,
+                5,
+                0,
+                4,
+                8,
+                4,
+                5,
+                6,
+                0,
+                2,
+                5,
+                3,
+                5,
+                7,
+                0,
+                2,
+                4,
+                2,
+                6,
+                8,
+                2,
+                3,
+                7,
+                2,
+                5,
+                6,
+                2,
+                4,
+                8,
+                0,
+                2,
+                7,
+                3,
+                6,
+                8,
+                2,
+                3,
+                6,
+                3,
+                7,
+                8,
+                0,
+                5,
+                8,
+                1,
+                2,
+                6,
+                2,
+                3,
+                5,
+                1,
+                5,
+                8,
+                3,
+                6,
+                7,
+                3,
+                4,
+                7,
+                0,
+                4,
+                7,
+                3,
+                5,
+                8,
+                2,
+                4,
+                5,
+                1,
+                2,
+                5,
+                2,
+                7,
+                8,
+                2,
+                4,
+                6,
+                0,
+                5,
+                6,
+                3,
+                4,
+                8,
+                0,
+                6,
+                8,
+                2,
+                4,
+                7,
+                0,
+                2,
+                8,
+                0,
+                3,
+                6,
+                5,
+                7,
+                8,
+                1,
+                5,
+                6,
+                1,
+                2,
+                4,
+                0,
+                5,
+                7,
+                1,
+                3,
+                8,
+                1,
+                7,
+                8,
+            ),
+            dtype=np.int32,
+        ).reshape(84, 3)
         self.is_fitted = False
         super().__init__()
         self._r_cluster = KMeans(
@@ -173,7 +405,7 @@
             biases,
         )
 
-    def _get_transformed_data(self, X, parameters):
+    def _get_transformed_data(self, X):
         X = X.astype(np.float32)
         _, n_channels, n_timepoints = X.shape
         prev_threads = get_num_threads()
@@ -184,27 +416,26 @@
         set_num_threads(n_jobs)
         if n_channels == 1:
             X = X.squeeze(1)
-            X_ = _static_transform_uni(X, parameters, self.indices)
+            X_ = _static_transform_uni(X, self.parameters, self.indices)
         else:
-            X_ = _static_transform_multi(X, parameters, self.indices)
+            X_ = _static_transform_multi(X, self.parameters, self.indices)
         set_num_threads(prev_threads)
         return X_
 
     def _fit(self, X, y=None):
-        parameters = self._get_parameterised_data(X)
-
-        transformed_data = self._get_transformed_data(X=X, parameters=parameters)
-
-        self.scaler = StandardScaler()
-        X_std = self.scaler.fit_transform(transformed_data)
+        self.parameters = self._get_parameterised_data(X)
+
+        transformed_data = self._get_transformed_data(X=X)
+
+        sc = StandardScaler()
+        X_std = sc.fit_transform(transformed_data)
 
         pca = PCA().fit(X_std)
-        optimal_dimensions = np.argmax(pca.explained_variance_ratio_ < 0.01)
-
-        optimal_dimensions = max(1, min(optimal_dimensions, X.shape[0], X.shape[1]))
-
-        self.pca = PCA(n_components=optimal_dimensions, random_state=self.random_state)
-        transformed_data_pca = self.pca.fit_transform(X_std)
+
+        self.optimal_dimensions = np.argmax(pca.explained_variance_ratio_ < 0.01)
+
+        pca_optimal = PCA(n_components=self.optimal_dimensions)
+        transformed_data_pca = pca_optimal.fit_transform(X_std)
 
         self._r_cluster.fit(transformed_data_pca)
         self.is_fitted = True
@@ -215,17 +446,6 @@
                 "Data is not fitted. Please fit the model before using it."
             )
 
-        parameters = self._get_parameterised_data(X)
-
-        transformed_data = self._get_transformed_data(X=X, parameters=parameters)
-
-        X_std = self.scaler.fit_transform(transformed_data)
-        transformed_data_pca = self.pca.transform(X_std)
-
-        return self._r_cluster.predict(transformed_data_pca)
-
-    def _fit_predict(self, X, y=None) -> np.ndarray:
-<<<<<<< HEAD
         self.parameters = self._get_parameterised_data(X)
 
         transformed_data = self._get_transformed_data(X=X)
@@ -233,6 +453,19 @@
         sc = StandardScaler()
         X_std = sc.fit_transform(transformed_data)
 
+        pca_optimal = PCA(n_components=self.optimal_dimensions)
+        transformed_data_pca = pca_optimal.fit_transform(X_std)
+
+        return self._r_cluster.predict(transformed_data_pca)
+
+    def _fit_predict(self, X, y=None) -> np.ndarray:
+        self.parameters = self._get_parameterised_data(X)
+
+        transformed_data = self._get_transformed_data(X=X)
+
+        sc = StandardScaler()
+        X_std = sc.fit_transform(transformed_data)
+
         pca = PCA().fit(X_std)
 
         optimal_dimensions = np.argmax(pca.explained_variance_ratio_ < 0.01)
@@ -241,7 +474,29 @@
         transformed_data_pca = pca_optimal.fit_transform(X_std)
 
         return self._r_cluster.fit_predict(transformed_data_pca)
-=======
-        self._fit(X, y)
-        return self._predict(X, y)
->>>>>>> 28a36ac1
+
+    @classmethod
+    def _get_test_params(cls, parameter_set="default"):
+        """Return testing parameter settings for the estimator.
+
+        Parameters
+        ----------
+        parameter_set : str, default="default"
+            Name of the set of test parameters to return, for use in tests. If no
+            special parameters are defined for a value, will return `"default"` set.
+
+
+        Returns
+        -------
+        params : dict or list of dict, default={}
+            Parameters to create testing instances of the class
+            Each dict are parameters to construct an "interesting" test instance, i.e.,
+            `MyClass(**params)` or `MyClass(**params[i])` creates a valid test instance.
+        """
+        return {
+            "n_clusters": 2,
+            "init": "random",
+            "n_init": 1,
+            "max_iter": 1,
+            "random_state": 1,
+        }