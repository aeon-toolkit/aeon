"""Deep Learning Auto-Encoder using Bidirectional GRU Network."""

__maintainer__ = []
__all__ = ["AEBiGRUClusterer"]

import gc
import os
import time
from copy import deepcopy

from sklearn.utils import check_random_state

from aeon.clustering import DummyClusterer
from aeon.clustering.deep_learning.base import BaseDeepClusterer
from aeon.networks import AEBiGRUNetwork


class AEBiGRUClusterer(BaseDeepClusterer):
    """Auto-Encoder based Bidirectional GRU Network.

    Parameters
    ----------
<<<<<<< HEAD
    n_clusters : int, default=None
        Number of clusters for the deep learnign model.
=======
    clustering_algorithm : str, default="deprecated"
        Use 'estimator' parameter instead.
>>>>>>> f6b0ffb9
    clustering_params : dict, default=None
        Use 'estimator' parameter instead.
    estimator : aeon clusterer, default=None
        An aeon estimator to be built using the transformed data.
        Defaults to aeon TimeSeriesKMeans() with euclidean distance
        and mean averaging method and n_clusters set to 2.
    latent_space_dim : int, default=128
        Dimension of the latent space of the auto-encoder.
    temporal_latent_space : bool, default = False
        Flag to choose whether the latent space is an MTS or Euclidean space.
    n_layers : int, default = 2
        Number of Bidirectional GRU Layers.
    activation : str or list of str, default = "relu"
        Activation used after the Bidirectional GRU Layer.
    n_epochs : int, default = 2000
        The number of epochs to train the model.
    batch_size : int, default = 16
        The number of samples per gradient update.
    use_mini_batch_size : bool, default = True,
        Whether or not to use the mini batch size formula.
    random_state : int, RandomState instance or None, default=None
        If `int`, random_state is the seed used by the random number generator;
        If `RandomState` instance, random_state is the random number generator;
        If `None`, the random number generator is the `RandomState` instance used
        by `np.random`.
        Seeded random number generation can only be guaranteed on CPU processing,
        GPU processing will be non-deterministic.
    verbose : boolean, default = False
        Whether to output extra information.
    loss : str, default="mean_squared_error"
        Fit parameter for the keras model.
    metrics : str, default=["mean_squared_error"]
        Metrics to evaluate model predictions.
    optimizer : keras.optimizers object, default = Adam(lr=0.01)
        Specify the optimizer and the learning rate to be used.
    file_path : str, default = "./"
        File path to save best model.
    save_best_model : bool, default = False
        Whether or not to save the best model, if the
        modelcheckpoint callback is used by default,
        this condition, if True, will prevent the
        automatic deletion of the best saved model from
        file and the user can choose the file name.
    save_last_model : bool, default = False
        Whether or not to save the last model, last
        epoch trained, using the base class method
        save_last_model_to_file.
    save_init_model : bool, default = False
        Whether to save the initialization of the  model.
    best_file_name : str, default = "best_model"
        The name of the file of the best model, if
        save_best_model is set to False, this parameter
        is discarded.
    last_file_name : str, default = "last_model"
        The name of the file of the last model, if
        save_last_model is set to False, this parameter
        is discarded.
    init_file_name : str, default = "init_model"
        The name of the file of the init model, if
        save_init_model is set to False,
        this parameter is discarded.
    callbacks : keras.callbacks, default = None
        List of keras callbacks.


    Examples
    --------
    >>> from aeon.clustering.deep_learning import AEBiGRUClusterer
    >>> from aeon.clustering import DummyClusterer
    >>> from aeon.datasets import load_unit_test
    >>> X_train, y_train = load_unit_test(split="train")
    >>> X_test, y_test = load_unit_test(split="test")
    >>> _clst = DummyClusterer(n_clusters=2)
    >>> aebgru=AEBiGRUClusterer( estimator=_clst, n_epochs=20,
    ... batch_size=4 )  # doctest: +SKIP
    >>> aebgru.fit(X_train)  # doctest: +SKIP
    AEBiGRUClusterer(...)
    """

    def __init__(
        self,
<<<<<<< HEAD
        n_clusters=None,
=======
        clustering_algorithm="deprecated",
>>>>>>> f6b0ffb9
        estimator=None,
        clustering_params=None,
        latent_space_dim=128,
        temporal_latent_space=False,
        n_layers=2,
        n_units=None,
        activation="relu",
        n_epochs=2000,
        batch_size=32,
        use_mini_batch_size=False,
        random_state=None,
        verbose=False,
        loss="mse",
        metrics=None,
        optimizer="Adam",
        file_path="./",
        save_best_model=False,
        save_last_model=False,
        save_init_model=False,
        best_file_name="best_model",
        last_file_name="last_model",
        init_file_name="init_model",
        callbacks=None,
    ):
        self.latent_space_dim = latent_space_dim
        self.temporal_latent_space = temporal_latent_space
        self.n_layers = n_layers
        self.n_units = n_units
        self.activation = activation
        self.optimizer = optimizer
        self.loss = loss
        self.metrics = metrics
        self.verbose = verbose
        self.use_mini_batch_size = use_mini_batch_size
        self.callbacks = callbacks
        self.file_path = file_path
        self.n_epochs = n_epochs
        self.save_best_model = save_best_model
        self.save_last_model = save_last_model
        self.save_init_model = save_init_model
        self.best_file_name = best_file_name
        self.init_file_name = init_file_name
        self.random_state = random_state

        super().__init__(
            clustering_algorithm=clustering_algorithm,
            clustering_params=clustering_params,
            estimator=estimator,
            batch_size=batch_size,
            last_file_name=last_file_name,
        )

        self._network = AEBiGRUNetwork(
            latent_space_dim=self.latent_space_dim,
            n_layers=self.n_layers,
            n_units=self.n_units,
            activation=self.activation,
            temporal_latent_space=self.temporal_latent_space,
        )

    def build_model(self, input_shape, **kwargs):
        """Construct a compiled, un-trained, keras model that is ready for training.

        In aeon, time series are stored in numpy arrays of shape
        (n_channels,n_timepoints). Keras/tensorflow assume
        data is in shape (n_timepoints,n_channels). This method also assumes
        (n_timepoints,n_channels). Transpose should happen in fit.

        Parameters
        ----------
        input_shape : tuple
            The shape of the data fed into the input layer, should be
            (n_timepoints,n_channels).

        Returns
        -------
        output : a compiled Keras Model.
        """
        import numpy as np
        import tensorflow as tf

        rng = check_random_state(self.random_state)
        self.random_state_ = rng.randint(0, np.iinfo(np.int32).max)
        tf.keras.utils.set_random_seed(self.random_state_)
        encoder, decoder = self._network.build_network(input_shape, **kwargs)

        input_layer = tf.keras.layers.Input(input_shape, name="input layer")
        encoder_output = encoder(input_layer)
        decoder_output = decoder(encoder_output)
        output_layer = tf.keras.layers.Reshape(
            target_shape=input_shape, name="outputlayer"
        )(decoder_output)

        model = tf.keras.models.Model(inputs=input_layer, outputs=output_layer)

        self.optimizer_ = (
            tf.keras.optimizers.Adam() if self.optimizer is None else self.optimizer
        )

        if self.metrics is None:
            self._metrics = ["mean_squared_error"]
        elif isinstance(self.metrics, list):
            self._metrics = self.metrics
        elif isinstance(self.metrics, str):
            self._metrics = [self.metrics]
        else:
            raise ValueError("Metrics should be a list, string, or None.")

        model.compile(optimizer=self.optimizer_, loss=self.loss, metrics=self._metrics)

        return model

    def _fit(self, X):
        """Fit the classifier on the training set (X, y).

        Parameters
        ----------
        X : np.ndarray of shape = (n_cases (n), n_channels (d), n_timepoints (m))
            The training input samples.

        Returns
        -------
        self : object
        """
        import tensorflow as tf

        # Transpose to conform to Keras input style.
        X = X.transpose(0, 2, 1)

        self.input_shape = X.shape[1:]
        self.training_model_ = self.build_model(self.input_shape)

        if self.save_init_model:
            self.training_model_.save(self.file_path + self.init_file_name + ".keras")

        if self.verbose:
            self.training_model_.summary()

        if self.use_mini_batch_size:
            mini_batch_size = min(self.batch_size, X.shape[0] // 10)
        else:
            mini_batch_size = self.batch_size

        self.file_name_ = (
            self.best_file_name if self.save_best_model else str(time.time_ns())
        )

        if self.callbacks is None:
            self.callbacks_ = [
                tf.keras.callbacks.ReduceLROnPlateau(
                    monitor="loss", factor=0.5, patience=50, min_lr=0.0001
                ),
                tf.keras.callbacks.ModelCheckpoint(
                    filepath=self.file_path + self.file_name_ + ".keras",
                    monitor="loss",
                    save_best_only=True,
                ),
            ]
        else:
            self.callbacks_ = self._get_model_checkpoint_callback(
                callbacks=self.callbacks,
                file_path=self.file_path,
                file_name=self.file_name_,
            )

        self.history = self.training_model_.fit(
            X,
            X,
            batch_size=mini_batch_size,
            epochs=self.n_epochs,
            verbose=self.verbose,
            callbacks=self.callbacks_,
        )

        try:
            self.model_ = tf.keras.models.load_model(
                self.file_path + self.file_name_ + ".keras", compile=False
            )
            if not self.save_best_model:
                os.remove(self.file_path + self.file_name_ + ".keras")
        except FileNotFoundError:
            self.model_ = deepcopy(self.training_model_)

        self._fit_clustering(X=X)

        if self.save_last_model:
            self.save_last_model_to_file(file_path=self.file_path)

        gc.collect()

        return self

    @classmethod
    def _get_test_params(cls, parameter_set="default"):
        """Return testing parameter settings for the estimator.

        Parameters
        ----------
        parameter_set : str, default="default"
            Name of the set of test parameters to return, for use in tests. If no
            special parameters are defined for a value, will return `"default"` set.
            For classifiers, a "default" set of parameters should be provided for
            general testing, and a "results_comparison" set for comparing against
            previously recorded results if the general set does not produce suitable
            probabilities to compare against.

        Returns
        -------
        params : dict or list of dict, default={}
            Parameters to create testing instances of the class.
            Each dict are parameters to construct an "interesting" test instance, i.e.,
            `MyClass(**params)` or `MyClass(**params[i])` creates a valid test instance.
            `create_test_instance` uses the first (or only) dictionary in `params`.
        """
        param1 = {
            "estimator": DummyClusterer(n_clusters=2),
            "n_epochs": 1,
            "batch_size": 4,
            "n_layers": 1,
            "n_units": 2,
        }

        return [param1]<|MERGE_RESOLUTION|>--- conflicted
+++ resolved
@@ -20,13 +20,8 @@
 
     Parameters
     ----------
-<<<<<<< HEAD
-    n_clusters : int, default=None
-        Number of clusters for the deep learnign model.
-=======
     clustering_algorithm : str, default="deprecated"
         Use 'estimator' parameter instead.
->>>>>>> f6b0ffb9
     clustering_params : dict, default=None
         Use 'estimator' parameter instead.
     estimator : aeon clusterer, default=None
@@ -108,11 +103,7 @@
 
     def __init__(
         self,
-<<<<<<< HEAD
-        n_clusters=None,
-=======
         clustering_algorithm="deprecated",
->>>>>>> f6b0ffb9
         estimator=None,
         clustering_params=None,
         latent_space_dim=128,
