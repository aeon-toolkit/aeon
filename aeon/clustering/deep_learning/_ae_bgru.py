--- conflicted
+++ resolved
@@ -140,18 +140,10 @@
         self.save_last_model = save_last_model
         self.best_file_name = best_file_name
         self.random_state = random_state
-<<<<<<< HEAD
-        self.estimator = estimator
-        self.n_clusters = n_clusters
 
         super().__init__(
-=======
-
-        super().__init__(
-            n_clusters=n_clusters,
             clustering_algorithm=clustering_algorithm,
             clustering_params=clustering_params,
->>>>>>> b27858c5
             estimator=estimator,
             batch_size=batch_size,
             last_file_name=last_file_name,
