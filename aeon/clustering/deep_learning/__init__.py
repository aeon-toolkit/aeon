--- conflicted
+++ resolved
@@ -2,13 +2,6 @@
 
 __all__ = [
     "BaseDeepClusterer",
-<<<<<<< HEAD
-    "AEFCNClusterer",
-    "AEResNetClusterer",
-    "AEDRNNClusterer",
-    "AEBiGRUClusterer",
-=======
->>>>>>> 627b4c13
     "AEFCNClusterer",
     "AEResNetClusterer",
     "AEDRNNClusterer",
