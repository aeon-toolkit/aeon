"""Residual Network (ResNet) for clustering."""

__maintainer__ = ["hadifawaz1999"]
__all__ = ["AEResNetClusterer"]

import gc
import os
import sys
import time
from copy import deepcopy

from sklearn.utils import check_random_state

from aeon.clustering.deep_learning.base import BaseDeepClusterer
from aeon.clustering.dummy import DummyClusterer
from aeon.networks import AEResNetNetwork


class AEResNetClusterer(BaseDeepClusterer):
    """
    Auto-Encoder with Residual Network backbone for clustering.

    Adapted from the implementation used in [1]_.

    Parameters
    ----------
    n_clusters : int, default=None
        Please use 'estimator' parameter.
    estimator : aeon clusterer, default=None
        An aeon estimator to be built using the transformed data.
        Defaults to aeon TimeSeriesKMeans() with euclidean distance
        and mean averaging method and n_clusters set to 2.
    clustering_algorithm : str, default="deprecated"
        Please use 'estimator' parameter.
    clustering_params : dict, default=None
        Please use 'estimator' parameter.
    latent_space_dim : int, default=128
        Dimension of the latent space of the auto-encoder.
    temporal_latent_space : bool, default = False
        Flag to choose whether the latent space is an MTS or Euclidean space.
    n_residual_blocks : int, default = 3
        The number of residual blocks of ResNet's model.
    n_conv_per_residual_block : int, default = 3
        The number of convolution blocks in each residual block.
    n_filters : int or list of int, default = [128, 64, 64]
        The number of convolution filters for all the convolution layers in the same
        residual block, if not a list, the same number of filters is used in all
        convolutions of all residual blocks.
    kernel_size : int or list of int, default = [8, 5, 3]
        The kernel size of all the convolution layers in one residual block, if not
        a list, the same kernel size is used in all convolution layers.
    strides : int or list of int, default = 1
        The strides of convolution kernels in each of the convolution layers in
        one residual block, if not a list, the same kernel size is used in all
        convolution layers.
    dilation_rate : int or list of int, default = 1
        The dilation rate of the convolution layers in one residual block, if not
        a list, the same kernel size is used in all convolution layers.
    padding : str or list of str, default = 'padding'
        The type of padding used in the convolution layers in one residual block, if
        not a list, the same kernel size is used in all convolution layers.
    activation : str or list of str, default = 'relu'
        keras activation used in the convolution layers in one residual block,
        if not a list, the same kernel size is used in all convolution layers.
    use_bia : bool or list of bool, default = True
        Condition on whether or not to use bias values in the convolution layers
        in one residual block, if not a list, the same kernel size is used in all
        convolution layers.
    n_epochs : int, default = 1500
        The number of epochs to train the model.
    batch_size : int, default = 16
        The number of samples per gradient update.
    use_mini_batch_size : bool, default = False
        Condition on using the mini batch size formula Wang et al.
    callbacks : callable or None, default ReduceOnPlateau and ModelCheckpoint
        List of tf.keras.callbacks.Callback objects.
    random_state : int, RandomState instance or None, default=None
        If `int`, random_state is the seed used by the random number generator;
        If `RandomState` instance, random_state is the random number generator;
        If `None`, the random number generator is the `RandomState` instance used
        by `np.random`.
        Seeded random number generation can only be guaranteed on CPU processing,
        GPU processing will be non-deterministic.
    file_path : str, default = './'
        file_path when saving model_Checkpoint callback.
    save_best_model : bool, default = False
        Whether or not to save the best model, if the modelcheckpoint callback is
        used by default, this condition, if True, will prevent the automatic
        deletion of the best saved model from file and the user can choose the
        file name.
    save_last_model : bool, default = False
        Whether or not to save the last model, last epoch trained, using the base
        class method save_last_model_to_file.
    best_file_name : str, default = "best_model"
        The name of the file of the best model, if save_best_model is set to
        False, this parameter is discarded.
    last_file_name : str, default = "last_model"
        The name of the file of the last model, if save_last_model is set to
        False, this parameter is discarded.
    verbose : boolean, default = False
        whether to output extra information
    loss : string, default = "mean_squared_error"
        fit parameter for the keras model. "multi_rec" for multiple mse loss.
        Multiple mse loss computes mean squared error between all embeddings
        of encoder layers with the corresponding reconstructions of the
        decoder layers.
    optimizer : keras.optimizer, default = keras.optimizers.Adam()
    metrics : list of strings, default = ["mean_squared_error"]
        will be set to mean_squared_error as default if None

    Notes
    -----
    Adapted from the implementation from source code
    https://github.com/hfawaz/dl-4-tsc/blob/master/classifiers/resnet.py

    References
    ----------
    .. [1] Wang et. al, Time series classification from
    scratch with deep neural networks: A strong baseline,
    International joint conference on neural networks (IJCNN), 2017.

    Examples
    --------
    >>> from aeon.clustering.deep_learning import AEResNetClusterer
    >>> from aeon.datasets import load_unit_test
    >>> X_train, y_train = load_unit_test(split="train")
    >>> ae_resnet = AEResNetClusterer(n_epochs=20) # doctest: +SKIP
    >>> ae_resnet.fit(X_train, y_train) # doctest: +SKIP
    AEResNetClusterer(...)
    """

    def __init__(
        self,
        n_clusters=None,
        estimator=None,
        n_residual_blocks=3,
        clustering_algorithm="deprecated",
        clustering_params=None,
        n_conv_per_residual_block=3,
        n_filters=None,
        kernel_size=None,
        strides=1,
        dilation_rate=1,
        padding="same",
        activation="relu",
        use_bias=True,
        n_epochs=1500,
        callbacks=None,
        verbose=False,
        loss="mse",
        metrics=None,
        batch_size=32,
        use_mini_batch_size=False,
        random_state=None,
        file_path="./",
        save_best_model=False,
        save_last_model=False,
        best_file_name="best_model",
        last_file_name="last_file",
        optimizer="Adam",
    ):
        self.n_residual_blocks = n_residual_blocks
        self.n_conv_per_residual_block = n_conv_per_residual_block
        self.n_filters = n_filters
        self.kernel_size = kernel_size
        self.padding = padding
        self.strides = strides
        self.dilation_rate = dilation_rate
        self.n_epochs = n_epochs
        self.callbacks = callbacks
        self.verbose = verbose
        self.loss = loss
        self.metrics = metrics
        self.batch_size = batch_size
        self.use_mini_batch_size = use_mini_batch_size
        self.random_state = random_state
        self.activation = activation
        self.use_bias = use_bias
        self.file_path = file_path
        self.save_best_model = save_best_model
        self.save_last_model = save_last_model
        self.best_file_name = best_file_name
        self.last_file_name = last_file_name
        self.optimizer = optimizer
        self.n_clusters = n_clusters

        self.history = None

        super().__init__(
            estimator=estimator,
            clustering_algorithm=clustering_algorithm,
            clustering_params=clustering_params,
            batch_size=batch_size,
            last_file_name=last_file_name,
        )

        self._network = AEResNetNetwork(
            n_residual_blocks=self.n_residual_blocks,
            n_conv_per_residual_block=self.n_conv_per_residual_block,
            n_filters=self.n_filters,
            kernel_size=self.kernel_size,
            strides=self.strides,
            use_bias=self.use_bias,
            activation=self.activation,
            dilation_rate=self.dilation_rate,
            padding=self.padding,
        )

    def build_model(self, input_shape, **kwargs):
        """Construct a compiled, un-trained, keras model that is ready for training.

        In aeon, time series are stored in numpy arrays of shape
        (n_channels,n_timepoints). Keras/tensorflow assume
        data is in shape (n_timepoints,n_channels). This method also assumes
        (n_timepoints,n_channels). Transpose should happen in fit.

        Parameters
        ----------
        input_shape : tuple
            The shape of the data fed into the input layer, should be
            (n_timepoints,n_channels).

        Returns
        -------
        output : a compiled Keras Model.
        """
        import numpy as np
        import tensorflow as tf

        if self.metrics is None:
            self._metrics = ["mean_squared_error"]
        elif isinstance(self.metrics, list):
            self._metrics = self.metrics
        elif isinstance(self.metrics, str):
            self._metrics = [self.metrics]
        else:
            raise ValueError("Metrics should be a list, string, or None.")

        self.optimizer_ = (
            tf.keras.optimizers.Adam(learning_rate=0.01)
            if self.optimizer is None
            else self.optimizer
        )

        rng = check_random_state(self.random_state)
        self.random_state_ = rng.randint(0, np.iinfo(np.int32).max)
        tf.keras.utils.set_random_seed(self.random_state_)
        encoder, decoder = self._network.build_network(input_shape, **kwargs)

        input_layer = tf.keras.layers.Input(input_shape, name="input layer")
        encoder_output = encoder(input_layer)
        decoder_output = decoder(encoder_output)
        output_layer = tf.keras.layers.Reshape(
            target_shape=input_shape, name="outputlayer"
        )(decoder_output)

        model = tf.keras.models.Model(inputs=input_layer, outputs=output_layer)

        model.compile(
            loss=self.loss,
            optimizer=self.optimizer_,
            metrics=self._metrics,
        )

        return model

    def _fit(self, X):
        """Fit the Clusterer on the training set X.

        Parameters
        ----------
        X : np.ndarray of shape = (n_cases (n), n_dimensions (d), n_timepoints (m))
            The training input samples.

        Returns
        -------
        self : object
        """
        import tensorflow as tf

        # Transpose to conform to Keras input style.
        X = X.transpose(0, 2, 1)

        self.input_shape = X.shape[1:]
        self.training_model_ = self.build_model(self.input_shape)

        if self.verbose:
            self.training_model_.summary()

        self.file_name_ = (
            self.best_file_name if self.save_best_model else str(time.time_ns())
        )

        if self.callbacks is None:
            self.callbacks_ = [
                tf.keras.callbacks.ReduceLROnPlateau(
                    monitor="loss", factor=0.5, patience=50, min_lr=0.0001
                ),
                tf.keras.callbacks.ModelCheckpoint(
                    filepath=self.file_path + self.file_name_ + ".keras",
                    monitor="loss",
                    save_best_only=True,
                ),
            ]
        else:
            self.callbacks_ = self._get_model_checkpoint_callback(
                callbacks=self.callbacks,
                file_path=self.file_path,
                file_name=self.file_name_,
            )

        if self.use_mini_batch_size:
            mini_batch_size = min(self.batch_size, X.shape[0] // 10)
        else:
            mini_batch_size = self.batch_size

        if not self.loss == "multi_rec":
            self.history = self.training_model_.fit(
                X,
                X,
                batch_size=mini_batch_size,
                epochs=self.n_epochs,
                verbose=self.verbose,
                callbacks=self.callbacks_,
            )

        elif self.loss == "multi_rec":
            self.history = self._fit_multi_rec_model(
                autoencoder=self.training_model_,
                inputs=X,
                outputs=X,
                batch_size=mini_batch_size,
                epochs=self.n_epochs,
            )

        try:
            self.model_ = tf.keras.models.load_model(
                self.file_path + self.file_name_ + ".keras", compile=False
            )
            if not self.save_best_model:
                os.remove(self.file_path + self.file_name_ + ".keras")
        except FileNotFoundError:
            self.model_ = deepcopy(self.training_model_)

        if self.save_last_model:
            self.save_last_model_to_file(file_path=self.file_path)

        self._fit_clustering(X=X)

        gc.collect()
        return self

<<<<<<< HEAD
=======
    def _score(self, X, y=None):
        # Transpose to conform to Keras input style.
        X = X.transpose(0, 2, 1)
        latent_space = self.model_.layers[1].predict(X)
        return self._estimator.score(latent_space)

    def _fit_multi_rec_model(
        self,
        autoencoder,
        inputs,
        outputs,
        batch_size,
        epochs,
    ):
        import tensorflow as tf

        train_dataset = tf.data.Dataset.from_tensor_slices((inputs, outputs))
        train_dataset = train_dataset.shuffle(buffer_size=1024).batch(batch_size)

        if isinstance(self.optimizer_, str):
            self.optimizer_ = tf.keras.optimizers.get(self.optimizer_)

        history = {"loss": []}

        def layerwise_mse_loss(autoencoder, inputs, outputs):
            def loss(y_true, y_pred):
                # Calculate MSE for each layer in the encoder and decoder
                mse = 0

                _encoder_intermediate_outputs = (
                    []
                )  # Store embeddings of each layer in the Encoder
                _decoder_intermediate_outputs = (
                    []
                )  # Store embeddings of each layer in the Decoder

                encoder = autoencoder.layers[1]  # Returns Functional API Models.
                decoder = autoencoder.layers[2]  # Returns Functional API Models.

                # Run the models since the below given loop misses the latent space
                # layer which doesn't contribute to the loss.
                logits = encoder(inputs)
                __dec_outputs = decoder(logits)

                # Encoder
                for i in range(self.n_residual_blocks):
                    _activation_layer = encoder.get_layer(f"__act_encoder_block{i}")
                    _model = tf.keras.models.Model(
                        inputs=encoder.input, outputs=_activation_layer.output
                    )
                    __output = _model(inputs, training=True)
                    _encoder_intermediate_outputs.append(__output)

                # Decoder
                for i in range(self.n_residual_blocks):
                    _activation_layer = decoder.get_layer(f"__act_decoder_block{i}")
                    _model = tf.keras.models.Model(
                        inputs=decoder.input, outputs=_activation_layer.output
                    )
                    __output = _model(logits, training=True)
                    _decoder_intermediate_outputs.append(__output)

                if not (
                    len(_encoder_intermediate_outputs)
                    == len(_decoder_intermediate_outputs)
                ):
                    raise ValueError("The Auto-Encoder must be symmetric in nature.")

                for enc_output, dec_output in zip(
                    _encoder_intermediate_outputs, _decoder_intermediate_outputs
                ):
                    mse += tf.keras.backend.mean(
                        tf.keras.backend.square(enc_output - dec_output)
                    )

                inputs_casted = tf.cast(inputs, tf.float64)
                __dec_outputs_casted = tf.cast(__dec_outputs, tf.float64)
                return tf.cast(mse, tf.float64) + tf.cast(
                    tf.reduce_mean(tf.square(inputs_casted - __dec_outputs_casted)),
                    tf.float64,
                )

            return loss

        # Initialize callbacks
        for callback in self.callbacks_:
            callback.set_model(autoencoder)
            callback.on_train_begin()

        for epoch in range(epochs):
            epoch_loss = 0
            num_batches = 0
            for step, (x_batch_train, y_batch_train) in enumerate(train_dataset):
                with tf.GradientTape() as tape:
                    # Calculate the actual loss by calling the loss function
                    loss_func = layerwise_mse_loss(
                        autoencoder=autoencoder,
                        inputs=x_batch_train,
                        outputs=y_batch_train,
                    )
                    loss_value = loss_func(y_batch_train, autoencoder(x_batch_train))

                grads = tape.gradient(loss_value, autoencoder.trainable_weights)
                self.optimizer_.apply_gradients(
                    zip(grads, autoencoder.trainable_weights)
                )

                epoch_loss += float(loss_value)
                num_batches += 1

                # Update callbacks on batch end
                for callback in self.callbacks_:
                    callback.on_batch_end(step, {"loss": float(loss_value)})

            epoch_loss /= num_batches
            history["loss"].append(epoch_loss)

            sys.stdout.write(
                "Training loss at epoch %d: %.4f\n" % (epoch, float(epoch_loss))
            )

            for callback in self.callbacks_:
                callback.on_epoch_end(epoch, {"loss": float(epoch_loss)})

        # Finalize callbacks
        for callback in self.callbacks_:
            callback.on_train_end()

        return history

>>>>>>> 86c29438
    @classmethod
    def _get_test_params(cls, parameter_set="default"):
        """Return testing parameter settings for the estimator.

        Parameters
        ----------
        parameter_set : str, default="default"
            Name of the set of test parameters to return, for use in tests. If no
            special parameters are defined for a value, will return `"default"` set.
            For classifiers, a "default" set of parameters should be provided for
            general testing, and a "results_comparison" set for comparing against
            previously recorded results if the general set does not produce suitable
            probabilities to compare against.

        Returns
        -------
        params : dict or list of dict, default={}
            Parameters to create testing instances of the class.
            Each dict are parameters to construct an "interesting" test instance, i.e.,
            `MyClass(**params)` or `MyClass(**params[i])` creates a valid test instance.
        """
        param = {
            "n_epochs": 1,
            "batch_size": 4,
            "n_residual_blocks": 1,
            "n_conv_per_residual_block": 1,
            "n_filters": 1,
            "kernel_size": 2,
            "use_bias": False,
            "estimator": DummyClusterer(n_clusters=2),
        }

        test_params = [param]

        return test_params<|MERGE_RESOLUTION|>--- conflicted
+++ resolved
@@ -350,8 +350,6 @@
         gc.collect()
         return self
 
-<<<<<<< HEAD
-=======
     def _score(self, X, y=None):
         # Transpose to conform to Keras input style.
         X = X.transpose(0, 2, 1)
@@ -482,7 +480,6 @@
 
         return history
 
->>>>>>> 86c29438
     @classmethod
     def _get_test_params(cls, parameter_set="default"):
         """Return testing parameter settings for the estimator.
