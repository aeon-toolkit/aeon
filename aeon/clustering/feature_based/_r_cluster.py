import multiprocessing

import numpy as np
from numba import get_num_threads, set_num_threads
from sklearn.cluster import KMeans
from sklearn.decomposition import PCA
from sklearn.preprocessing import StandardScaler

from aeon.clustering.base import BaseClusterer
from aeon.transformations.collection.convolution_based._minirocket import (
    _fit_biases,
    _fit_dilations,
    _quantiles,
    _static_transform_uni,
)


class RClusterer(BaseClusterer):
    """Implementation of Time Series R Cluster.

    Adapted from the implementation used in [1]_

    Parameters
    ----------
    num_kernels : int , default = 84
         The number of convolutional kernels used to transform the input time series
         These kernels are fixed and pre-defined (not random) and are
         optimized for computational speed and
         feature diversity
    max_dilations_per_kernel : int , default = 32
         The maximum number of dilation rates applied to each kernel
         Dilations control the spacing of the kernel's receptive field
         over the time series,capturing patterns at varying scales
    num_cluster : int , default = 8
         The number of clusters used
    num_features : int, default=500
        Number of features need for fit_dilations method.
    n_init : int, default=10
        Number of times the R-Cluster algorithm will be run with different
        centroid seeds. The final result will be the best output of n_init
        consecutive runs in terms of inertia.
    random_state : int, Random state or None, default=None
    n_jobs : int, default=1
         The number of jobs to run in parallel for `transform`. ``-1``
         means using all
         processors.

    Notes
    -----
    Adapted from the implementation from source code
    https://github.com/jorgemarcoes/R-Clustering/blob/main/R_Clustering_on_UCR_Archive.ipynb

    References
    ----------
    .. [1]  Time series clustering with random convolutional kernels
    https://link.springer.com/article/10.1007/s10618-024-01018-x
    """

    _tags = {
        "capability:multivariate": False,
        "capability:multithreading": True,
        "capability:unequal_length": False,
        "capability:missing_values": False,
    }

    def __init__(
        self,
        n_kernels=84,
        max_dilations_per_kernel=32,
        n_clusters=8,
        n_init=10,
        num_features=500,
        random_state=None,
        n_jobs=1,
    ):
        self.num_features = num_features
        self.n_init = n_init
        self.n_jobs = n_jobs
        self.n_kernels = n_kernels
        self.max_dilations_per_kernel = max_dilations_per_kernel
        self.n_clusters = n_clusters
        self.random_state = random_state
        self.indices = np.array(
            (
                1,
                3,
                6,
                1,
                2,
                7,
                1,
                2,
                3,
                0,
                2,
                3,
                1,
                4,
                5,
                0,
                1,
                3,
                3,
                5,
                6,
                0,
                1,
                2,
                2,
                5,
                8,
                1,
                3,
                7,
                0,
                1,
                8,
                4,
                6,
                7,
                0,
                1,
                4,
                3,
                4,
                6,
                0,
                4,
                5,
                2,
                6,
                7,
                5,
                6,
                7,
                0,
                1,
                6,
                4,
                5,
                7,
                4,
                7,
                8,
                1,
                6,
                8,
                0,
                2,
                6,
                5,
                6,
                8,
                2,
                5,
                7,
                0,
                1,
                7,
                0,
                7,
                8,
                0,
                3,
                5,
                0,
                3,
                7,
                2,
                3,
                8,
                2,
                3,
                4,
                1,
                4,
                6,
                3,
                4,
                5,
                0,
                3,
                8,
                4,
                5,
                8,
                0,
                4,
                6,
                1,
                4,
                8,
                6,
                7,
                8,
                4,
                6,
                8,
                0,
                3,
                4,
                1,
                3,
                4,
                1,
                5,
                7,
                1,
                4,
                7,
                1,
                2,
                8,
                0,
                6,
                7,
                1,
                6,
                7,
                1,
                3,
                5,
                0,
                1,
                5,
                0,
                4,
                8,
                4,
                5,
                6,
                0,
                2,
                5,
                3,
                5,
                7,
                0,
                2,
                4,
                2,
                6,
                8,
                2,
                3,
                7,
                2,
                5,
                6,
                2,
                4,
                8,
                0,
                2,
                7,
                3,
                6,
                8,
                2,
                3,
                6,
                3,
                7,
                8,
                0,
                5,
                8,
                1,
                2,
                6,
                2,
                3,
                5,
                1,
                5,
                8,
                3,
                6,
                7,
                3,
                4,
                7,
                0,
                4,
                7,
                3,
                5,
                8,
                2,
                4,
                5,
                1,
                2,
                5,
                2,
                7,
                8,
                2,
                4,
                6,
                0,
                5,
                6,
                3,
                4,
                8,
                0,
                6,
                8,
                2,
                4,
                7,
                0,
                2,
                8,
                0,
                3,
                6,
                5,
                7,
                8,
                1,
                5,
                6,
                1,
                2,
                4,
                0,
                5,
                7,
                1,
                3,
                8,
                1,
                7,
                8,
            ),
            dtype=np.int32,
        ).reshape(84, 3)
        super().__init__()

    def _get_parameterised_data(self, X):
        random_state = np.random.RandomState(self.random_state)
        X = X.astype(np.float32)

        _, n_channels, n_timepoints = X.shape

        dilations, num_features_per_dilation = _fit_dilations(
            n_timepoints, self.num_features, self.max_dilations_per_kernel
        )

        num_features_per_kernel = np.sum(num_features_per_dilation)

        quantiles = _quantiles(self.n_kernels * num_features_per_kernel)

        quantiles = random_state.permutation(quantiles)

        n_dilations = len(dilations)
        n_combinations = self.n_kernels * n_dilations
        max_n_channels = min(n_channels, 9)
        max_exponent = np.log2(max_n_channels + 1)
        n_channels_per_combination = (
            2 ** np.random.uniform(0, max_exponent, n_combinations)
        ).astype(np.int32)
        channel_indices = np.zeros(n_channels_per_combination.sum(), dtype=np.int32)
        n_channels_start = 0
        for combination_index in range(n_combinations):
            n_channels_this_combination = n_channels_per_combination[combination_index]
            n_channels_end = n_channels_start + n_channels_this_combination
            channel_indices[n_channels_start:n_channels_end] = np.random.choice(
                n_channels, n_channels_this_combination, replace=False
            )
            n_channels_start = n_channels_end
        biases = _fit_biases(
            X,
            n_channels_per_combination,
            channel_indices,
            dilations,
            num_features_per_dilation,
            quantiles,
            self.indices,
            self.random_state,
        )

        return (
            np.array([_], dtype=np.int32),
            np.array([_], dtype=np.int32),
            dilations,
            num_features_per_dilation,
            biases,
        )

    def check_params(self, X):
        X = X.astype(np.float32)
        if self.n_jobs < 1 or self.n_jobs > multiprocessing.cpu_count():
            n_jobs = multiprocessing.cpu_count()
        else:
            n_jobs = self.n_jobs
        set_num_threads(n_jobs)
        return X

    def _get_transformed_data(self, X, parameters):
        prev_threads = get_num_threads()
        X = self.check_params(X)
        X = X.squeeze(1)
        X_ = _static_transform_uni(X, parameters, self.indices)
        set_num_threads(prev_threads)
        return X_

    def _fit(self, X, y=None):
        parameters = self._get_parameterised_data(X)

        transformed_data = self._get_transformed_data(X=X, parameters=parameters)

        self.scaler = StandardScaler()
        X_std = self.scaler.fit_transform(transformed_data)

        pca = PCA().fit(X_std)
        optimal_dimensions = np.argmax(pca.explained_variance_ratio_ < 0.01)

        self.optimal_dimensions = max(
            1, min(optimal_dimensions, X_std.shape[0], X_std.shape[1])
        )

        pca = PCA(n_components=optimal_dimensions, random_state=self.random_state)
        transformed_data_pca = pca.fit_transform(X_std)
        self.estimator = KMeans(
            n_clusters=self.n_clusters,
            random_state=self.random_state,
            n_init=self.n_init,
        )
        self.estimator.fit(transformed_data_pca)
        self.labels_ = self.estimator.labels_

    def _predict(self, X, y=None) -> np.ndarray:
        parameters = self._get_parameterised_data(X)

        transformed_data = self._get_transformed_data(X=X, parameters=parameters)

        X_std = self.scaler.fit_transform(transformed_data)
<<<<<<< HEAD
        if(self.optimal_dimensions > max(1, min( X_std.shape[0], X_std.shape[1]))):
            raise ValueError(
                f"optimal dimensions={self.optimal_dimensions} must be between 0 and "
                f"min(n_samples, n_features)={min(X_std.shape[0],X_std.shape[1])}"
            )
        pca = PCA(n_components=self.optimal_dimensions,random_state=self.random_state)
=======
        pca = PCA(
            n_components=self.__optimal_dimensions, random_state=self.random_state
        )
>>>>>>> 8367bd80
        transformed_data_pca = pca.fit_transform(X_std)

        return self.estimator.predict(transformed_data_pca)

    def _fit_predict(self, X, y=None) -> np.ndarray:
        parameters = self._get_parameterised_data(X)
        transformed_data = self._get_transformed_data(X=X, parameters=parameters)
        self.scaler = StandardScaler()
        X_std = self.scaler.fit_transform(transformed_data)

        pca = PCA().fit(X_std)
        optimal_dimensions = np.argmax(pca.explained_variance_ratio_ < 0.01)

        optimal_dimensions = max(
            1, min(optimal_dimensions, X_std.shape[0], X_std.shape[1])
        )
        pca = PCA(n_components=optimal_dimensions, random_state=self.random_state)
        transformed_data_pca = pca.fit_transform(X_std)
        self.estimator = KMeans(
            n_clusters=self.n_clusters,
            random_state=self.random_state,
            n_init=self.n_init,
        )
        Y = self.estimator.fit_predict(transformed_data_pca)
        self.labels_ = self.estimator.labels_
        return Y

    @classmethod
    def _get_test_params(cls, parameter_set="default") -> dict:
        """Return testing parameter settings for the estimator.

        Parameters
        ----------
        parameter_set : str, default="default"
            Name of the set of test parameters to return, for use in tests. If no
            special parameters are defined for a value, will return `"default"` set.

        Returns
        -------
        params : dict or list of dict, default={}
            Parameters to create testing instances of the class
            Each dict are parameters to construct an "interesting" test instance, i.e.,
            `MyClass(**params)` or `MyClass(**params[i])` creates a valid test instance.
        """
        return {
            "n_clusters": 2,
        }<|MERGE_RESOLUTION|>--- conflicted
+++ resolved
@@ -418,19 +418,19 @@
         pca = PCA().fit(X_std)
         optimal_dimensions = np.argmax(pca.explained_variance_ratio_ < 0.01)
 
-        self.optimal_dimensions = max(
+        self.__optimal_dimensions = max(
             1, min(optimal_dimensions, X_std.shape[0], X_std.shape[1])
         )
 
         pca = PCA(n_components=optimal_dimensions, random_state=self.random_state)
         transformed_data_pca = pca.fit_transform(X_std)
-        self.estimator = KMeans(
+        self.__estimator = KMeans(
             n_clusters=self.n_clusters,
             random_state=self.random_state,
             n_init=self.n_init,
         )
-        self.estimator.fit(transformed_data_pca)
-        self.labels_ = self.estimator.labels_
+        self.__estimator.fit(transformed_data_pca)
+        self.labels_ = self.__estimator.labels_
 
     def _predict(self, X, y=None) -> np.ndarray:
         parameters = self._get_parameterised_data(X)
@@ -438,21 +438,10 @@
         transformed_data = self._get_transformed_data(X=X, parameters=parameters)
 
         X_std = self.scaler.fit_transform(transformed_data)
-<<<<<<< HEAD
-        if(self.optimal_dimensions > max(1, min( X_std.shape[0], X_std.shape[1]))):
-            raise ValueError(
-                f"optimal dimensions={self.optimal_dimensions} must be between 0 and "
-                f"min(n_samples, n_features)={min(X_std.shape[0],X_std.shape[1])}"
-            )
-        pca = PCA(n_components=self.optimal_dimensions,random_state=self.random_state)
-=======
-        pca = PCA(
-            n_components=self.__optimal_dimensions, random_state=self.random_state
-        )
->>>>>>> 8367bd80
+        pca = PCA(n_components=self.__optimal_dimensions, random_state=self.random_state)
         transformed_data_pca = pca.fit_transform(X_std)
 
-        return self.estimator.predict(transformed_data_pca)
+        return self.__estimator.predict(transformed_data_pca)
 
     def _fit_predict(self, X, y=None) -> np.ndarray:
         parameters = self._get_parameterised_data(X)
@@ -468,13 +457,13 @@
         )
         pca = PCA(n_components=optimal_dimensions, random_state=self.random_state)
         transformed_data_pca = pca.fit_transform(X_std)
-        self.estimator = KMeans(
+        self.__estimator = KMeans(
             n_clusters=self.n_clusters,
             random_state=self.random_state,
             n_init=self.n_init,
         )
-        Y = self.estimator.fit_predict(transformed_data_pca)
-        self.labels_ = self.estimator.labels_
+        Y = self.__estimator.fit_predict(transformed_data_pca)
+        self.labels_ = self.__estimator.labels_
         return Y
 
     @classmethod
