<<<<<<< HEAD
"""Tests for Summary Clusterer."""
=======
"""Tests for Summary Clusterer"""

>>>>>>> abaf0167
import numpy as np
from sklearn import metrics

from aeon.clustering.feature_based import SummaryClusterer
from aeon.datasets import load_basic_motions, load_gunpoint


def test_summary_univariate():
    """Test Summary Clusterer with univariate data."""
    X_train, y_train = load_gunpoint(split="train")
    X_test, y_test = load_gunpoint(split="test")
    num_points = 20

    X_train = X_train[:num_points]
    y_train = y_train[:num_points]
    X_test = X_test[:num_points]
    y_test = y_test[:num_points]

    summary = SummaryClusterer(
        random_state=1,
    )
    train_result = summary.fit_predict(X_train)
    train_score = metrics.rand_score(y_train, train_result)
    test_result = summary.predict(X_test)
    test_score = metrics.rand_score(y_test, test_result)

    assert np.array_equal(
        test_result,
        [2, 0, 4, 2, 6, 0, 1, 7, 3, 0, 6, 2, 0, 2, 2, 6, 0, 6, 2, 6],
    )
    assert np.array_equal(
        train_result,
        [6, 6, 3, 6, 0, 6, 5, 4, 1, 2, 2, 2, 1, 2, 0, 2, 3, 6, 2, 7],
    )
    assert train_score == 0.6052631578947368
    assert test_score == 0.5263157894736842
    assert test_result.shape == (20,)
    assert train_result.shape == (20,)


def test_summary_multivariate():
    """Test Summary Clusterer with multivariate data."""
    X_train, y_train = load_basic_motions(split="train")
    X_test, y_test = load_basic_motions(split="test")
    num_points = 20

    X_train = X_train[:num_points]
    y_train = y_train[:num_points]
    X_test = X_test[:num_points]
    y_test = y_test[:num_points]

    summary = SummaryClusterer(
        random_state=1,
    )
    train_result = summary.fit_predict(X_train)
    train_score = metrics.rand_score(y_train, train_result)
    test_result = summary.predict(X_test)
    test_score = metrics.rand_score(y_test, test_result)

    assert np.array_equal(
        test_result,
        [2, 0, 2, 0, 0, 0, 0, 0, 0, 0, 5, 1, 5, 3, 5, 4, 4, 1, 1, 4],
    )
    assert np.array_equal(
        train_result,
        [0, 2, 0, 0, 0, 0, 0, 0, 0, 0, 1, 5, 5, 6, 4, 7, 4, 5, 3, 1],
    )
    assert train_score == 0.7421052631578947
    assert test_score == 0.7263157894736842
    assert test_result.shape == (20,)
    assert train_result.shape == (20,)<|MERGE_RESOLUTION|>--- conflicted
+++ resolved
@@ -1,9 +1,5 @@
-<<<<<<< HEAD
-"""Tests for Summary Clusterer."""
-=======
 """Tests for Summary Clusterer"""
 
->>>>>>> abaf0167
 import numpy as np
 from sklearn import metrics
 
