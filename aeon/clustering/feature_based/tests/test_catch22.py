--- conflicted
+++ resolved
@@ -1,9 +1,5 @@
-<<<<<<< HEAD
-"""Tests for Catch22 Clusterer."""
-=======
 """Tests for Catch22 Clusterer"""
 
->>>>>>> abaf0167
 import numpy as np
 from sklearn import metrics
 
