"""Base class for clustering."""

__maintainer__ = []
__all__ = ["BaseClusterer"]

from abc import abstractmethod
from typing import final

import numpy as np

from aeon.base import BaseCollectionEstimator


class BaseClusterer(BaseCollectionEstimator):
    """Abstract base class for time series clusterers.

    Parameters
    ----------
    n_clusters : int, default=None
        Number of clusters for model.
    """

    _tags = {
        "fit_is_empty": False,
    }

<<<<<<< HEAD
    @abstractmethod
    def __init__(self, n_clusters: Optional[int] = None):
        self.n_clusters = n_clusters
=======
    def __init__(self):
>>>>>>> 980e8bb1
        # required for compatibility with some sklearn interfaces e.g.
        # CalibratedClassifierCV
        self._estimator_type = "clusterer"

        super().__init__()

    @final
    def fit(self, X, y=None) -> BaseCollectionEstimator:
        """Fit time series clusterer to training data.

        Parameters
        ----------
        X : 3D np.ndarray (any number of channels, equal length series)
                of shape (n_cases, n_channels, n_timepoints)
            or 2D np.array (univariate, equal length series)
                of shape (n_cases, n_timepoints)
            or list of numpy arrays (any number of channels, unequal length series)
                of shape [n_cases], 2D np.array (n_channels, n_timepoints_i), where
                n_timepoints_i is length of series i
            other types are allowed and converted into one of the above.
        y: ignored, exists for API consistency reasons.

        Returns
        -------
        self:
            Fitted estimator.
        """
        self.reset()
        X = self._preprocess_collection(X)
        self._fit(X)
        self.is_fitted = True
        return self

    @final
    def predict(self, X) -> np.ndarray:
        """Predict the closest cluster each sample in X belongs to.

        Parameters
        ----------
        X : 3D np.ndarray
            Input data, any number of channels, equal length series of shape ``(
            n_cases, n_channels, n_timepoints)``
            or 2D np.array (univariate, equal length series) of shape
            ``(n_cases, n_timepoints)``
            or list of numpy arrays (any number of channels, unequal length series)
            of shape ``[n_cases]``, 2D np.array ``(n_channels, n_timepoints_i)``,
            where ``n_timepoints_i`` is length of series ``i``. Other types are
            allowed and converted into one of the above.

        Returns
        -------
        np.array
            shape ``(n_cases)`, index of the cluster each time series in X.
            belongs to.
        """
        self._check_is_fitted()
        X = self._preprocess_collection(X, store_metadata=False)
        self._check_shape(X)
        return self._predict(X)

    @final
    def predict_proba(self, X) -> np.ndarray:
        """Predicts labels probabilities for sequences in X.

        Default behaviour is to call _predict and set the predicted class probability
        to 1, other class probabilities to 0. Override if better estimates are
        obtainable.

        Parameters
        ----------
        X : 3D np.ndarray
            Input data, any number of channels, equal length series of shape ``(
            n_cases, n_channels, n_timepoints)``
            or 2D np.array (univariate, equal length series) of shape
            ``(n_cases, n_timepoints)``
            or list of numpy arrays (any number of channels, unequal length series)
            of shape ``[n_cases]``, 2D np.array ``(n_channels, n_timepoints_i)``,
            where ``n_timepoints_i`` is length of series ``i``. Other types are
            allowed and converted into one of the above.

        Returns
        -------
        y : 2D array of shape [n_cases, n_classes] - predicted class probabilities
            1st dimension indices correspond to instance indices in X
            2nd dimension indices correspond to possible labels (integers)
            (i, j)-th entry is predictive probability that i-th instance is of class j
        """
        self._check_is_fitted()
        X = self._preprocess_collection(X, store_metadata=False)
        self._check_shape(X)
        return self._predict_proba(X)

    @final
    def fit_predict(self, X, y=None) -> np.ndarray:
        """Compute cluster centers and predict cluster index for each time series.

        Convenience method; equivalent of calling fit(X) followed by predict(X)

        Parameters
        ----------
        X : np.ndarray (2d or 3d array of shape (n_cases, n_timepoints) or shape
            (n_cases, n_channels, n_timepoints)).
            Time series instances to train clusterer and then have indexes each belong
            to return.
        y: ignored, exists for API consistency reasons.

        Returns
        -------
        np.ndarray (1d array of shape (n_cases,))
            Index of the cluster each time series in X belongs to.
        """
        return self._fit_predict(X, y)

    def _fit_predict(self, X, y=None) -> np.ndarray:
        """Fit predict using base methods.

        Parameters
        ----------
        X : np.ndarray (2d or 3d array of shape (n_cases, n_timepoints) or shape
            (n_cases, n_channels, n_timepoints)).
            Time series instances to train clusterer and then have indexes each belong
            to return.
        y: ignored, exists for API consistency reasons.

        Returns
        -------
        np.ndarray (1d array of shape (n_cases,))
            Index of the cluster each time series in X belongs to.
        """
        self.fit(X)
        return self.labels_

    def _predict_proba(self, X) -> np.ndarray:
        """Predicts labels probabilities for sequences in X.

        Default behaviour is to call _predict and set the predicted class probability
        to 1, other class probabilities to 0. Override if better estimates are
        obtainable.

        Parameters
        ----------
        X : 3D np.ndarray
            Input data, any number of channels, equal length series of shape ``(
            n_cases, n_channels, n_timepoints)``
            or 2D np.array (univariate, equal length series) of shape
            ``(n_cases, n_timepoints)``
            or list of numpy arrays (any number of channels, unequal length series)
            of shape ``[n_cases]``, 2D np.array ``(n_channels, n_timepoints_i)``,
            where ``n_timepoints_i`` is length of series ``i``. Other types are
            allowed and converted into one of the above.

        Returns
        -------
        y : 2D array of shape [n_cases, n_classes] - predicted class probabilities
            1st dimension indices correspond to instance indices in X
            2nd dimension indices correspond to possible labels (integers)
            (i, j)-th entry is predictive probability that i-th instance is of class j
        """
        preds = self._predict(X)
        unique = np.unique(preds)
        for i, u in enumerate(unique):
            preds[preds == u] = i
        n_cases = len(preds)
        if hasattr(self, "n_clusters"):
            n_clusters = self.n_clusters
        else:
            n_clusters = len(np.unique(preds))
        if n_clusters is None:
            n_clusters = int(max(preds)) + 1
        dists = np.zeros((len(X), n_clusters))
        for i in range(n_cases):
            dists[i, preds[i]] = 1
        return dists

    @abstractmethod
    def _predict(self, X) -> np.ndarray:
        """Predict the closest cluster each sample in X belongs to.

        Parameters
        ----------
        X : np.ndarray (2d or 3d array of shape (n_cases, n_timepoints) or shape
            (n_cases,n_channels,n_timepoints)).
            Time series instances to predict their cluster indexes.

        Returns
        -------
        np.ndarray (1d array of shape (n_cases,))
            Index of the cluster each time series in X belongs to.
        """
        ...

    @abstractmethod
    def _fit(self, X, y=None):
        """Fit time series clusterer to training data.

        Parameters
        ----------
        X : np.ndarray (2d or 3d array of shape (n_cases, n_timepoints) or shape
            (n_cases,n_channels,n_timepoints)).
            Training time series instances to cluster.

        Returns
        -------
        self:
            Fitted estimator.
        """
        ...<|MERGE_RESOLUTION|>--- conflicted
+++ resolved
@@ -24,13 +24,8 @@
         "fit_is_empty": False,
     }
 
-<<<<<<< HEAD
     @abstractmethod
-    def __init__(self, n_clusters: Optional[int] = None):
-        self.n_clusters = n_clusters
-=======
     def __init__(self):
->>>>>>> 980e8bb1
         # required for compatibility with some sklearn interfaces e.g.
         # CalibratedClassifierCV
         self._estimator_type = "clusterer"
