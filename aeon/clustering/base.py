"""Base class for clustering."""

__maintainer__ = []
__all__ = ["BaseClusterer"]

import time
from abc import abstractmethod
from typing import final

import numpy as np

from aeon.base import BaseCollectionEstimator
from aeon.utils.validation._dependencies import _check_estimator_deps


class BaseClusterer(BaseCollectionEstimator):
    """Abstract base class for time series clusterers.

    Parameters
    ----------
    n_clusters : int, default=None
        Number of clusters for model.
    """

    _tags = {
        "fit_is_empty": False,
    }

    def __init__(self):
        # required for compatibility with some sklearn interfaces e.g.
        # CalibratedClassifierCV
        self._estimator_type = "clusterer"

        super().__init__()
        _check_estimator_deps(self)

    @final
    def fit(self, X, y=None) -> BaseCollectionEstimator:
        """Fit time series clusterer to training data.

        Parameters
        ----------
        X : 3D np.ndarray (any number of channels, equal length series)
                of shape (n_cases, n_channels, n_timepoints)
            or 2D np.array (univariate, equal length series)
                of shape (n_cases, n_timepoints)
            or list of numpy arrays (any number of channels, unequal length series)
                of shape [n_cases], 2D np.array (n_channels, n_timepoints_i), where
                n_timepoints_i is length of series i
            other types are allowed and converted into one of the above.
        y: ignored, exists for API consistency reasons.

        Returns
        -------
        self:
            Fitted estimator.
        """
        self.reset()
        _start_time = int(round(time.time() * 1000))
        X = self._preprocess_collection(X)
        self._fit(X)
        self.fit_time_ = int(round(time.time() * 1000)) - _start_time
        self.is_fitted = True
        return self

    @final
    def predict(self, X) -> np.ndarray:
        """Predict the closest cluster each sample in X belongs to.

        Parameters
        ----------
        X : 3D np.ndarray
            Input data, any number of channels, equal length series of shape ``(
            n_cases, n_channels, n_timepoints)``
            or 2D np.array (univariate, equal length series) of shape
            ``(n_cases, n_timepoints)``
            or list of numpy arrays (any number of channels, unequal length series)
            of shape ``[n_cases]``, 2D np.array ``(n_channels, n_timepoints_i)``,
            where ``n_timepoints_i`` is length of series ``i``. Other types are
            allowed and converted into one of the above.

        Returns
        -------
        np.array
            shape ``(n_cases)`, index of the cluster each time series in X.
            belongs to.
        """
        self._check_is_fitted()
        X = self._preprocess_collection(X, store_metadata=False)
        self._check_shape(X)
        return self._predict(X)

    @final
    def predict_proba(self, X) -> np.ndarray:
        """Predicts labels probabilities for sequences in X.

        Default behaviour is to call _predict and set the predicted class probability
        to 1, other class probabilities to 0. Override if better estimates are
        obtainable.

        Parameters
        ----------
        X : 3D np.ndarray
            Input data, any number of channels, equal length series of shape ``(
            n_cases, n_channels, n_timepoints)``
            or 2D np.array (univariate, equal length series) of shape
            ``(n_cases, n_timepoints)``
            or list of numpy arrays (any number of channels, unequal length series)
            of shape ``[n_cases]``, 2D np.array ``(n_channels, n_timepoints_i)``,
            where ``n_timepoints_i`` is length of series ``i``. Other types are
            allowed and converted into one of the above.

        Returns
        -------
        y : 2D array of shape [n_cases, n_classes] - predicted class probabilities
            1st dimension indices correspond to instance indices in X
            2nd dimension indices correspond to possible labels (integers)
            (i, j)-th entry is predictive probability that i-th instance is of class j
        """
        self._check_is_fitted()
        X = self._preprocess_collection(X, store_metadata=False)
        self._check_shape(X)
        return self._predict_proba(X)

    def fit_predict(self, X, y=None) -> np.ndarray:
        """Compute cluster centers and predict cluster index for each time series.

        Convenience method; equivalent of calling fit(X) followed by predict(X)

        Parameters
        ----------
        X : np.ndarray (2d or 3d array of shape (n_cases, n_timepoints) or shape
            (n_cases, n_channels, n_timepoints)).
            Time series instances to train clusterer and then have indexes each belong
            to return.
        y: ignored, exists for API consistency reasons.

        Returns
        -------
        np.ndarray (1d array of shape (n_cases,))
            Index of the cluster each time series in X belongs to.
        """
        return self._fit_predict(X, y)

    def _fit_predict(self, X, y=None) -> np.ndarray:
        """Fit predict using base methods.

        Parameters
        ----------
        X : np.ndarray (2d or 3d array of shape (n_cases, n_timepoints) or shape
            (n_cases, n_channels, n_timepoints)).
            Time series instances to train clusterer and then have indexes each belong
            to return.
        y: ignored, exists for API consistency reasons.

        Returns
        -------
        np.ndarray (1d array of shape (n_cases,))
            Index of the cluster each time series in X belongs to.
        """
        self.fit(X)
        return self.predict(X)

    def _predict_proba(self, X) -> np.ndarray:
        """Predicts labels probabilities for sequences in X.

        Default behaviour is to call _predict and set the predicted class probability
        to 1, other class probabilities to 0. Override if better estimates are
        obtainable.

        Parameters
        ----------
        X : 3D np.ndarray
            Input data, any number of channels, equal length series of shape ``(
            n_cases, n_channels, n_timepoints)``
            or 2D np.array (univariate, equal length series) of shape
            ``(n_cases, n_timepoints)``
            or list of numpy arrays (any number of channels, unequal length series)
            of shape ``[n_cases]``, 2D np.array ``(n_channels, n_timepoints_i)``,
            where ``n_timepoints_i`` is length of series ``i``. Other types are
            allowed and converted into one of the above.

        Returns
        -------
        y : 2D array of shape [n_cases, n_classes] - predicted class probabilities
            1st dimension indices correspond to instance indices in X
            2nd dimension indices correspond to possible labels (integers)
            (i, j)-th entry is predictive probability that i-th instance is of class j
        """
        preds = self._predict(X)
        unique = np.unique(preds)
        for i, u in enumerate(unique):
            preds[preds == u] = i
        n_cases = len(preds)
        if hasattr(self, "n_clusters"):
            n_clusters = self.n_clusters
        else:
            n_clusters = len(np.unique(preds))
        if n_clusters is None:
            n_clusters = int(max(preds)) + 1
        dists = np.zeros((X.shape[0], n_clusters))
        for i in range(n_cases):
            dists[i, preds[i]] = 1
        return dists

    @abstractmethod
<<<<<<< HEAD
    def _predict(self, X, y=None) -> np.ndarray:
=======
    def _score(self, X, y=None): ...

    @abstractmethod
    def _predict(self, X) -> np.ndarray:
>>>>>>> 86c29438
        """Predict the closest cluster each sample in X belongs to.

        Parameters
        ----------
        X : np.ndarray (2d or 3d array of shape (n_cases, n_timepoints) or shape
            (n_cases,n_channels,n_timepoints)).
            Time series instances to predict their cluster indexes.

        Returns
        -------
        np.ndarray (1d array of shape (n_cases,))
            Index of the cluster each time series in X belongs to.
        """
        ...

    @abstractmethod
    def _fit(self, X, y=None):
        """Fit time series clusterer to training data.

        Parameters
        ----------
        X : np.ndarray (2d or 3d array of shape (n_cases, n_timepoints) or shape
            (n_cases,n_channels,n_timepoints)).
            Training time series instances to cluster.

        Returns
        -------
        self:
            Fitted estimator.
        """
        ...<|MERGE_RESOLUTION|>--- conflicted
+++ resolved
@@ -204,14 +204,7 @@
         return dists
 
     @abstractmethod
-<<<<<<< HEAD
-    def _predict(self, X, y=None) -> np.ndarray:
-=======
-    def _score(self, X, y=None): ...
-
-    @abstractmethod
     def _predict(self, X) -> np.ndarray:
->>>>>>> 86c29438
         """Predict the closest cluster each sample in X belongs to.
 
         Parameters
