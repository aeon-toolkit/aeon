<<<<<<< HEAD
"""Unit test for the CLARANS."""
=======
"""Tests for CLARANS."""
>>>>>>> 678b450d

import numpy as np
from sklearn import metrics
from sklearn.utils import check_random_state

from aeon.clustering._clarans import TimeSeriesCLARANS
from aeon.clustering.tests.test_k_medoids import check_value_in_every_cluster
from aeon.datasets import load_basic_motions, load_gunpoint
from aeon.distances import euclidean_distance


def test_clarans_uni():
    """Test implementation of CLARANS."""
    X_train, y_train = load_gunpoint(split="train")
    X_test, y_test = load_gunpoint(split="test")
    num_points = 20

    X_train = X_train[:num_points]
    y_train = y_train[:num_points]
    X_test = X_test[:num_points]
    y_test = y_test[:num_points]

    clarans = TimeSeriesCLARANS(
        random_state=1,
        n_init=2,
        init_algorithm="first",
        distance="euclidean",
        n_clusters=2,
    )
    train_medoids_result = clarans.fit_predict(X_train)
    train_score = metrics.rand_score(y_train, train_medoids_result)
    test_medoids_result = clarans.predict(X_test)
    test_score = metrics.rand_score(y_test, test_medoids_result)
    proba = clarans.predict_proba(X_test)
    assert np.array_equal(
        test_medoids_result,
        [1, 0, 1, 1, 1, 0, 1, 1, 0, 0, 0, 1, 1, 1, 1, 0, 1, 0, 0, 0],
    )
    assert np.array_equal(
        train_medoids_result,
        [0, 0, 0, 0, 1, 1, 1, 1, 1, 1, 1, 1, 1, 1, 0, 1, 0, 0, 1, 1],
    )
    assert test_score == 0.5578947368421052
    assert train_score == 0.49473684210526314
    assert np.isclose(clarans.inertia_, 94.22886366617668)
    assert clarans.n_iter_ == 0
    assert np.array_equal(
        clarans.labels_, [0, 0, 0, 0, 1, 1, 1, 1, 1, 1, 1, 1, 1, 1, 0, 1, 0, 0, 1, 1]
    )
    assert isinstance(clarans.cluster_centers_, np.ndarray)
    for val in proba:
        assert np.count_nonzero(val == 1.0) == 1


def test_clara_multi():
    """Test implementation of CLARANS."""
    X_train, y_train = load_basic_motions(split="train")
    X_test, y_test = load_basic_motions(split="test")
    num_points = 20

    X_train = X_train[:num_points]
    y_train = y_train[:num_points]
    X_test = X_test[:num_points]
    y_test = y_test[:num_points]

    clarans = TimeSeriesCLARANS(
        random_state=1,
        n_init=2,
        init_algorithm="first",
        distance="euclidean",
        n_clusters=2,
    )

    train_medoids_result = clarans.fit_predict(X_train)
    train_score = metrics.rand_score(y_train, train_medoids_result)
    test_medoids_result = clarans.predict(X_test)
    test_score = metrics.rand_score(y_test, test_medoids_result)
    proba = clarans.predict_proba(X_test)
    assert np.array_equal(
        test_medoids_result,
        [0, 0, 0, 0, 0, 0, 0, 0, 0, 0, 0, 0, 0, 0, 0, 0, 1, 0, 0, 0],
    )
    assert np.array_equal(
        train_medoids_result,
        [0, 0, 0, 0, 0, 0, 0, 0, 0, 0, 0, 0, 0, 1, 0, 0, 0, 0, 0, 0],
    )
    assert test_score == 0.4789473684210526
    assert train_score == 0.4789473684210526
    assert np.isclose(clarans.inertia_, 1762.5323632597904)
    assert clarans.n_iter_ == 0
    assert np.array_equal(
        clarans.labels_, [0, 0, 0, 0, 0, 0, 0, 0, 0, 0, 0, 0, 0, 1, 0, 0, 0, 0, 0, 0]
    )
    assert isinstance(clarans.cluster_centers_, np.ndarray)
    for val in proba:
        assert np.count_nonzero(val == 1.0) == 1


def test_medoids_init():
    """Test init algorithms."""
    X_train, _ = load_gunpoint(split="train")
    X_train = X_train[:10]

    num_clusters = 8
    kmedoids = TimeSeriesCLARANS(
        random_state=1,
        n_init=1,
        init_algorithm="first",
        distance="euclidean",
        n_clusters=num_clusters,
    )

    kmedoids._random_state = check_random_state(kmedoids.random_state)
    kmedoids._distance_cache = np.full((len(X_train), len(X_train)), np.inf)
    kmedoids._distance_callable = euclidean_distance
    first_medoids_result = kmedoids._first_center_initializer(X_train)
    check_value_in_every_cluster(num_clusters, first_medoids_result)
    random_medoids_result = kmedoids._random_center_initializer(X_train)
    check_value_in_every_cluster(num_clusters, random_medoids_result)
    kmedoids_plus_plus_medoids_result = kmedoids._kmedoids_plus_plus_center_initializer(
        X_train
    )
    check_value_in_every_cluster(num_clusters, kmedoids_plus_plus_medoids_result)
    kmedoids_build_result = kmedoids._pam_build_center_initializer(X_train)
    check_value_in_every_cluster(num_clusters, kmedoids_build_result)

    # Test setting manual init centres
    num_clusters = 8
    custom_init_centres = np.array([1, 2, 3, 4, 5, 6, 7, 8])
    kmedoids = TimeSeriesCLARANS(
        random_state=1,
        n_init=1,
        init_algorithm=custom_init_centres,
        distance="euclidean",
        n_clusters=num_clusters,
    )
    kmedoids.fit(X_train)
    assert np.array_equal(kmedoids.cluster_centers_, X_train[custom_init_centres])<|MERGE_RESOLUTION|>--- conflicted
+++ resolved
@@ -1,9 +1,4 @@
-<<<<<<< HEAD
 """Unit test for the CLARANS."""
-=======
-"""Tests for CLARANS."""
->>>>>>> 678b450d
-
 import numpy as np
 from sklearn import metrics
 from sklearn.utils import check_random_state
