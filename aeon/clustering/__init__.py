# -*- coding: utf-8 -*-
"""Time series clustering module."""
__all__ = [
    "BaseClusterer",
    "TimeSeriesKMedoids",
    "TimeSeriesCLARA",
]
__author__ = ["chrisholder", "TonyBagnall"]

from aeon.clustering.base import BaseClusterer
<<<<<<< HEAD
from aeon.clustering.k_medoids import TimeSeriesKMedoids
from aeon.clustering.clara import TimeSeriesCLARA
from aeon.clustering.clarans import TimeSeriesCLARANS
=======
from aeon.clustering.clara import TimeSeriesCLARA
from aeon.clustering.k_medoids import TimeSeriesKMedoids
>>>>>>> 0f9573c9
<|MERGE_RESOLUTION|>--- conflicted
+++ resolved
@@ -4,15 +4,11 @@
     "BaseClusterer",
     "TimeSeriesKMedoids",
     "TimeSeriesCLARA",
+    "TimeSeriesCLARANS",
 ]
 __author__ = ["chrisholder", "TonyBagnall"]
 
 from aeon.clustering.base import BaseClusterer
-<<<<<<< HEAD
-from aeon.clustering.k_medoids import TimeSeriesKMedoids
-from aeon.clustering.clara import TimeSeriesCLARA
-from aeon.clustering.clarans import TimeSeriesCLARANS
-=======
 from aeon.clustering.clara import TimeSeriesCLARA
 from aeon.clustering.k_medoids import TimeSeriesKMedoids
->>>>>>> 0f9573c9
+from aeon.clustering.clarans import TimeSeriesCLARANS