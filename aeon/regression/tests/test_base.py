"""Unit tests for regression base class functionality."""

import numpy as np
import pandas as pd
import pytest

from aeon.datasets import load_covid_3month
from aeon.registry import COLLECTIONS_DATA_TYPES
from aeon.regression._dummy import DummyRegressor
from aeon.regression.base import BaseRegressor
from aeon.testing.utils.data_gen._collection import (
    EQUAL_LENGTH_UNIVARIATE,
    UNEQUAL_LENGTH_UNIVARIATE,
)
<<<<<<< HEAD
=======
from aeon.utils import COLLECTIONS_DATA_TYPES
>>>>>>> 2c4c6d49


class _TestRegressor(BaseRegressor):
    """Dummy regressor for testing base class fit/predict."""

    def _fit(self, X, y):
        """Fit dummy."""
        return self

    def _predict(self, X):
        """Predict dummy."""
        return np.random.random(size=(len(X)))


class _DummyHandlesAllInput(BaseRegressor):
    """Dummy regressor for testing base class fit/predict."""

    _tags = {
        "capability:multivariate": True,
        "capability:unequal_length": True,
        "capability:missing_values": True,
        "X_inner_type": ["np-list", "numpy3D"],
    }

    def _fit(self, X, y):
        """Fit dummy."""
        return self

    def _predict(self, X):
        """Predict dummy."""
        return np.random.random(size=(len(X)))


class _TestHandlesAllInput(BaseRegressor):
    """Dummy regressor for testing base class fit/predict/predict_proba."""

    _tags = {
        "capability:multivariate": True,
        "capability:unequal_length": True,
        "capability:missing_values": True,
        "X_inner_type": ["np-list", "numpy3D"],
    }

    def _fit(self, X, y):
        """Fit dummy."""
        return self

    def _predict(self, X):
        """Predict dummy."""
        return np.random.random(size=(len(X)))


multivariate_message = r"multivariate series"
missing_message = r"missing values"
unequal_message = r"unequal length series"
incorrect_X_data_structure = r"must be a np.array or a pd.Series"
incorrect_y_data_structure = r"must be 1-dimensional"


def _assert_fit_predict(dummy, X, y):
    result = dummy.fit(X, y)
    # Fit returns self
    assert result is dummy
    preds = dummy.predict(X)
    assert isinstance(preds, np.ndarray)
    assert len(preds) == 10


def test__check_y():
    """Test private method _check_y."""
    # Correct outcomes
    reg = _TestRegressor()
    y = np.random.random(size=(100))
    reg._check_y(y, 100)
    assert isinstance(y, np.ndarray)
    y = pd.Series(y)
    y = reg._check_y(y, 100)
    assert isinstance(y, np.ndarray)
    # Test error raising
    # y wrong length
    with pytest.raises(ValueError, match=r"Mismatch in number of cases"):
        reg._check_y(y, 99)
    # y invalid type
    y = ["This", "is", "tested", "lots"]
    with pytest.raises(TypeError, match=r"np.array or a pd.Series"):
        reg._check_y(y, 4)
    y = np.ndarray([1, 2, 1, 2, 1, 2])
    with pytest.raises(TypeError, match=r"y must be 1-dimensional"):
        reg._check_y(y, 6)
    y = np.array(["1.1", "2.2", "3.3", "4.4", "5.5"])
    with pytest.raises(ValueError, match=r"contains strings, cannot fit a regressor"):
        reg._check_y(y, 5)


@pytest.mark.parametrize("data", COLLECTIONS_DATA_TYPES)
def test_unequal_length_input(data):
    """Test with unequal length failures and passes."""
    if data in UNEQUAL_LENGTH_UNIVARIATE.keys():
        dummy = _TestRegressor()
        X = UNEQUAL_LENGTH_UNIVARIATE[data]
        y = np.random.random(size=10)
        with pytest.raises(ValueError, match=r"cannot handle unequal length series"):
            dummy.fit(X, y)
        dummy = _TestHandlesAllInput()
        _assert_fit_predict(dummy, X, y)


@pytest.mark.parametrize("data", COLLECTIONS_DATA_TYPES)
def test_equal_length_input(data):
    """Test with unequal length failures and passes."""
    dummy = _TestRegressor()
    X = EQUAL_LENGTH_UNIVARIATE[data]
    y = np.random.random(size=10)
    _assert_fit_predict(dummy, X, y)
    dummy = _TestHandlesAllInput()
    _assert_fit_predict(dummy, X, y)


def test_base_regressor_fit():
    """Test function for the BaseRegressor class fit.

    Test fit. It should:
    1. Work with 2D, 3D and list of np.ndarray for X and np.ndarray for y.
    2. Calculate the number of classes and record the fit time.
    3. have self.n_jobs set or throw  an exception if the classifier can
    multithread.
    4. Set the class dictionary correctly.
    5. Set is_fitted after a call to _fit.
    6. Return self.
    """
    dummy = _TestRegressor()
    cases = 5
    length = 10
    test_X1 = np.random.uniform(-1, 1, size=(cases, length))
    test_X2 = np.random.uniform(-1, 1, size=(cases, 2, length))
    test_y1 = np.random.random(cases)
    result = dummy.fit(test_X1, test_y1)
    assert result is dummy
    with pytest.raises(ValueError, match=multivariate_message):
        result = dummy.fit(test_X2, test_y1)
    assert result is dummy
    # Raise a specific error if y is in a 2D matrix (1,cases)
    np.array([test_y1])
    # What if y is in a 2D matrix (cases,1)?
    test_y2 = np.array([test_y1]).transpose()
    with pytest.raises(TypeError, match=incorrect_y_data_structure):
        dummy.fit(test_X1, test_y2)


def test_score():
    """Test score with continuous and binary regression."""
    dummy = DummyRegressor()
    x_train, y_train = load_covid_3month(split="train")
    x_test, y_test = load_covid_3month(split="test")
    dummy.fit(x_train, y_train)
    r = dummy.score(x_test, y_test)
    np.testing.assert_almost_equal(r, -0.004303695, decimal=6)<|MERGE_RESOLUTION|>--- conflicted
+++ resolved
@@ -5,17 +5,13 @@
 import pytest
 
 from aeon.datasets import load_covid_3month
-from aeon.registry import COLLECTIONS_DATA_TYPES
 from aeon.regression._dummy import DummyRegressor
 from aeon.regression.base import BaseRegressor
 from aeon.testing.utils.data_gen._collection import (
     EQUAL_LENGTH_UNIVARIATE,
     UNEQUAL_LENGTH_UNIVARIATE,
 )
-<<<<<<< HEAD
-=======
 from aeon.utils import COLLECTIONS_DATA_TYPES
->>>>>>> 2c4c6d49
 
 
 class _TestRegressor(BaseRegressor):
