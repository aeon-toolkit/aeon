--- conflicted
+++ resolved
@@ -52,18 +52,17 @@
 
     Examples
     --------
-    >>> from aeon.transformations.collection.convolution_based import Rocket
+    >>> from aeon.transformations.collection.interpolate import TSInterpolator
     >>> from aeon.datasets import load_covid_3month
     >>> from aeon.regression.compose import RegressorPipeline
     >>> from aeon.regression.distance_based import KNeighborsTimeSeriesRegressor
     >>> X_train, y_train = load_covid_3month(split="train")
     >>> X_test, y_test = load_covid_3month(split="test")
     >>> pipeline = RegressorPipeline(
-    ...     KNeighborsTimeSeriesRegressor(n_neighbors=2), [Rocket(num_kernels=100)]
+    ...     KNeighborsTimeSeriesRegressor(n_neighbors=2), [TSInterpolator(length=10)]
     ... )
     >>> pipeline.fit(X_train, y_train)
-    RegressorPipeline(regressor=KNeighborsTimeSeriesRegressor(n_neighbors=2),
-                      transformers=[Rocket(num_kernels=100)])
+    RegressorPipeline(...)
     >>> y_pred = pipeline.predict(X_test)
     """
 
@@ -253,19 +252,11 @@
         params : dict or list of dict
         """
         from aeon.regression import DummyRegressor
-<<<<<<< HEAD
-        from aeon.transformations.collection.convolution_based import Rocket
-
-        t1 = Rocket(num_kernels=200)
-        c = DummyRegressor()
-        return {"transformers": [t1], "classifier": c}
-=======
         from aeon.transformations.series.exponent import ExponentTransformer
 
         t1 = ExponentTransformer(power=2)
         r = DummyRegressor()
         return {"transformers": [t1], "regressor": r}
->>>>>>> b650a2d2
 
 
 class SklearnRegressorPipeline(_HeterogenousMetaEstimator, BaseRegressor):
@@ -408,33 +399,6 @@
         else:
             return NotImplemented
 
-<<<<<<< HEAD
-    def _convert_X_to_sklearn(self, X):
-        """Convert a Table or Panel X to 2D numpy required by sklearn."""
-        if isinstance(X, np.ndarray):
-            if X.ndim == 2:
-                return X
-            elif X.ndim == 3:
-                return np.reshape(X, (X.shape[0], X.shape[1] * X.shape[2]))
-
-        output_type = self.transformers_.get_tag("output_data_type")
-        # if output_type is Primitives, output is Table, convert to 2D numpy array
-        if output_type == "Primitives":
-            Xt = convert_to(X, to_type="numpy2D", as_scitype="Table")
-        # if output_type is Series, output is Panel, convert to 2D numpy array
-        elif output_type == "Series":
-            Xt = convert_to(X, to_type="numpyflat", as_scitype="Panel")
-        else:
-            raise TypeError(
-                f"unexpected X output type "
-                f'in tag "output_data_type", found "{output_type}", '
-                'expected one of "Primitives" or "Series"'
-            )
-
-        return Xt
-
-=======
->>>>>>> b650a2d2
     def _fit(self, X, y):
         """Fit time series regressor to training data.
 
@@ -541,16 +505,8 @@
         """
         from sklearn.neighbors import KNeighborsRegressor
 
-<<<<<<< HEAD
-        from aeon.transformations.collection.convolution_based import Rocket
-
-        t1 = Rocket(num_kernels=200)
-        c = KNeighborsRegressor()
-        return {"transformers": [t1], "classifier": c}
-=======
         from aeon.transformations.collection import SevenNumberSummaryTransformer
 
         t1 = SevenNumberSummaryTransformer()
         c = KNeighborsRegressor(n_neighbors=1)
-        return {"transformers": [t1], "regressor": c}
->>>>>>> b650a2d2
+        return {"transformers": [t1], "regressor": c}