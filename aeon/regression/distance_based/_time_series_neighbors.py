--- conflicted
+++ resolved
@@ -5,15 +5,10 @@
 It can also be used with callables, or aeon (pairwise transformer) estimators.
 """
 
-<<<<<<< HEAD
-=======
-import numbers
-from typing import Optional
-
->>>>>>> fb34cef0
 __maintainer__ = []
 __all__ = ["KNeighborsTimeSeriesRegressor"]
 
+import numbers
 from collections.abc import Callable
 
 import numpy as np
