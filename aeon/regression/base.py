"""
Abstract base class for time series regressors.

    class name: BaseRegressor

Defining methods:
    fitting         - fit(self, X, y)
    predicting      - predict(self, X)

Inherited inspection methods:
    hyper-parameter inspection  - get_params()
    fitted parameter inspection - get_fitted_params()

State:
    fitted model/strategy   - by convention, any attributes ending in "_"
    fitted state flag       - is_fitted (property)
    fitted state inspection - check_is_fitted()
"""

__all__ = [
    "BaseRegressor",
]
<<<<<<< HEAD
__author__ = ["MatthewMiddlehurst", "TonyBagnll", "mloning", "fkiraly"]

=======
__maintainer__ = []
>>>>>>> ba2433c1
import time
from abc import ABC, abstractmethod
from typing import final

import numpy as np
import pandas as pd
from deprecated.sphinx import deprecated
from sklearn.model_selection import cross_val_predict
from sklearn.utils.multiclass import type_of_target

from aeon.base import BaseCollectionEstimator
from aeon.base._base import _clone_estimator
from aeon.performance_metrics.forecasting import mean_squared_error
from aeon.utils.sklearn import is_sklearn_transformer


class BaseRegressor(BaseCollectionEstimator, ABC):
    """Abstract base class for time series regressors.

    The base regressor specifies the methods and method signatures that all
    regressors have to implement. Attributes with a underscore suffix are set in the
    method fit.

    Attributes
    ----------
    fit_time_ : int
        Time (in milliseconds) for fit to run.
    _n_jobs : int
        Number of threads to use in fit as determined by n_jobs.

    fit_time_ : int
        Time (in milliseconds) for ``fit`` to run.
    _n_jobs : int
        Number of threads to use in estimator methods such as ``fit`` and ``predict``.
        Determined by the ``n_jobs`` parameter if present.
    _estimator_type : string
        The type of estimator. Required by some ``sklearn`` tools, set to "regressor".
    """

    _tags = {
        "capability:train_estimate": False,
        "capability:contractable": False,
    }

    def __init__(self):
        # reserved attributes written to in fit
        self.fit_time_ = -1
        self._n_jobs = 1

        # required for compatibility with some sklearn interfaces
        self._estimator_type = "regressor"

        super().__init__()

    # TODO: remove in v0.9.0
    @deprecated(
        version="0.8.0",
        reason="The BaseRegressor __rmul__ (*) functionality will be removed "
        "in v0.9.0.",
        category=FutureWarning,
    )
    def __rmul__(self, other):
        """Magic * method, return concatenated RegressorPipeline, transformers on left.

        Overloaded multiplication operation for regressors. Implemented for `other`
        being a transformer, otherwise returns `NotImplemented`.

        Parameters
        ----------
        other: `aeon` transformer, must inherit from BaseTransformer
            otherwise, `NotImplemented` is returned

        Returns
        -------
        RegressorPipeline object, concatenation of `other` (first) with `self` (last).
        """
        from aeon.regression.compose import RegressorPipeline
        from aeon.transformations.adapt import TabularToSeriesAdaptor
        from aeon.transformations.base import BaseTransformer
        from aeon.transformations.compose import TransformerPipeline

        # behaviour is implemented only if other inherits from BaseTransformer
        #  in that case, distinctions arise from whether self or other is a pipeline
        if isinstance(other, BaseTransformer):
            # RegressorPipeline already has the dunder method defined
            if isinstance(self, RegressorPipeline):
                return other * self
            # if other is a TransformerPipeline but self is not, first unwrap it
            elif isinstance(other, TransformerPipeline):
                return RegressorPipeline(regressor=self, transformers=other.steps)
            # if neither self nor other are a pipeline, construct a RegressorPipeline
            else:
                return RegressorPipeline(regressor=self, transformers=[other])
        elif is_sklearn_transformer(other):
            return TabularToSeriesAdaptor(other) * self
        else:
            return NotImplemented

    @final
    def fit(self, X, y) -> BaseCollectionEstimator:
        """Fit time series regressor to training data.

        Parameters
        ----------
        X : np.ndarray or list
            Input data, any number of channels, equal length series of shape ``(
            n_cases, n_channels, n_timepoints)``
            or 2D np.array (univariate, equal length series) of shape
            ``(n_cases, n_timepoints)``
            or list of numpy arrays (any number of channels, unequal length series)
            of shape ``[n_cases]``, 2D np.array ``(n_channels, n_timepoints_i)``,
            where ``n_timepoints_i`` is length of series ``i``. Other types are
            allowed and converted into one of the above.

            Different estimators have different capabilities to handle different
            types of input. If `self.get_tag("capability:multivariate")`` is False,
            they cannot handle multivariate series, so either ``n_channels == 1`` is
            true or X is 2D of shape ``(n_cases, n_timepoints)``. If ``self.get_tag(
            "capability:unequal_length")`` is False, they cannot handle unequal
            length input. In both situations, a ``ValueError`` is raised if X has a
            characteristic that the estimator does not have the capability for is
            passed.
        y : np.ndarray
            1D np.array of float, of shape ``(n_cases)`` - regression targets
            (ground truth) for fitting indices corresponding to instance indices in X.

        Returns
        -------
        self : BaseRegressor
            Reference to self.

        Notes
        -----
        Changes state by creating a fitted model that updates attributes
        ending in "_" and sets is_fitted flag to True.
        """
        start = int(round(time.time() * 1000))
        X, y = self._fit_setup(X, y)

        self._fit(X, y)

        self.fit_time_ = int(round(time.time() * 1000)) - start
        # this should happen last
        self._is_fitted = True
        return self

    @final
    def predict(self, X) -> np.ndarray:
        """Predicts target variable for time series in X.

        Parameters
        ----------
        X : np.ndarray or list
            Input data, any number of channels, equal length series of shape ``(
            n_cases, n_channels, n_timepoints)``
            or 2D np.array (univariate, equal length series) of shape
            ``(n_cases, n_timepoints)``
            or list of numpy arrays (any number of channels, unequal length series)
            of shape ``[n_cases]``, 2D np.array ``(n_channels, n_timepoints_i)``,
            where ``n_timepoints_i`` is length of series ``i``
            other types are allowed and converted into one of the above.

            Different estimators have different capabilities to handle different
            types of input. If `self.get_tag("capability:multivariate")`` is False,
            they cannot handle multivariate series, so either ``n_channels == 1`` is
            true or X is 2D of shape ``(n_cases, n_timepoints)``. If ``self.get_tag(
            "capability:unequal_length")`` is False, they cannot handle unequal
            length input. In both situations, a ``ValueError`` is raised if X has a
            characteristic that the estimator does not have the capability for is
            passed.

        Returns
        -------
        predictions : np.ndarray
            1D np.array of float, of shape (n_cases) - predicted regression labels
            indices correspond to instance indices in X
        """
        self.check_is_fitted()
        X = self._preprocess_collection(X)
        return self._predict(X)

    @final
    def fit_predict(self, X, y) -> np.ndarray:
        """Fits the regressor and predicts class labels for X.

        fit_predict produces prediction estimates using just the train data.
        By default, this is through 10x cross validation, although some estimators may
        utilise specialist techniques such as out-of-bag estimates or leave-one-out
        cross-validation.

        Regressors which override _fit_predict will have the
        ``capability:train_estimate`` tag set to True.

        Generally, this will not be the same as fitting on the whole train data
        then making train predictions. To do this, you should call fit(X,y).predict(X)

        Parameters
        ----------
        X : np.ndarray or list
            Input data, any number of channels, equal length series of shape ``(
            n_cases, n_channels, n_timepoints)``
            or 2D np.array (univariate, equal length series) of shape
            ``(n_cases, n_timepoints)``
            or list of numpy arrays (any number of channels, unequal length series)
            of shape ``[n_cases]``, 2D np.array ``(n_channels, n_timepoints_i)``,
            where ``n_timepoints_i`` is length of series ``i``. other types are
            allowed and converted into one of the above.

            Different estimators have different capabilities to handle different
            types of input. If `self.get_tag("capability:multivariate")`` is False,
            they cannot handle multivariate series, so either ``n_channels == 1`` is
            true or X is 2D of shape ``(n_cases, n_timepoints)``. If ``self.get_tag(
            "capability:unequal_length")`` is False, they cannot handle unequal
            length input. In both situations, a ``ValueError`` is raised if X has a
            characteristic that the estimator does not have the capability for is
            passed.
        y : np.ndarray
            1D np.array of float, of shape ``(n_cases)`` - regression targets
            (ground truth) for fitting indices corresponding to instance indices in X.

        Returns
        -------
        predictions : np.ndarray
            1D np.array of float, of shape (n_cases) - predicted regression labels
            indices correspond to instance indices in X
        """
        X, y = self._fit_setup(X, y)

        y_pred = self._fit_predict(X, y)

        # this should happen last
        self._is_fitted = True
        return y_pred

    def score(self, X, y) -> float:
        """Scores predicted labels against ground truth labels on X.

        Parameters
        ----------
        X : np.ndarray or list
            Input data, any number of channels, equal length series of shape ``(
            n_cases, n_channels, n_timepoints)``
            or 2D np.array (univariate, equal length series) of shape
            ``(n_cases, n_timepoints)``
            or list of numpy arrays (any number of channels, unequal length series)
            of shape ``[n_cases]``, 2D np.array ``(n_channels, n_timepoints_i)``,
            where ``n_timepoints_i`` is length of series ``i``. other types are
            allowed and converted into one of the above.

            Different estimators have different capabilities to handle different
            types of input. If `self.get_tag("capability:multivariate")`` is False,
            they cannot handle multivariate series, so either ``n_channels == 1`` is
            true or X is 2D of shape ``(n_cases, n_timepoints)``. If ``self.get_tag(
            "capability:unequal_length")`` is False, they cannot handle unequal
            length input. In both situations, a ``ValueError`` is raised if X has a
            characteristic that the estimator does not have the capability for is
            passed.
        y : np.ndarray
            1D np.array of float, of shape ``(n_cases)`` - regression targets
            (ground truth) for fitting indices corresponding to instance indices in X.

        Returns
        -------
        score : float
            MSE score of predict(X) vs y
        """
        self.check_is_fitted()
        y = self._check_y(y, len(X))
        return mean_squared_error(y, self.predict(X))

    @abstractmethod
    def _fit(self, X, y):
        """Fit time series regressor to training data.

        Abstract method, must be implemented.

        Parameters
        ----------
        X : Train data
            guaranteed to be of a type in self.get_tag("X_inner_type")
            if ``self.get_tag("X_inner_type")`` equals "numpy3D":
                3D np.ndarray of shape ``(n_cases, n_channels, n_timepoints)``
            if ``self.get_tag("X_inner_type")`` equals "np-list":
                list of 2D np.ndarray of shape ``(n_cases)``
        y : np.ndarray
            1D np.array of float, of shape ``(n_cases)`` - regression targets for
            fitting indices corresponding to instance indices in X.

        Returns
        -------
        self : BaseRegressor
            Reference to self.

        Notes
        -----
        Changes state by creating a fitted model that updates attributes ending in "_"
        """
        ...

    @abstractmethod
    def _predict(self, X) -> np.ndarray:
        """Predicts labels for sequences in X.

        Abstract method, must be implemented.

        Parameters
        ----------
        X : Train data
            guaranteed to be of a type in self.get_tag("X_inner_type")
            if ``self.get_tag("X_inner_type")`` equals "numpy3D":
                3D np.ndarray of shape ``(n_cases, n_channels, n_timepoints)``
            if ``self.get_tag("X_inner_type")`` equals "np-list":
                list of 2D np.ndarray of shape ``(n_cases)``

        Returns
        -------
        predictions : np.ndarray
            1D np.array of float, of shape (n_cases) - predicted regression labels
            indices correspond to instance indices in X
        """
        ...

    def _fit_predict(self, X, y) -> np.ndarray:
        """Fits and predicts labels for sequences in X.

        Parameters
        ----------
        X : Train data
            guaranteed to be of a type in self.get_tag("X_inner_type")
            if ``self.get_tag("X_inner_type")`` equals "numpy3D":
                3D np.ndarray of shape ``(n_cases, n_channels, n_timepoints)``
            if ``self.get_tag("X_inner_type")`` equals "np-list":
                list of 2D np.ndarray of shape ``(n_cases)``
        y : np.ndarray
            1D np.array of float, of shape ``(n_cases)`` - regression targets
            (ground truth) for fitting indices corresponding to instance indices in X.

        Returns
        -------
        predictions : np.ndarray
            1D np.array of float, of shape (n_cases) - predicted regression labels
            indices correspond to instance indices in X
        """
        # fit the regressor
        self._fit(X, y)

        # predict using cross-validation
        random_state = getattr(self, "random_state", None)
        estimator = _clone_estimator(self, random_state)

        return cross_val_predict(
            estimator,
            X=X,
            y=y,
            cv=10,
            method="predict",
            n_jobs=self._n_jobs,
        )

    def _fit_setup(self, X, y):
        # reset estimator at the start of fit
        self.reset()

        X = self._preprocess_collection(X)
        y = self._check_y(y, self.metadata_["n_cases"])

        # return processed X and y
        return X, y

    def _check_y(self, y, n_cases):
        # Check y valid input for regression
        if not isinstance(y, (pd.Series, np.ndarray)):
            raise TypeError(
                f"y must be a np.array or a pd.Series, but found type: {type(y)}"
            )
        if isinstance(y, np.ndarray) and y.ndim > 1:
            raise TypeError(f"y must be 1-dimensional, found {y.ndim} dimensions")

        # Check matching number of labels
        n_labels = len(y)
        if n_cases != n_labels:
            raise ValueError(
                f"Mismatch in number of cases. Found X = {n_cases} and y = {n_labels}"
            )

        y_type = type_of_target(y)
        if y_type != "continuous" and y_type != "binary" and y_type != "multiclass":
            raise ValueError(
                f"y type is {y_type} which is not valid for regression. "
                f"Should be continuous, binary or multiclass according to "
                f"sklearn.utils.multiclass.type_of_target"
            )

        if isinstance(y, pd.Series):
            y = pd.Series.to_numpy(y)

        if any([isinstance(label, str) for label in y]):
            raise ValueError(
                "y contains strings, cannot fit a regressor. If suitable, convert "
                "to floats or consider classification."
            )

        return y.astype(float)<|MERGE_RESOLUTION|>--- conflicted
+++ resolved
@@ -17,15 +17,11 @@
     fitted state inspection - check_is_fitted()
 """
 
+__maintainer__ = []
 __all__ = [
     "BaseRegressor",
 ]
-<<<<<<< HEAD
-__author__ = ["MatthewMiddlehurst", "TonyBagnll", "mloning", "fkiraly"]
-
-=======
-__maintainer__ = []
->>>>>>> ba2433c1
+
 import time
 from abc import ABC, abstractmethod
 from typing import final
