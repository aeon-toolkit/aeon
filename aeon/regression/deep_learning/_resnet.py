--- conflicted
+++ resolved
@@ -216,14 +216,11 @@
             else self.optimizer
         )
 
-<<<<<<< HEAD
-=======
         metrics = ["mean_squared_error"] if self.metrics is None else self.metrics
 
         rng = check_random_state(self.random_state)
         self.random_state_ = rng.randint(0, np.iinfo(np.int32).max)
         tf.keras.utils.set_random_seed(self.random_state_)
->>>>>>> b95d4d84
         input_layer, output_layer = self._network.build_network(input_shape, **kwargs)
 
         output_layer = tf.keras.layers.Dense(
@@ -259,7 +256,6 @@
         # Transpose to conform to Keras input style.
         X = X.transpose(0, 2, 1)
 
-<<<<<<< HEAD
         check_random_state(self.random_state)
 
         if isinstance(self.metrics, str):
@@ -267,8 +263,6 @@
         else:
             self._metrics = self.metrics
 
-=======
->>>>>>> b95d4d84
         self.input_shape = X.shape[1:]
         self.training_model_ = self.build_model(self.input_shape)
 
