--- conflicted
+++ resolved
@@ -346,9 +346,5 @@
     """Mixin class for series-to-series forecasting."""
 
     def series_to_series_forecast(self, y, prediction_horizon) -> np.ndarray:
-<<<<<<< HEAD
-        """In the future makes a big forecast."""
-=======
         """Unimplemented."""
->>>>>>> b5b645f8
         pass