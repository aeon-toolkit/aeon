--- conflicted
+++ resolved
@@ -4,15 +4,10 @@
 __all__ = []
 
 import numpy as np
-<<<<<<< HEAD
-
-from aeon.forecasting import ETSForecaster
-=======
 import pytest
 
 from aeon.forecasting import ETSForecaster
 from aeon.forecasting._ets import _validate_parameter
->>>>>>> 124b0b46
 
 
 def test_ets_forecaster_additive():
@@ -26,15 +21,9 @@
         gamma=0.4,
         phi=1,
         horizon=1,
-<<<<<<< HEAD
-        error_type=1,
-        trend_type=1,
-        seasonality_type=1,
-=======
         error_type="additive",
         trend_type="additive",
         seasonality_type="additive",
->>>>>>> 124b0b46
         seasonal_period=4,
     )
     forecaster.fit(data)
@@ -53,15 +42,9 @@
         gamma=0.1,
         phi=0.97,
         horizon=1,
-<<<<<<< HEAD
-        error_type=2,
-        trend_type=1,
-        seasonality_type=1,
-=======
         error_type="multiplicative",
         trend_type="additive",
         seasonality_type="additive",
->>>>>>> 124b0b46
         seasonal_period=4,
     )
     forecaster.fit(data)
@@ -80,15 +63,9 @@
         gamma=0.5,
         phi=0.8,
         horizon=1,
-<<<<<<< HEAD
-        error_type=1,
-        trend_type=2,
-        seasonality_type=2,
-=======
         error_type="additive",
         trend_type="multiplicative",
         seasonality_type="multiplicative",
->>>>>>> 124b0b46
         seasonal_period=4,
     )
     forecaster.fit(data)
@@ -107,22 +84,13 @@
         gamma=0.2,
         phi=0.85,
         horizon=1,
-<<<<<<< HEAD
-        error_type=2,
-        trend_type=2,
-        seasonality_type=2,
-=======
         error_type="multiplicative",
         trend_type="multiplicative",
         seasonality_type="multiplicative",
->>>>>>> 124b0b46
         seasonal_period=4,
     )
     forecaster.fit(data)
     p = forecaster.predict()
-<<<<<<< HEAD
-    assert np.isclose(p, 16.811888294476528)
-=======
     assert np.isclose(p, 16.811888294476528)
 
 
@@ -133,5 +101,4 @@
         _validate_parameter(0, False)
         _validate_parameter(None, True)
         _validate_parameter(10, False)
-        _validate_parameter("Foo", True)
->>>>>>> 124b0b46
+        _validate_parameter("Foo", True)