"""Test ETS."""

import numpy as np
import pytest

from aeon.forecasting import ETSForecaster
from aeon.forecasting._ets import _validate_parameter


<<<<<<< HEAD
def test_ets_forecaster_additive():
    """TestETSForecaster."""
    data = np.array(
        [3, 10, 12, 13, 12, 10, 12, 3, 10, 12, 13, 12, 10, 12]
    )  # Sample seasonal data
    forecaster = ETSForecaster(
        alpha=0.5,
        beta=0.3,
        gamma=0.4,
        phi=1,
        horizon=1,
        error_type="additive",
        trend_type="additive",
        seasonality_type="additive",
        seasonal_period=4,
    )
    p = forecaster.predict(data)
    assert np.isclose(p, 9.191190608800001)


def test_ets_forecaster_mult_error():
    """TestETSForecaster."""
    data = np.array(
        [3, 10, 12, 13, 12, 10, 12, 3, 10, 12, 13, 12, 10, 12]
    )  # Sample seasonal data
    forecaster = ETSForecaster(
        alpha=0.7,
        beta=0.6,
        gamma=0.1,
        phi=0.97,
        horizon=1,
        error_type="multiplicative",
        trend_type="additive",
        seasonality_type="additive",
        seasonal_period=4,
    )
    p = forecaster.predict(data)
    assert np.isclose(p, 16.20176819429869)


def test_ets_forecaster_mult_compnents():
    """TestETSForecaster."""
    data = np.array(
        [3, 10, 12, 13, 12, 10, 12, 3, 10, 12, 13, 12, 10, 12]
    )  # Sample seasonal data
    forecaster = ETSForecaster(
        alpha=0.4,
        beta=0.2,
        gamma=0.5,
        phi=0.8,
        horizon=1,
        error_type="additive",
        trend_type="multiplicative",
        seasonality_type="multiplicative",
        seasonal_period=4,
    )
    p = forecaster.predict(data)
    assert np.isclose(p, 12.301259229712382)


def test_ets_forecaster_multiplicative():
    """TestETSForecaster."""
    data = np.array(
        [3, 10, 12, 13, 12, 10, 12, 3, 10, 12, 13, 12, 10, 12]
    )  # Sample seasonal data
    forecaster = ETSForecaster(
        alpha=0.7,
        beta=0.5,
        gamma=0.2,
        phi=0.85,
        horizon=1,
        error_type="multiplicative",
        trend_type="multiplicative",
        seasonality_type="multiplicative",
        seasonal_period=4,
    )
    p = forecaster.predict(data)
    assert np.isclose(p, 16.811888294476528)
=======
@pytest.mark.parametrize(
    "params, expected",
    [
        (
            dict(
                alpha=0.5,
                beta=0.3,
                gamma=0.4,
                phi=1,
                error_type="additive",
                trend_type="additive",
                seasonality_type="additive",
                seasonal_period=4,
            ),
            9.191190608800001,
        ),
        (
            dict(
                alpha=0.7,
                beta=0.6,
                gamma=0.1,
                phi=0.97,
                error_type="multiplicative",
                trend_type="additive",
                seasonality_type="additive",
                seasonal_period=4,
            ),
            16.20176819429869,
        ),
        (
            dict(
                alpha=0.4,
                beta=0.2,
                gamma=0.5,
                phi=0.8,
                error_type="additive",
                trend_type="multiplicative",
                seasonality_type="multiplicative",
                seasonal_period=4,
            ),
            12.301259229712382,
        ),
        (
            dict(
                alpha=0.7,
                beta=0.5,
                gamma=0.2,
                phi=0.85,
                error_type="multiplicative",
                trend_type="multiplicative",
                seasonality_type="multiplicative",
                seasonal_period=4,
            ),
            16.811888294476528,
        ),
    ],
)
def test_ets_forecaster(params, expected):
    """Test ETSForecaster for multiple parameter combinations."""
    data = np.array([3, 10, 12, 13, 12, 10, 12, 3, 10, 12, 13, 12, 10, 12])
    forecaster = ETSForecaster(**params)
    forecaster.fit(data)
    p = forecaster.predict()
    assert np.isclose(p, expected)
>>>>>>> f5e1a281


def test_incorrect_parameters():
    _validate_parameter(0, True)
    _validate_parameter(None, True)
    with pytest.raises(ValueError):
        _validate_parameter(0, False)
        _validate_parameter(None, True)
        _validate_parameter(10, False)
        _validate_parameter("Foo", True)<|MERGE_RESOLUTION|>--- conflicted
+++ resolved
@@ -7,86 +7,6 @@
 from aeon.forecasting._ets import _validate_parameter
 
 
-<<<<<<< HEAD
-def test_ets_forecaster_additive():
-    """TestETSForecaster."""
-    data = np.array(
-        [3, 10, 12, 13, 12, 10, 12, 3, 10, 12, 13, 12, 10, 12]
-    )  # Sample seasonal data
-    forecaster = ETSForecaster(
-        alpha=0.5,
-        beta=0.3,
-        gamma=0.4,
-        phi=1,
-        horizon=1,
-        error_type="additive",
-        trend_type="additive",
-        seasonality_type="additive",
-        seasonal_period=4,
-    )
-    p = forecaster.predict(data)
-    assert np.isclose(p, 9.191190608800001)
-
-
-def test_ets_forecaster_mult_error():
-    """TestETSForecaster."""
-    data = np.array(
-        [3, 10, 12, 13, 12, 10, 12, 3, 10, 12, 13, 12, 10, 12]
-    )  # Sample seasonal data
-    forecaster = ETSForecaster(
-        alpha=0.7,
-        beta=0.6,
-        gamma=0.1,
-        phi=0.97,
-        horizon=1,
-        error_type="multiplicative",
-        trend_type="additive",
-        seasonality_type="additive",
-        seasonal_period=4,
-    )
-    p = forecaster.predict(data)
-    assert np.isclose(p, 16.20176819429869)
-
-
-def test_ets_forecaster_mult_compnents():
-    """TestETSForecaster."""
-    data = np.array(
-        [3, 10, 12, 13, 12, 10, 12, 3, 10, 12, 13, 12, 10, 12]
-    )  # Sample seasonal data
-    forecaster = ETSForecaster(
-        alpha=0.4,
-        beta=0.2,
-        gamma=0.5,
-        phi=0.8,
-        horizon=1,
-        error_type="additive",
-        trend_type="multiplicative",
-        seasonality_type="multiplicative",
-        seasonal_period=4,
-    )
-    p = forecaster.predict(data)
-    assert np.isclose(p, 12.301259229712382)
-
-
-def test_ets_forecaster_multiplicative():
-    """TestETSForecaster."""
-    data = np.array(
-        [3, 10, 12, 13, 12, 10, 12, 3, 10, 12, 13, 12, 10, 12]
-    )  # Sample seasonal data
-    forecaster = ETSForecaster(
-        alpha=0.7,
-        beta=0.5,
-        gamma=0.2,
-        phi=0.85,
-        horizon=1,
-        error_type="multiplicative",
-        trend_type="multiplicative",
-        seasonality_type="multiplicative",
-        seasonal_period=4,
-    )
-    p = forecaster.predict(data)
-    assert np.isclose(p, 16.811888294476528)
-=======
 @pytest.mark.parametrize(
     "params, expected",
     [
@@ -148,13 +68,12 @@
     """Test ETSForecaster for multiple parameter combinations."""
     data = np.array([3, 10, 12, 13, 12, 10, 12, 3, 10, 12, 13, 12, 10, 12])
     forecaster = ETSForecaster(**params)
-    forecaster.fit(data)
-    p = forecaster.predict()
+    p = forecaster.predict(data)
     assert np.isclose(p, expected)
->>>>>>> f5e1a281
 
 
 def test_incorrect_parameters():
+    """Test ETSForecaster with incorrect parameters."""
     _validate_parameter(0, True)
     _validate_parameter(None, True)
     with pytest.raises(ValueError):
