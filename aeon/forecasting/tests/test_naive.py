"""Test Naive Forecaster."""

import numpy as np
import pytest

from aeon.forecasting import NaiveForecaster


def test_naive_forecaster_last_strategy():
    """Test NaiveForecaster with 'last' strategy."""
    sample_data = np.array([10, 20, 30, 40, 50])
    forecaster = NaiveForecaster(strategy="last", horizon=3)
    predictions = forecaster.predict(sample_data)
    expected = 50
    np.testing.assert_array_equal(predictions, expected)


def test_naive_forecaster_mean_strategy():
    """Test NaiveForecaster with 'mean' strategy."""
    sample_data = np.array([10, 20, 30, 40, 50])
    forecaster = NaiveForecaster(strategy="mean", horizon=2)
    predictions = forecaster.predict(sample_data)
    expected = 30  # Mean of [10, 20, 30, 40, 50] is 30
    np.testing.assert_array_equal(predictions, expected)


def test_naive_forecaster_seasonal_last_strategy():
    """Test NaiveForecaster with 'seasonal_last' strategy."""
    data = np.array([1, 2, 3, 4, 5, 6, 7, 8])

    # Last season is [6, 7, 8] for seasonal_period = 3
    forecaster = NaiveForecaster(strategy="seasonal_last", seasonal_period=3, horizon=4)
    pred = forecaster.forecast(data)
    forecaster.fit(data)
    pred = forecaster.predict(data)
    expected = 6  # predicts the 1-st element of the last season.
    np.testing.assert_array_equal(pred, expected)

    # Test horizon within the season length
    forecaster = NaiveForecaster(strategy="seasonal_last", seasonal_period=3, horizon=2)
    pred = forecaster.forecast(data)
    forecaster.fit(data)
    pred = forecaster.predict(data)
    expected = 7  # predicts the 2-nd element of the last season.
    np.testing.assert_array_equal(pred, expected)

    # Test horizon wrapping around to a new season
    forecaster = NaiveForecaster(strategy="seasonal_last", seasonal_period=3, horizon=7)
    pred = forecaster.forecast(data)
    forecaster.fit(data)
    pred = forecaster.predict(data)
    expected = 6  # predicts the 1-st element of the last season.
    np.testing.assert_array_equal(pred, expected)

    # Last season is now [5, 6, 7, 8] with seasonal_period = 4
    forecaster = NaiveForecaster(strategy="seasonal_last", seasonal_period=4, horizon=6)
    pred = forecaster.forecast(data)
    forecaster.fit(data)
    pred = forecaster.predict(data)
    expected = 6  # predicts the 2nd element of the new last season.
<<<<<<< HEAD
    np.testing.assert_array_equal(pred, expected)
=======
    np.testing.assert_allclose(pred, pred2, pred3, expected)


def test_predict():
    """Test different input for private predict."""
    forecaster = NaiveForecaster(strategy="mean")
    y = np.array([1, 2, 3, 4, 5, 6, 7, 8])
    pred = forecaster._predict(y)
    np.testing.assert_allclose(pred, 4.5)
    assert isinstance(pred, float)
    forecaster = NaiveForecaster(strategy="seasonal_last", seasonal_period=2)
    forecaster._fit(y)
    assert forecaster.forecast_ == 7.0
    forecaster = NaiveForecaster(strategy="FOOBAR")
    with pytest.raises(ValueError, match="Unknown strategy"):
        forecaster._fit(y)
    with pytest.raises(ValueError, match="Unknown strategy"):
        forecaster._predict(y)
>>>>>>> df588e91
<|MERGE_RESOLUTION|>--- conflicted
+++ resolved
@@ -58,10 +58,7 @@
     forecaster.fit(data)
     pred = forecaster.predict(data)
     expected = 6  # predicts the 2nd element of the new last season.
-<<<<<<< HEAD
     np.testing.assert_array_equal(pred, expected)
-=======
-    np.testing.assert_allclose(pred, pred2, pred3, expected)
 
 
 def test_predict():
@@ -78,5 +75,4 @@
     with pytest.raises(ValueError, match="Unknown strategy"):
         forecaster._fit(y)
     with pytest.raises(ValueError, match="Unknown strategy"):
-        forecaster._predict(y)
->>>>>>> df588e91
+        forecaster._predict(y)