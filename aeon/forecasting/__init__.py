"""Forecasters."""

__all__ = [
<<<<<<< HEAD
    "ARIMAForecaster",
    "DummyForecaster",
    "BaseForecaster",
    "RegressionForecaster",
    "ETSForecaster",
    "AutoETSForecaster",
    "NaiveForecaster",
]

from aeon.forecasting._arima import ARIMAForecaster
from aeon.forecasting._autoets import AutoETSForecaster
from aeon.forecasting._dummy import DummyForecaster
from aeon.forecasting._ets_fast import ETSForecaster
=======
    "NaiveForecaster",
    "BaseForecaster",
    "RegressionForecaster",
    "ETSForecaster",
    "ARIMAForecaster",
    "SARIMAForecaster",
    "AutoARIMAForecaster",
    "AutoSARIMAForecaster",
]

from aeon.forecasting._arima import ARIMAForecaster
from aeon.forecasting._auto_arima import AutoARIMAForecaster
from aeon.forecasting._auto_sarima import AutoSARIMAForecaster
from aeon.forecasting._ets import ETSForecaster
>>>>>>> 124b0b46
from aeon.forecasting._naive import NaiveForecaster
from aeon.forecasting._regression import RegressionForecaster
from aeon.forecasting._sarima import SARIMAForecaster
from aeon.forecasting.base import BaseForecaster<|MERGE_RESOLUTION|>--- conflicted
+++ resolved
@@ -1,25 +1,11 @@
 """Forecasters."""
 
 __all__ = [
-<<<<<<< HEAD
-    "ARIMAForecaster",
-    "DummyForecaster",
+    "NaiveForecaster",
     "BaseForecaster",
     "RegressionForecaster",
     "ETSForecaster",
     "AutoETSForecaster",
-    "NaiveForecaster",
-]
-
-from aeon.forecasting._arima import ARIMAForecaster
-from aeon.forecasting._autoets import AutoETSForecaster
-from aeon.forecasting._dummy import DummyForecaster
-from aeon.forecasting._ets_fast import ETSForecaster
-=======
-    "NaiveForecaster",
-    "BaseForecaster",
-    "RegressionForecaster",
-    "ETSForecaster",
     "ARIMAForecaster",
     "SARIMAForecaster",
     "AutoARIMAForecaster",
@@ -29,8 +15,8 @@
 from aeon.forecasting._arima import ARIMAForecaster
 from aeon.forecasting._auto_arima import AutoARIMAForecaster
 from aeon.forecasting._auto_sarima import AutoSARIMAForecaster
+from aeon.forecasting._autoets import AutoETSForecaster
 from aeon.forecasting._ets import ETSForecaster
->>>>>>> 124b0b46
 from aeon.forecasting._naive import NaiveForecaster
 from aeon.forecasting._regression import RegressionForecaster
 from aeon.forecasting._sarima import SARIMAForecaster
