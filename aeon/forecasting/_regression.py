"""Window-based regression forecaster.

General purpose forecaster to use with any scikit learn or aeon compatible
regressor. Simply forms a collection of series using windowing from the time series
to form ``X`` and trains to predict the next ``horizon`` points ahead.
"""

import numpy as np
from sklearn.linear_model import LinearRegression

from aeon.forecasting.base import BaseForecaster


class RegressionForecaster(BaseForecaster):
    """
    Regression based forecasting.

    Container for forecaster that reduces forecasting to regression through a
<<<<<<< HEAD
    window. Form a collection of sub series of length `window` through a sliding
    window to form X, take `horizon` points ahead to form `y`, then apply an aeon or
    sklearn regressor.
=======
    window. Form a collection of sub-series of length ``window`` through a sliding
    window to form training collection ``X``, take ``horizon`` points ahead to form
    ``y``, then apply an aeon or sklearn regressor.
>>>>>>> d140fe97


    Parameters
    ----------
    window : int
        The window prior to the current time point to use in forecasting. So if
        horizon is one, forecaster will train using points $i$ to $window+i-1$ to
        predict value $window+i$. If horizon is 4, forecaster will used points $i$
        to $window+i-1$ to predict value $window+i+3$.
    horizon : int, default =1
        The number of time steps ahead to forecast. If horizon is one, the forecaster
        will learn to predict one point ahead
    regressor : object, default =None
        Regression estimator that implements BaseRegressor or is otherwise compatible
        with sklearn regressors.
    """

    def __init__(self, window: int, horizon: int = 1, regressor=None):
        self.window = window
        self.regressor = regressor
        super().__init__(horizon=horizon, axis=1)

    def _fit(self, y, exog=None):
        """Fit forecaster to time series.

        Split X into windows of length window and train the forecaster on each window
        to predict the horizon ahead.

        Parameters
        ----------
        y : np.ndarray
            A time series on which to learn a forecaster to predict horizon ahead.
        exog : np.ndarray, default=None
            Optional exogenous time series data. Included for interface
            compatibility but ignored in this estimator.

        Returns
        -------
        self
            Fitted estimator
        """
        # Window data
        if self.regressor is None:
            self.regressor_ = LinearRegression()
        else:
            self.regressor_ = self.regressor
        y = y.squeeze()
        if self.window < 1 or self.window > len(y) - 3:
            raise ValueError(
                f" window value {self.window} is invalid for series " f"length {len(y)}"
            )
        X = np.lib.stride_tricks.sliding_window_view(y, window_shape=self.window)
        # Ignore the final horizon values: need to store these for pred with empty y
        X = X[: -self.horizon]
        # Extract y_train
        y_train = y[self.window + self.horizon - 1 :]
        self.last_ = y[-self.window :]
        self.last_ = self.last_.reshape(1, -1)
        self.regressor_.fit(X=X, y=y_train)
        return self

    def _predict(self, y=None, exog=None):
        """
        Predict the next horizon steps ahead.

        Parameters
        ----------
        y : np.ndarray, default = None
            A time series to predict the next horizon value for. If None,
            predict the next horizon value after series seen in fit.
        exog : np.ndarray, default=None
            Optional exogenous time series data. Included for interface
            compatibility but ignored in this estimator.

        Returns
        -------
        float
            single prediction self.horizon steps ahead of y.
        """
        if y is None:
            return self.regressor_.predict(self.last_)[0]
        last = y[:, -self.window :]
        return self.regressor_.predict(last)[0]

    @classmethod
    def _get_test_params(cls, parameter_set: str = "default"):
        """Return testing parameter settings for the estimator.

        Parameters
        ----------
        parameter_set : str, default='default'
            Name of the parameter set to return.

        Returns
        -------
        dict
            Dictionary of testing parameter settings.
        """
        return {"window": 4}<|MERGE_RESOLUTION|>--- conflicted
+++ resolved
@@ -16,15 +16,9 @@
     Regression based forecasting.
 
     Container for forecaster that reduces forecasting to regression through a
-<<<<<<< HEAD
-    window. Form a collection of sub series of length `window` through a sliding
-    window to form X, take `horizon` points ahead to form `y`, then apply an aeon or
-    sklearn regressor.
-=======
     window. Form a collection of sub-series of length ``window`` through a sliding
     window to form training collection ``X``, take ``horizon`` points ahead to form
     ``y``, then apply an aeon or sklearn regressor.
->>>>>>> d140fe97
 
 
     Parameters
