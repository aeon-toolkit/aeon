--- conflicted
+++ resolved
@@ -379,13 +379,8 @@
     # make sure that test forecaster cant handle missing data
     forecaster.set_tags(**{"capability:missing_values": False})
 
-<<<<<<< HEAD
-    y = _make_series()
+    y = make_series()
     y.iloc[10] = np.nan
-=======
-    y = make_series()
-    y[10] = np.nan
->>>>>>> f82940cc
 
     # test only TransformedTargetForecaster
     y_pipe = TransformedTargetForecaster(
