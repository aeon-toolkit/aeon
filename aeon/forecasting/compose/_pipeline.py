--- conflicted
+++ resolved
@@ -240,8 +240,8 @@
         from aeon.forecasting.compose._reduce import DirectReductionForecaster
         from aeon.forecasting.naive import NaiveForecaster
         from aeon.testing.mock_estimators import MockTransformer
-        from aeon.transformations._legacy._detrend import Detrender
         from aeon.transformations._legacy.adapt import TabularToSeriesAdaptor
+        from aeon.transformations.detrend import Detrender
 
         # StandardScaler does not skip fit, NaiveForecaster is not probabilistic
         STEPS1 = [
@@ -704,41 +704,6 @@
         reference to pairs in steps_ that precede forecaster_
     transformers_ost_ : list of tuples (str, transformer) of aeon transformers
         reference to pairs in steps_ that succeed forecaster_
-<<<<<<< HEAD
-
-    Examples
-    --------
-    >>> from aeon.datasets import load_airline
-    >>> from aeon.forecasting.naive import NaiveForecaster
-    >>> from aeon.forecasting.compose import TransformedTargetForecaster
-    >>> from aeon.transformations.impute import Imputer
-    >>> from aeon.transformations._legacy._detrend import Detrender
-    >>> from aeon.transformations.exponent import ExponentTransformer
-    >>> y = load_airline()
-
-        Example 1: string/estimator pairs
-    >>> pipe = TransformedTargetForecaster(steps=[
-    ...     ("imputer", Imputer(method="mean")),
-    ...     ("detrender", Detrender()),
-    ...     ("forecaster", NaiveForecaster(strategy="drift")),
-    ... ])
-    >>> t = pipe.fit(y)
-    >>> y_pred = pipe.predict(fh=[1,2,3])
-
-        Example 2: without strings
-    >>> pipe = TransformedTargetForecaster([
-    ...     Imputer(method="mean"),
-    ...     Detrender(),
-    ...     NaiveForecaster(strategy="drift"),
-    ...     ExponentTransformer(),
-    ... ])
-
-        Example 3: using the dunder method
-    >>> forecaster = NaiveForecaster(strategy="drift")
-    >>> imputer = Imputer(method="mean")
-    >>> pipe = imputer * Detrender() * forecaster * ExponentTransformer()
-=======
->>>>>>> d97ff653
     """
 
     _tags = {
