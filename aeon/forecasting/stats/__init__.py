"""Stats based forecasters."""

__all__ = [
    "ETS",
    "ARIMA",
<<<<<<< HEAD
    "AutoARIMA",
=======
    "Theta",
>>>>>>> 79011092
    "TVPForecaster",
]

from aeon.forecasting.stats._arima import ARIMA
from aeon.forecasting.stats._auto_arima import AutoARIMA
from aeon.forecasting.stats._ets import ETS
from aeon.forecasting.stats._theta import Theta
from aeon.forecasting.stats._tvp import TVPForecaster<|MERGE_RESOLUTION|>--- conflicted
+++ resolved
@@ -3,11 +3,8 @@
 __all__ = [
     "ETS",
     "ARIMA",
-<<<<<<< HEAD
     "AutoARIMA",
-=======
     "Theta",
->>>>>>> 79011092
     "TVPForecaster",
 ]
 
