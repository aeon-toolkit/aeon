"""ETS class.

An implementation of the exponential smoothing statistics forecasting algorithm.
Implements additive and multiplicative error models. We recommend using the AutoETS
version, but this is useful for demonstrations.
"""

__maintainer__ = []
__all__ = ["ETS"]

from typing import Union

import numpy as np
from numba import njit

<<<<<<< HEAD
from aeon.forecasting.base import BaseForecaster, DirectForecastingMixin
=======
from aeon.forecasting.base import BaseForecaster, IterativeForecastingMixin
>>>>>>> b5b645f8

ADDITIVE = "additive"
MULTIPLICATIVE = "multiplicative"


<<<<<<< HEAD
class ETS(BaseForecaster, DirectForecastingMixin):
=======
class ETS(BaseForecaster, IterativeForecastingMixin):
>>>>>>> b5b645f8
    """Exponential Smoothing (ETS) forecaster.

    Implements the ETS (Error, Trend, Seasonality) forecaster, supporting additive
    and multiplicative forms of error, trend (including damped), and seasonality
    components. Based on the state space model formulation of exponential
    smoothing as described in Hyndman and Athanasopoulos [1]_.

    Parameters
    ----------
    error_type : string or int, default=1
        Type of error model: 'additive' (0) or 'multiplicative' (1)
    trend_type : string, int or None, default=0
        Type of trend component: None (0), `additive' (1) or 'multiplicative' (2)
    seasonality_type : string or None, default=0
        Type of seasonal component: None (0), `additive' (1) or 'multiplicative' (2)
    seasonal_period : int, default=1
        Number of time points in a seasonal cycle.
    alpha : float, default=0.1
        Level smoothing parameter.
    beta : float, default=0.01
        Trend smoothing parameter.
    gamma : float, default=0.01
        Seasonal smoothing parameter.
    phi : float, default=0.99
        Trend damping parameter (used only for damped trend models).

    References
    ----------
    .. [1] R. J. Hyndman and G. Athanasopoulos,
       Forecasting: Principles and Practice, 2nd Edition. OTexts, 2014.
       https://otexts.com/fpp3/

    Examples
    --------
    >>> from aeon.forecasting.stats import ETS
    >>> from aeon.datasets import load_airline
    >>> y = load_airline()
    >>> forecaster = ETS(
    ...     alpha=0.4, beta=0.2, gamma=0.5, phi=0.8,
    ...     error_type='additive', trend_type='multiplicative',
    ...     seasonality_type='multiplicative', seasonal_period=4
    ... )
    >>> forecaster.forecast(y)
    365.5141941111267
    """

    _tags = {
        "capability:horizon": False,
        "fit_is_empty": True,
    }

    def __init__(
        self,
        error_type: Union[int, str] = 1,
        trend_type: Union[int, str, None] = 0,
        seasonality_type: Union[int, str, None] = 0,
        seasonal_period: int = 1,
        alpha: float = 0.1,
        beta: float = 0.01,
        gamma: float = 0.01,
        phi: float = 0.99,
    ):
        self.error_type = error_type
        self.trend_type = trend_type
        self.seasonality_type = seasonality_type
        self.seasonal_period = seasonal_period
        self.alpha = alpha
        self.beta = beta
        self.gamma = gamma
        self.phi = phi

        super().__init__(horizon=1, axis=1)

    def _predict(self, y=None, exog=None):
        """
        Predict the next horizon steps ahead.

        Parameters
        ----------
        y : np.ndarray, default = None
            A time series to predict the next horizon value for. If None,
            predict the next horizon value after series seen in fit.
        exog : np.ndarray, default =None
            Optional exogenous time series data assumed to be aligned with y

        Returns
        -------
        float
            single prediction self.horizon steps ahead of y.
        """
        _validate_parameter(self.error_type, False)
        _validate_parameter(self.seasonality_type, True)
        _validate_parameter(self.trend_type, True)

        # Convert to string parameters to ints for numba efficiency
        def _get_int(x):
            if x is None:
                return 0
            if x == ADDITIVE:
                return 1
            if x == MULTIPLICATIVE:
                return 2
            return x

        error_type = _get_int(self.error_type)
        seasonality_type = _get_int(self.seasonality_type)
        trend_type = _get_int(self.trend_type)

        seasonal_period = self.seasonal_period
        if self.seasonal_period < 1 or seasonality_type == 0:
            seasonal_period = 1

        beta = self.beta
        if trend_type == 0:
            # Required for the equations in _update_states to work correctly
            beta = 0

        gamma = self.gamma
        if seasonality_type == 0:
            # Required for the equations in _update_states to work correctly
            gamma = 0

        data = y.squeeze()
        (
            level_,
            trend_,
            seasonality_,
            n_timepoints_,
            residuals_,
            fitted_values_,
            avg_mean_sq_err_,
            liklihood_,
            k_,
            aic_,
        ) = _numba_fit(
            data,
            error_type,
            trend_type,
            seasonality_type,
            seasonal_period,
            self.alpha,
            beta,
            gamma,
            self.phi,
        )

        fitted_value = _numba_predict(
            trend_type,
            seasonality_type,
            level_,
            trend_,
            seasonality_,
            self.phi,
            self.horizon,
            n_timepoints_,
            seasonal_period,
        )
        return fitted_value

    def iterative_forecast(self, y, prediction_horizon):
        """Forecast with ETS specific iterative method.

        Overrides the base class iterative_forecast to avoid refitting on each step.
        This simply rolls the ETS model forward
        """
        self.fit(y)
        preds = np.zeros(prediction_horizon)
        preds[0] = self.forecast_
        for i in range(1, prediction_horizon):
            preds[i] = _numba_predict(
                self._trend_type,
                self._seasonality_type,
                self.level_,
                self.trend_,
                self.seasonality_,
                self.phi,
                i + 1,
                self.n_timepoints_,
                self._seasonal_period,
            )
        return preds


@njit(fastmath=True, cache=True)
def _numba_fit(
    data,
    error_type,
    trend_type,
    seasonality_type,
    seasonal_period,
    alpha,
    beta,
    gamma,
    phi,
):
    n_timepoints = len(data) - seasonal_period
    level, trend, seasonality = _initialise(
        trend_type, seasonality_type, seasonal_period, data
    )
    avg_mean_sq_err_ = 0
    liklihood_ = 0
    residuals_ = np.zeros(n_timepoints)  # 1 Less residual than data points
    fitted_values_ = np.zeros(n_timepoints)
    for t in range(n_timepoints):
        index = t + seasonal_period
        s_index = t % seasonal_period

        time_point = data[index]

        # Calculate level, trend, and seasonal components
        fitted_value, error, level, trend, seasonality[s_index] = _update_states(
            error_type,
            trend_type,
            seasonality_type,
            level,
            trend,
            seasonality[s_index],
            time_point,
            alpha,
            beta,
            gamma,
            phi,
        )
        residuals_[t] = error
        fitted_values_[t] = fitted_value
        avg_mean_sq_err_ += (time_point - fitted_value) ** 2
        liklihood_error = error
        if error_type == 2:  # Multiplicative
            liklihood_error *= fitted_value
        liklihood_ += liklihood_error**2
    avg_mean_sq_err_ /= n_timepoints
    liklihood_ = n_timepoints * np.log(liklihood_)
    k_ = (
        seasonal_period * (seasonality_type != 0)
        + 2 * (trend_type != 0)
        + 2
        + 1 * (phi != 1)
    )
    aic_ = liklihood_ + 2 * k_ - n_timepoints * np.log(n_timepoints)
    return (
        level,
        trend,
        seasonality,
        n_timepoints,
        residuals_,
        fitted_values_,
        avg_mean_sq_err_,
        liklihood_,
        k_,
        aic_,
    )


@njit(fastmath=True, cache=True)
def _numba_predict(
    trend_type,
    seasonality_type,
    level,
    trend,
    seasonality,
    phi,
    horizon,
    n_timepoints,
    seasonal_period,
):
    # Generate forecasts based on the final values of level, trend, and seasonals
    if phi == 1:  # No damping case
        phi_h = horizon
    else:
        # Geometric series formula for calculating phi + phi^2 + ... + phi^h
        phi_h = phi * (1 - phi**horizon) / (1 - phi)
    seasonal_index = (n_timepoints + horizon - 1) % seasonal_period
    return _predict_value(
        trend_type,
        seasonality_type,
        level,
        trend,
        seasonality[seasonal_index],
        phi_h,
    )[0]


@njit(fastmath=True, cache=True)
def _initialise(trend_type, seasonality_type, seasonal_period, data):
    """
    Initialize level, trend, and seasonality values for the ETS model.

    Parameters
    ----------
    data : array-like
        The time series data
        (should contain at least two full seasons if seasonality is specified)
    """
    # Initial Level: Mean of the first season
    level = np.mean(data[:seasonal_period])
    # Initial Trend
    if trend_type == 1:
        # Average difference between corresponding points in the first two seasons
        trend = np.mean(
            data[seasonal_period : 2 * seasonal_period] - data[:seasonal_period]
        )
    elif trend_type == 2:
        # Average ratio between corresponding points in the first two seasons
        trend = np.mean(
            data[seasonal_period : 2 * seasonal_period] / data[:seasonal_period]
        )
    else:
        # No trend
        trend = 0
    # Initial Seasonality
    if seasonality_type == 1:
        # Seasonal component is the difference
        # from the initial level for each point in the first season
        seasonality = data[:seasonal_period] - level
    elif seasonality_type == 2:
        # Seasonal component is the ratio of each point in the first season
        # to the initial level
        seasonality = data[:seasonal_period] / level
    else:
        # No seasonality
        seasonality = np.zeros(1, dtype=np.float64)
    return level, trend, seasonality


@njit(fastmath=True, cache=True)
def _update_states(
    error_type,
    trend_type,
    seasonality_type,
    level,
    trend,
    seasonality,
    data_item,
    alpha,
    beta,
    gamma,
    phi,
):
    """
    Update level, trend, and seasonality components.

    Using state space equations for an ETS model.

    Parameters
    ----------
    data_item: float
        The current value of the time series.
    seasonal_index: int
        The index to update the seasonal component.
    """
    # Retrieve the current state values
    curr_level = level
    curr_seasonality = seasonality
    fitted_value, damped_trend, trend_level_combination = _predict_value(
        trend_type, seasonality_type, level, trend, seasonality, phi
    )
    # Calculate the error term (observed value - fitted value)
    if error_type == 2:
        error = data_item / fitted_value - 1  # Multiplicative error
    else:
        error = data_item - fitted_value  # Additive error
    # Update level
    if error_type == 2:
        level = trend_level_combination * (1 + alpha * error)
        trend = damped_trend * (1 + beta * error)
        seasonality = curr_seasonality * (1 + gamma * error)
        if seasonality_type == 1:
            level += alpha * error * curr_seasonality  # Add seasonality correction
            seasonality += gamma * error * trend_level_combination
            if trend_type == 1:
                trend += (curr_level + curr_seasonality) * beta * error
            else:
                trend += curr_seasonality / curr_level * beta * error
        elif trend_type == 1:
            trend += curr_level * beta * error
    else:
        level_correction = 1
        trend_correction = 1
        seasonality_correction = 1
        if seasonality_type == 2:
            # Add seasonality correction
            level_correction *= curr_seasonality
            trend_correction *= curr_seasonality
            seasonality_correction *= trend_level_combination
        if trend_type == 2:
            trend_correction *= curr_level
        level = trend_level_combination + alpha * error / level_correction
        trend = damped_trend + beta * error / trend_correction
        seasonality = curr_seasonality + gamma * error / seasonality_correction
    return (fitted_value, error, level, trend, seasonality)


@njit(fastmath=True, cache=True)
def _predict_value(trend_type, seasonality_type, level, trend, seasonality, phi):
    """

    Generate various useful values, including the next fitted value.

    Parameters
    ----------
    trend : float
        The current trend value for the model
    level : float
        The current level value for the model
    seasonality : float
        The current seasonality value for the model
    phi : float
        The damping parameter for the model

    Returns
    -------
    fitted_value : float
        single prediction based on the current state variables.
    damped_trend : float
        The damping parameter combined with the trend dependent on the model type
    trend_level_combination : float
        Combination of the trend and level based on the model type.
    """
    # Apply damping parameter and
    # calculate commonly used combination of trend and level components
    if trend_type == 2:  # Multiplicative
        damped_trend = trend**phi
        trend_level_combination = level * damped_trend
    else:  # Additive trend, if no trend, then trend = 0
        damped_trend = trend * phi
        trend_level_combination = level + damped_trend

    # Calculate forecast (fitted value) based on the current components
    if seasonality_type == 2:  # Multiplicative
        fitted_value = trend_level_combination * seasonality
    else:  # Additive seasonality, if no seasonality, then seasonality = 0
        fitted_value = trend_level_combination + seasonality
    return fitted_value, damped_trend, trend_level_combination


def _validate_parameter(var, can_be_none):
    valid_str = (ADDITIVE, MULTIPLICATIVE)
    valid_int = (1, 2)
    if can_be_none:
        valid_str = (None, ADDITIVE, MULTIPLICATIVE)
        valid_int = (0, 1, 2)
    valid = True
    if isinstance(var, str) or var is None:
        if var not in valid_str:
            valid = False
    elif isinstance(var, int):
        if var not in valid_int:
            valid = False
    else:
        valid = False
    if not valid:
        raise ValueError(
            f"variable must be either string or integer with values"
            f" {valid_str} or {valid_int} but saw {var}"
        )<|MERGE_RESOLUTION|>--- conflicted
+++ resolved
@@ -13,21 +13,13 @@
 import numpy as np
 from numba import njit
 
-<<<<<<< HEAD
-from aeon.forecasting.base import BaseForecaster, DirectForecastingMixin
-=======
 from aeon.forecasting.base import BaseForecaster, IterativeForecastingMixin
->>>>>>> b5b645f8
 
 ADDITIVE = "additive"
 MULTIPLICATIVE = "multiplicative"
 
 
-<<<<<<< HEAD
-class ETS(BaseForecaster, DirectForecastingMixin):
-=======
 class ETS(BaseForecaster, IterativeForecastingMixin):
->>>>>>> b5b645f8
     """Exponential Smoothing (ETS) forecaster.
 
     Implements the ETS (Error, Trend, Seasonality) forecaster, supporting additive
