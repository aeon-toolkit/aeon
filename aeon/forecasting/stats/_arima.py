"""ARIMA.

An implementation of the ARIMA forecasting algorithm.
"""

__maintainer__ = ["alexbanwell1", "TonyBagnall"]
__all__ = ["ARIMA"]

import numpy as np
from numba import njit

<<<<<<< HEAD
from aeon.forecasting._extract_paras import _extract_arma_params
from aeon.forecasting.base import BaseForecaster
=======
from aeon.forecasting.base import BaseForecaster
from aeon.forecasting.utils._extract_paras import _extract_arma_params
>>>>>>> 55a14f9d
from aeon.forecasting.utils._nelder_mead import nelder_mead


class ARIMA(BaseForecaster):
    """AutoRegressive Integrated Moving Average (ARIMA) forecaster.

    ARIMA with fixed model structure and fitted parameters found with an
    nelder mead optimizer to minimise the AIC.

    Parameters
    ----------
    p : int, default=1,
        Autoregressive (p) order of the ARIMA model
    d : int, default=0,
        Differencing (d) order of the ARIMA model
    q : int, default=1,
        Moving average (q) order of the ARIMA model
    use_constant : bool = False,
        Presence of a constant/intercept term in the model.
    iterations : int, default = 200
        Maximum number of iterations to use in the Nelder-Mead parameter search.

    Attributes
    ----------
    residuals_ : np.ndarray
        Residual errors from the fitted model.
    aic_ : float
        Akaike Information Criterion for the fitted model.
    c_ : float, default = 0
        Intercept term.
    phi_ : np.ndarray
        Coefficients for autoregressive terms (length p).
    theta_ : np.ndarray
        Coefficients for moving average terms (length q).

    References
    ----------
    .. [1] R. J. Hyndman and G. Athanasopoulos,
       Forecasting: Principles and Practice. OTexts, 2014.
       https://otexts.com/fpp3/
    """

    _tags = {
        "capability:horizon": False,  # cannot fit to a horizon other than 1
    }

    def __init__(
        self,
        p: int = 1,
        d: int = 0,
        q: int = 1,
        use_constant: bool = False,
        iterations: int = 200,
    ):
        self.p = p
        self.d = d
        self.q = q
        self.use_constant = use_constant
        self.iterations = iterations
        self.phi_ = 0
        self.theta_ = 0
        self.c_ = 0
        self._series = []
        self._differenced_series = []
        self.residuals_ = []
        self.fitted_values_ = []
        self.aic_ = 0
        self._model = []
        self._parameters = []
        super().__init__(horizon=1, axis=1)

    def _fit(self, y, exog=None):
        """Fit ARIMA forecaster to series y to predict one ahead using y.

        Parameters
        ----------
        y : np.ndarray
            A time series on which to learn a forecaster to predict horizon ahead
        exog : np.ndarray, default =None
            Not allowed for this forecaster

        Returns
        -------
        self
            Fitted ARIMA.
        """
        self._series = np.array(y.squeeze(), dtype=np.float64)
        # Model is an array of the (c,p,q)
        self._model = np.array(
            (1 if self.use_constant else 0, self.p, self.q), dtype=np.int32
        )
        self._differenced_series = np.diff(self._series, n=self.d)
        # Nelder Mead returns the parameters in a single array
        s = np.sum(self._model)
        simplex = 0.1 / (s + 1)
        (self._parameters, self.aic_) = nelder_mead(
            0,
            np.sum(self._model[:3]),
            self._differenced_series,
            self._model,
            max_iter=self.iterations,
            simplex_init=simplex,
        )
        (self.aic_, self.residuals_, self.fitted_values_) = _arima_model(
            self._parameters,
            self._differenced_series,
            self._model,
        )
        formatted_params = _extract_arma_params(
            self._parameters, self._model
        )  # Extract
        # parameters
        differenced_forecast = self.fitted_values_[-1]

        if self.d == 0:
            forecast_value = differenced_forecast
        elif self.d == 1:
            forecast_value = differenced_forecast + self._series[-1]
        else:  # for d > 1, iteratively undifference
            forecast_value = differenced_forecast
            last_vals = self._series[-self.d :]
            for _ in range(self.d):
                forecast_value += last_vals[-1] - last_vals[-2]
                # Shift values to avoid appending to list (efficient)
                last_vals = np.roll(last_vals, -1)
                last_vals[-1] = forecast_value  # Extract the parameter values
        self.forecast_ = forecast_value
        if self.use_constant:
            self.c_ = formatted_params[0][0]
        self.phi_ = formatted_params[1][: self.p]
        self.theta_ = formatted_params[2][: self.q]

        return self

    def _predict(self, y, exog=None):
        """
        Predict the next step ahead for y.

        Parameters
        ----------
        y : np.ndarray, default = None
            A time series to predict the value of. y can be independent of the series
            seen in fit.
        exog : np.ndarray, default =None
            Optional exogenous time series data assumed to be aligned with y

        Returns
        -------
        float
            Prediction 1 step ahead of the last value in y.
        """
        y = y.squeeze()
        p, q, d = self.p, self.q, self.d
        phi, theta = self.phi_, self.theta_
        c = 0.0
        if self.use_constant:
            c = self.c_

        # Apply differencing
        if d > 0:
            if len(y) <= d:
                raise ValueError("Series too short for differencing.")
            y_diff = np.diff(y, n=d)
        else:
            y_diff = y

        n = len(y_diff)
        if n < max(p, q):
            raise ValueError("Series too short for ARMA(p,q) with given order.")

        # Estimate in-sample residuals using model (fixed parameters)
        residuals = np.zeros(n)
        for t in range(max(p, q), n):
            ar_part = np.dot(phi, y_diff[t - np.arange(1, p + 1)]) if p > 0 else 0.0
            ma_part = (
                np.dot(theta, residuals[t - np.arange(1, q + 1)]) if q > 0 else 0.0
            )
            pred = c + ar_part + ma_part
            residuals[t] = y_diff[t] - pred

        # Use most recent p values of y_diff and q values of residuals to forecast t+1
        ar_forecast = np.dot(phi, y_diff[-np.arange(1, p + 1)]) if p > 0 else 0.0
        ma_forecast = np.dot(theta, residuals[-np.arange(1, q + 1)]) if q > 0 else 0.0

        forecast_diff = c + ar_forecast + ma_forecast

        # Undifference the forecast
        if d == 0:
            return forecast_diff
        elif d == 1:
            return forecast_diff + y[-1]
        else:
            return forecast_diff + np.sum(y[-d:])

    def _forecast(self, y, exog=None):
        """Forecast one ahead for time series y."""
        self.fit(y, exog)
        return float(self.forecast_)

    def iterative_forecast(self, y, prediction_horizon):
        self.fit(y)
        n = len(self._differenced_series)
        p, q = self.p, self.q
        phi, theta = self.phi_, self.theta_
        h = prediction_horizon
        c = 0.0
        if self.use_constant:
            c = self.c_

        # Start with a copy of the original series and residuals
        residuals = np.zeros(len(self.residuals_) + h)
        residuals[: len(self.residuals_)] = self.residuals_
        forecast_series = np.zeros(n + h)
        forecast_series[:n] = self._differenced_series
        for i in range(h):
            # Get most recent p values (lags)
            t = n + i
            ar_term = 0.0
            if p > 0:
                ar_term = np.dot(phi, forecast_series[t - np.arange(1, p + 1)])
            # Get most recent q residuals (lags)
            ma_term = 0.0
            if q > 0:
                ma_term = np.dot(theta, residuals[t - np.arange(1, q + 1)])
            next_value = c + ar_term + ma_term
            # Append prediction and a zero residual (placeholder)
            forecast_series[n + i] = next_value
            # Can't compute real residual during prediction, leave as zero

        # Correct differencing using forecast values
        y_forecast_diff = forecast_series[n : n + h]
        d = self.d
        if d == 0:
            return y_forecast_diff
        else:  # Correct undifferencing
            # Start with last d values from original y
            undiff = list(self._series[-d:])
            for i in range(h):
                # Take the last d values and sum them
                reconstructed = y_forecast_diff[i] + sum(undiff[-d:])
                undiff.append(reconstructed)
            return np.array(undiff[d:])


@njit(cache=True, fastmath=True)
def _aic(residuals, num_params):
    """Calculate the log-likelihood of a model."""
    variance = np.mean(residuals**2)
    likelihood = len(residuals) * (np.log(2 * np.pi) + np.log(variance) + 1)
    return likelihood + 2 * num_params


# Define the ARIMA(p, d, q) likelihood function
@njit(cache=True, fastmath=True)
def _arima_model(params, data, model):
    """Calculate the log-likelihood of an ARIMA model given the parameters."""
    formatted_params = _extract_arma_params(params, model)  # Extract parameters

    # Initialize residuals
    n = len(data)
    num_predictions = n + 1
    residuals = np.zeros(num_predictions - 1)
    fitted_values = np.zeros(num_predictions)
    # Leave first max(p,q) residuals and fitted as zero.
    for t in range(max(model[1], model[2]), num_predictions):
        fitted_values[t] = _in_sample_forecast(
            data, model, t, formatted_params, residuals
        )
        if t != num_predictions - 1:
            # Only calculate residuals for the predictions we have data for
            residuals[t] = data[t] - fitted_values[t]
    return _aic(residuals, len(params)), residuals, fitted_values


@njit(cache=True, fastmath=True)
def _in_sample_forecast(data, model, t, formatted_params, residuals):
    """Efficient ARMA one-step forecast at time t for fitted model."""
    p = model[1]
    q = model[2]
    c = formatted_params[0][0] if model[0] else 0.0

    ar_term = 0.0
    for j in range(min(p, t)):
        ar_term += formatted_params[1, j] * data[t - j - 1]

    ma_term = 0.0
    for j in range(min(q, t)):
        ma_term += formatted_params[2, j] * residuals[t - j - 1]

    return c + ar_term + ma_term<|MERGE_RESOLUTION|>--- conflicted
+++ resolved
@@ -9,13 +9,8 @@
 import numpy as np
 from numba import njit
 
-<<<<<<< HEAD
-from aeon.forecasting._extract_paras import _extract_arma_params
-from aeon.forecasting.base import BaseForecaster
-=======
 from aeon.forecasting.base import BaseForecaster
 from aeon.forecasting.utils._extract_paras import _extract_arma_params
->>>>>>> 55a14f9d
 from aeon.forecasting.utils._nelder_mead import nelder_mead
 
 
@@ -109,16 +104,14 @@
         )
         self._differenced_series = np.diff(self._series, n=self.d)
         # Nelder Mead returns the parameters in a single array
-        s = np.sum(self._model)
-        simplex = 0.1 / (s + 1)
         (self._parameters, self.aic_) = nelder_mead(
             0,
             np.sum(self._model[:3]),
             self._differenced_series,
             self._model,
             max_iter=self.iterations,
-            simplex_init=simplex,
         )
+        #
         (self.aic_, self.residuals_, self.fitted_values_) = _arima_model(
             self._parameters,
             self._differenced_series,
