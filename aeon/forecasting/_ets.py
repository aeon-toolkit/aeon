"""ETSForecaster class.

An implementation of the exponential smoothing statistics forecasting algorithm.
Implements additive and multiplicative error models,
None, additive and multiplicative (including damped) trend and
None, additive and mutliplicative seasonality

aeon enhancement proposal
https://github.com/aeon-toolkit/aeon/pull/2244/

"""

__maintainer__ = []
__all__ = ["ETSForecaster"]

import numpy as np

from aeon.forecasting.base import BaseForecaster

NONE = 0
ADDITIVE = 1
MULTIPLICATIVE = 2


class ETSForecaster(BaseForecaster):
    """Exponential Smoothing forecaster.

    An implementation of the exponential smoothing statistics forecasting algorithm.
    Implements additive and multiplicative error models,
    None, additive and multiplicative (including damped) trend and
    None, additive and mutliplicative seasonality[1]_.

    Parameters
    ----------
    alpha : float, default = 0.1
        Level smoothing parameter.
    beta : float, default = 0.01
        Trend smoothing parameter.
    gamma : float, default = 0.01
        Seasonal smoothing parameter.
    phi : float, default = 0.99
        Trend damping smoothing parameters
    horizon : int, default = 1
        The horizon to forecast to.
    error_type : int
        The type of error model; either Additive(1) or Multiplicative(2)
    trend_type : int
        The type of trend model; one of None(0), additive(1) or multiplicative(2).
    seasonality_type : int
        The type of seasonality model; one of None(0), additive(1) or multiplicative(2).
    seasonal_period : int
        The period of the seasonality (m) (e.g., for quaterly data seasonal_period = 4).

    References
    ----------
    .. [1] R. J. Hyndman and G. Athanasopoulos,
        Forecasting: Principles and Practice. Melbourne, Australia: OTexts, 2014.

    Examples
    --------
    >>> from aeon.forecasting._ets import ETSForecaster
    >>> from aeon.datasets import load_airline
    >>> y = load_airline()
    >>> forecaster = ETSForecaster(alpha=0.4, beta=0.2, gamma=0.5, phi=0.8, horizon=1,
        error_type=1, trend_type=2, seasonality_type=2, seasonal_period=4)
    >>> forecaster.fit(y)
    ETSForecaster(alpha=0.4, beta=0.2, gamma=0.5, phi=0.8, seasonal_period=4,\
                  seasonality_type=2, trend_type=2)
    >>> forecaster.predict()
    array([366.90200486])
    """

    def __init__(
        self,
        error_type: int = ADDITIVE,
        trend_type: int = NONE,
        seasonality_type: int = NONE,
        seasonal_period: int = 1,
        alpha: float = 0.1,
        beta: float = 0.01,
        gamma: float = 0.01,
        phi: float = 0.99,
        horizon: int = 1,
<<<<<<< HEAD
        error_type: int = ADDITIVE,
        trend_type: int = NONE,
        seasonality_type: int = NONE,
        seasonal_period: int = 1,
        alpha: float = 0.1,
        beta: float = 0.01,
        gamma: float = 0.01,
        phi: float = 0.99,
        horizon: int = 1,
=======
>>>>>>> e1ea7d7b
    ):
        self.alpha = alpha
        self.beta = beta
        self.gamma = gamma
        self.phi = phi
        self.forecast_val_ = 0.0
        self.level_ = 0.0
        self.trend_ = 0.0
        self.seasonality_ = None
        self._beta = beta
        self._gamma = gamma
        self.error_type = error_type
        self.trend_type = trend_type
        self.seasonality_type = seasonality_type
        self.seasonal_period = seasonal_period
        self._seasonal_period = seasonal_period
        self.n_timepoints = 0
        self.avg_mean_sq_err_ = 0
        self.liklihood_ = 0
        self.k_ = 0
        self.aic_ = 0
        self.residuals_ = []
        super().__init__(horizon=horizon, axis=1)

    def _fit(self, y, exog=None):
        """Fit Exponential Smoothing forecaster to series y.

        Fit a forecaster to predict self.horizon steps ahead using y.

        Parameters
        ----------
        y : np.ndarray
            A time series on which to learn a forecaster to predict horizon ahead
        exog : np.ndarray, default =None
            Optional exogenous time series data assumed to be aligned with y

        Returns
        -------
        self
            Fitted BaseForecaster.
        """
        assert (
            self.error_type != NONE
        ), "Error must be either additive or multiplicative"
        if self._seasonal_period < 1 or self.seasonality_type == NONE:
            self._seasonal_period = 1
        if self.trend_type == NONE:
            self._beta = (
                0  # Required for the equations in _update_states to work correctly
            )
        if self.seasonality_type == NONE:
            self._gamma = (
                0  # Required for the equations in _update_states to work correctly
            )
        data = y.squeeze()
        self.n_timepoints = len(data)
        self._initialise(data)
        num_vals = self.n_timepoints - self._seasonal_period
        self.avg_mean_sq_err_ = 0
        self.liklihood_ = 0
        # 1 Less residual than data points
        self.residuals_ = np.zeros(num_vals)
        for t, data_item in enumerate(data[self._seasonal_period :]):
            # Calculate level, trend, and seasonal components
            fitted_value, error = self._update_states(
                data_item, t % self._seasonal_period
            )
            self.residuals_[t] = error
            self.avg_mean_sq_err_ += (data_item - fitted_value) ** 2
            liklihood_error = error
            if self.error_type == MULTIPLICATIVE:
                liklihood_error *= fitted_value
            self.liklihood_ += liklihood_error**2
        self.avg_mean_sq_err_ /= num_vals
        self.liklihood_ = num_vals * np.log(self.liklihood_)
        self.k_ = (
            self.seasonal_period * (self.seasonality_type != 0)
            + 2 * (self.trend_type != 0)
            + 2
            + 1 * (self.phi != 1)
        )
        self.aic_ = self.liklihood_ + 2 * self.k_ - num_vals * np.log(num_vals)
        return self

    def _update_states(self, data_item, seasonal_index):
        """
        Update level, trend, and seasonality components.

        Using state space equations for an ETS model.

        Parameters
        ----------
        data_item: float
            The current value of the time series.
        seasonal_index: int
            The index to update the seasonal component.
        """
        # Retrieve the current state values
        level = self.level_
        trend = self.trend_
        seasonality = self.seasonality_[seasonal_index]
        fitted_value, damped_trend, trend_level_combination = self._predict_value(
            level, trend, seasonality, self.phi
        )
        # Calculate the error term (observed value - fitted value)
        if self.error_type == MULTIPLICATIVE:
            error = data_item / fitted_value - 1  # Multiplicative error
        else:
            error = data_item - fitted_value  # Additive error
        # Update level
        if self.error_type == MULTIPLICATIVE:
            self.level_ = trend_level_combination * (1 + self.alpha * error)
            self.trend_ = damped_trend * (1 + self._beta * error)
            self.seasonality_[seasonal_index] = seasonality * (1 + self._gamma * error)
            if self.seasonality_type == ADDITIVE:
                self.level_ += (
                    self.alpha * error * seasonality
                )  # Add seasonality correction
                self.seasonality_[seasonal_index] += (
                    self._gamma * error * trend_level_combination
                )
                if self.trend_type == ADDITIVE:
                    self.trend_ += (level + seasonality) * self._beta * error
                else:
                    self.trend_ += seasonality / level * self._beta * error
            elif self.trend_type == ADDITIVE:
                self.trend_ += level * self._beta * error
        else:
            level_correction = 1
            trend_correction = 1
            seasonality_correction = 1
            if self.seasonality_type == MULTIPLICATIVE:
                # Add seasonality correction
                level_correction *= seasonality
                trend_correction *= seasonality
                seasonality_correction *= trend_level_combination
            if self.trend_type == MULTIPLICATIVE:
                trend_correction *= level
            self.level_ = (
                trend_level_combination + self.alpha * error / level_correction
            )
            self.trend_ = damped_trend + self._beta * error / trend_correction
            self.seasonality_[seasonal_index] = (
                seasonality + self._gamma * error / seasonality_correction
            )
        return (fitted_value, error)

    def _initialise(self, data):
        """
        Initialize level, trend, and seasonality values for the ETS model.

        Parameters
        ----------
        data : array-like
            The time series data
            (should contain at least two full seasons if seasonality is specified)
        """
        # Initial Level: Mean of the first season
        self.level_ = np.mean(data[: self._seasonal_period])
        # Initial Trend
        if self.trend_type == ADDITIVE:
            # Average difference between corresponding points in the first two seasons
            self.trend_ = np.mean(
                data[self._seasonal_period : 2 * self._seasonal_period]
                - data[: self._seasonal_period]
            )
        elif self.trend_type == MULTIPLICATIVE:
            # Average ratio between corresponding points in the first two seasons
            self.trend_ = np.mean(
                data[self._seasonal_period : 2 * self._seasonal_period]
                / data[: self._seasonal_period]
            )
        else:
            # No trend
            self.trend_ = 0
        # Initial Seasonality
        if self.seasonality_type == ADDITIVE:
            # Seasonal component is the difference
            # from the initial level for each point in the first season
            self.seasonality_ = data[: self._seasonal_period] - self.level_
        elif self.seasonality_type == MULTIPLICATIVE:
            # Seasonal component is the ratio of each point in the first season
            # to the initial level
            self.seasonality_ = data[: self._seasonal_period] / self.level_
        else:
            # No seasonality
            self.seasonality_ = [0]

    def _predict(self, y=None, exog=None):
        """
        Predict the next horizon steps ahead.

        Parameters
        ----------
        y : np.ndarray, default = None
            A time series to predict the next horizon value for. If None,
            predict the next horizon value after series seen in fit.
        exog : np.ndarray, default =None
            Optional exogenous time series data assumed to be aligned with y

        Returns
        -------
        float
            single prediction self.horizon steps ahead of y.
        """
        # Generate forecasts based on the final values of level, trend, and seasonals
        if self.phi == 1:  # No damping case
            phi_h = 1
        else:
            # Geometric series formula for calculating phi + phi^2 + ... + phi^h
            phi_h = self.phi * (1 - self.phi**self.horizon) / (1 - self.phi)
        seasonality = self.seasonality_[
            (self.n_timepoints + self.horizon) % self._seasonal_period
        ]
        fitted_value = self._predict_value(
            self.level_, self.trend_, seasonality, phi_h
        )[0]
        if y is None:
            return np.array([fitted_value])
        else:
            return np.insert(y, 0, fitted_value)[:-1]

    def _predict_value(self, level, trend, seasonality, phi):
        """

        Generate various useful values, including the next fitted value.

        Parameters
        ----------
        trend : float
            The current trend value for the model
        level : float
            The current level value for the model
        seasonality : float
            The current seasonality value for the model
        phi : float
            The damping parameter for the model

        Returns
        -------
        fitted_value : float
            single prediction based on the current state variables.
        damped_trend : float
            The damping parameter combined with the trend dependant on the model type
        trend_level_combination : float
            Combination of the trend and level based on the model type.
        """
        # Apply damping parameter and
        # calculate commonly used combination of trend and level components
        if self.trend_type == MULTIPLICATIVE:
            damped_trend = trend**phi
            trend_level_combination = level * damped_trend
        else:  # Additive trend, if no trend, then trend = 0
            damped_trend = trend * phi
            trend_level_combination = level + damped_trend

        # Calculate forecast (fitted value) based on the current components
        if self.seasonality_type == MULTIPLICATIVE:
            fitted_value = trend_level_combination * seasonality
        else:  # Additive seasonality, if no seasonality, then seasonality = 0
            fitted_value = trend_level_combination + seasonality
        return fitted_value, damped_trend, trend_level_combination<|MERGE_RESOLUTION|>--- conflicted
+++ resolved
@@ -81,18 +81,6 @@
         gamma: float = 0.01,
         phi: float = 0.99,
         horizon: int = 1,
-<<<<<<< HEAD
-        error_type: int = ADDITIVE,
-        trend_type: int = NONE,
-        seasonality_type: int = NONE,
-        seasonal_period: int = 1,
-        alpha: float = 0.1,
-        beta: float = 0.01,
-        gamma: float = 0.01,
-        phi: float = 0.99,
-        horizon: int = 1,
-=======
->>>>>>> e1ea7d7b
     ):
         self.alpha = alpha
         self.beta = beta
