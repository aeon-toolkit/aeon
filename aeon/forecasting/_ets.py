"""ETSForecaster class.

An implementation of the exponential smoothing statistics forecasting algorithm.
Implements additive and multiplicative error models,
None, additive and multiplicative (including damped) trend and
None, additive and mutliplicative seasonality

aeon enhancement proposal
https://github.com/aeon-toolkit/aeon/pull/2244/

"""

__maintainer__ = []
__all__ = ["ETSForecaster"]

import numpy as np

from aeon.forecasting.base import BaseForecaster

NONE = 0
ADDITIVE = 1
MULTIPLICATIVE = 2


class ETSForecaster(BaseForecaster):
    """Exponential Smoothing forecaster.

    An implementation of the exponential smoothing statistics forecasting algorithm.
    Implements additive and multiplicative error models,
    None, additive and multiplicative (including damped) trend and
    None, additive and mutliplicative seasonality[1]_.

    Parameters
    ----------
    alpha : float, default = 0.1
        Level smoothing parameter.
    beta : float, default = 0.01
        Trend smoothing parameter.
    gamma : float, default = 0.01
        Seasonal smoothing parameter.
    phi : float, default = 0.99
        Trend damping smoothing parameters
    horizon : int, default = 1
        The horizon to forecast to.
    error_type : int
        The type of error model; either Additive(1) or Multiplicative(2)
    trend_type : int
        The type of trend model; one of None(0), additive(1) or multiplicative(2).
    seasonality_type : int
        The type of seasonality model; one of None(0), additive(1) or multiplicative(2).
    seasonal_period : int
        The period of the seasonality (m) (e.g., for quaterly data seasonal_period = 4).

    References
    ----------
    .. [1] R. J. Hyndman and G. Athanasopoulos,
        Forecasting: Principles and Practice. Melbourne, Australia: OTexts, 2014.

    Examples
    --------
    >>> from aeon.forecasting import ETSForecaster
    >>> from aeon.datasets import load_airline
    >>> y = load_airline()
    >>> forecaster = ETSForecaster(alpha=0.4, beta=0.2, gamma=0.5, phi=0.8, horizon=1,
        error_type=1, trend_type=2, seasonality_type=2, seasonal_period=4)
    >>> forecaster.fit(y)
    ETSForecaster(alpha=0.4, beta=0.2, gamma=0.5, phi=0.8, seasonal_period=4,
                  seasonality_type=2, trend_type=2)
    >>> forecaster.predict()
    366.90200486015596
    """

    def __init__(
        self,
        error_type: int = ADDITIVE,
        trend_type: int = NONE,
        seasonality_type: int = NONE,
        seasonal_period: int = 1,
        alpha: float = 0.1,
        beta: float = 0.01,
        gamma: float = 0.01,
        phi: float = 0.99,
        horizon: int = 1,
    ):
        self.alpha = alpha
        self.beta = beta
        self.gamma = gamma
        self.phi = phi
        self.forecast_val_ = 0.0
        self.level_ = 0.0
        self.trend_ = 0.0
        self.seasonality_ = None
        self._beta = beta
        self._gamma = gamma
        self.error_type = error_type
        self.trend_type = trend_type
        self.seasonality_type = seasonality_type
        self.seasonal_period = seasonal_period
        self._seasonal_period = seasonal_period
        self.n_timepoints = 0
        self.avg_mean_sq_err_ = 0
        self.liklihood_ = 0
        self.k_ = 0
        self.aic_ = 0
        self.residuals_ = []
        super().__init__(horizon=horizon, axis=1)

    def _fit(self, y, exog=None):
        """Fit Exponential Smoothing forecaster to series y.

        Fit a forecaster to predict self.horizon steps ahead using y.

        Parameters
        ----------
        y : np.ndarray
            A time series on which to learn a forecaster to predict horizon ahead
        exog : np.ndarray, default =None
            Optional exogenous time series data assumed to be aligned with y

        Returns
        -------
        self
            Fitted BaseForecaster.
        """
        assert (
            self.error_type != NONE
        ), "Error must be either additive or multiplicative"
        if self._seasonal_period < 1 or self.seasonality_type == NONE:
            self._seasonal_period = 1
        if self.trend_type == NONE:
            self._beta = (
                0  # Required for the equations in _update_states to work correctly
            )
        if self.seasonality_type == NONE:
            self._gamma = (
                0  # Required for the equations in _update_states to work correctly
            )
        data = y.squeeze()
        self.n_timepoints = len(data)
        self._initialise(data)
        num_vals = self.n_timepoints - self._seasonal_period
        self.avg_mean_sq_err_ = 0
        self.liklihood_ = 0
        # 1 Less residual than data points
        self.residuals_ = np.zeros(num_vals)
        for t, data_item in enumerate(data[self._seasonal_period :]):
            # Calculate level, trend, and seasonal components
            fitted_value, error = self._update_states(
                data_item, t % self._seasonal_period
            )
            self.residuals_[t] = error
            self.avg_mean_sq_err_ += (data_item - fitted_value) ** 2
            liklihood_error = error
            if self.error_type == MULTIPLICATIVE:
                liklihood_error *= fitted_value
            self.liklihood_ += liklihood_error**2
        self.avg_mean_sq_err_ /= num_vals
        self.liklihood_ = num_vals * np.log(self.liklihood_)
        self.k_ = (
            self.seasonal_period * (self.seasonality_type != 0)
            + 2 * (self.trend_type != 0)
            + 2
            + 1 * (self.phi != 1)
        )
        self.aic_ = self.liklihood_ + 2 * self.k_ - num_vals * np.log(num_vals)
        return self

    def _update_states(self, data_item, seasonal_index):
        """
        Update level, trend, and seasonality components.

        Using state space equations for an ETS model.

        Parameters
        ----------
        data_item: float
            The current value of the time series.
        seasonal_index: int
            The index to update the seasonal component.
        """
        # Retrieve the current state values
        level = self.level_
        trend = self.trend_
        seasonality = self.seasonality_[seasonal_index]
        fitted_value, damped_trend, trend_level_combination = self._predict_value(
            level, trend, seasonality, self.phi
        )
        # Calculate the error term (observed value - fitted value)
        if self.error_type == MULTIPLICATIVE:
            error = data_item / fitted_value - 1  # Multiplicative error
        else:
            error = data_item - fitted_value  # Additive error
        # Update level
        if self.error_type == MULTIPLICATIVE:
            self.level_ = trend_level_combination * (1 + self.alpha * error)
            self.trend_ = damped_trend * (1 + self._beta * error)
            self.seasonality_[seasonal_index] = seasonality * (1 + self._gamma * error)
            if self.seasonality_type == ADDITIVE:
                self.level_ += (
                    self.alpha * error * seasonality
                )  # Add seasonality correction
                self.seasonality_[seasonal_index] += (
                    self._gamma * error * trend_level_combination
                )
                if self.trend_type == ADDITIVE:
                    self.trend_ += (level + seasonality) * self._beta * error
                else:
                    self.trend_ += seasonality / level * self._beta * error
            elif self.trend_type == ADDITIVE:
                self.trend_ += level * self._beta * error
        else:
            level_correction = 1
            trend_correction = 1
            seasonality_correction = 1
            if self.seasonality_type == MULTIPLICATIVE:
                # Add seasonality correction
                level_correction *= seasonality
                trend_correction *= seasonality
                seasonality_correction *= trend_level_combination
            if self.trend_type == MULTIPLICATIVE:
                trend_correction *= level
            self.level_ = (
                trend_level_combination + self.alpha * error / level_correction
            )
            self.trend_ = damped_trend + self._beta * error / trend_correction
            self.seasonality_[seasonal_index] = (
                seasonality + self._gamma * error / seasonality_correction
            )
        return (fitted_value, error)

    def _initialise(self, data):
        """
        Initialize level, trend, and seasonality values for the ETS model.

        Parameters
        ----------
        data : array-like
            The time series data
            (should contain at least two full seasons if seasonality is specified)
        """
        # Initial Level: Mean of the first season
        self.level_ = np.mean(data[: self._seasonal_period])
        # Initial Trend
        if self.trend_type == ADDITIVE:
            # Average difference between corresponding points in the first two seasons
            self.trend_ = np.mean(
                data[self._seasonal_period : 2 * self._seasonal_period]
                - data[: self._seasonal_period]
            )
        elif self.trend_type == MULTIPLICATIVE:
            # Average ratio between corresponding points in the first two seasons
            self.trend_ = np.mean(
                data[self._seasonal_period : 2 * self._seasonal_period]
                / data[: self._seasonal_period]
            )
        else:
            # No trend
            self.trend_ = 0
        # Initial Seasonality
        if self.seasonality_type == ADDITIVE:
            # Seasonal component is the difference
            # from the initial level for each point in the first season
            self.seasonality_ = data[: self._seasonal_period] - self.level_
        elif self.seasonality_type == MULTIPLICATIVE:
            # Seasonal component is the ratio of each point in the first season
            # to the initial level
            self.seasonality_ = data[: self._seasonal_period] / self.level_
        else:
            # No seasonality
            self.seasonality_ = [0]

    def _predict(self, y=None, exog=None):
        """
        Predict the next horizon steps ahead.

        Parameters
        ----------
        y : np.ndarray, default = None
            A time series to predict the next horizon value for. If None,
            predict the next horizon value after series seen in fit.
        exog : np.ndarray, default =None
            Optional exogenous time series data assumed to be aligned with y

        Returns
        -------
        float
            single prediction self.horizon steps ahead of y.
        """
<<<<<<< HEAD
        # Generate forecasts based on the final values of level, trend, and seasonals
        if self.phi == 1:  # No damping case
            phi_h = 1
        else:
            # Geometric series formula for calculating phi + phi^2 + ... + phi^h
            phi_h = self.phi * (1 - self.phi**self.horizon) / (1 - self.phi)
        seasonality = self.seasonality_[
            (self.n_timepoints + self.horizon) % self._seasonal_period
        ]
        fitted_value = self._predict_value(
            self.level_, self.trend_, seasonality, phi_h
        )[0]
        if y is None:
            return np.array([fitted_value])
        else:
            return np.insert(y, 0, fitted_value)[:-1]

    def _predict_value(self, level, trend, seasonality, phi):
        """
=======
        return _predict_numba(
            self.trend_type,
            self.seasonality_type,
            self._level,
            self._trend,
            self._seasonality,
            self.phi,
            self.horizon,
            self.n_timepoints_,
            self.seasonal_period,
        )


@njit(nogil=NOGIL, cache=CACHE)
def _fit_numba(
    data,
    error_type: int,
    trend_type: int,
    seasonality_type: int,
    seasonal_period: int,
    alpha: float,
    beta: float,
    gamma: float,
    phi: float,
):
    n_timepoints = len(data)
    level, trend, seasonality = _initialise(
        trend_type, seasonality_type, seasonal_period, data
    )
    mse = 0
    lhood = 0
    mul_likelihood_pt2 = 0
    res = np.zeros(n_timepoints)  # 1 Less residual than data points
    for t, data_item in enumerate(data[seasonal_period:]):
        # Calculate level, trend, and seasonal components
        fitted_value, error, level, trend, seasonality[t % seasonal_period] = (
            _update_states(
                error_type,
                trend_type,
                seasonality_type,
                level,
                trend,
                seasonality[t % seasonal_period],
                data_item,
                alpha,
                beta,
                gamma,
                phi,
            )
        )
        res[t] = error
        mse += (data_item - fitted_value) ** 2
        lhood += error * error
        mul_likelihood_pt2 += np.log(np.fabs(fitted_value))
    mse /= n_timepoints - seasonal_period
    lhood = (n_timepoints - seasonal_period) * np.log(lhood)
    if error_type == MULTIPLICATIVE:
        lhood += 2 * mul_likelihood_pt2
    return level, trend, seasonality, res, mse, lhood


def _predict_numba(
    trend_type: int,
    seasonality_type: int,
    level: float,
    trend: float,
    seasonality: float,
    phi: float,
    horizon: int,
    n_timepoints: int,
    seasonal_period: int,
):
    # Generate forecasts based on the final values of level, trend, and seasonals
    if phi == 1:  # No damping case
        phi_h = float(horizon)
    else:
        # Geometric series formula for calculating phi + phi^2 + ... + phi^h
        phi_h = phi * (1 - phi**horizon) / (1 - phi)
    seasonal_index = (n_timepoints + horizon) % seasonal_period
    return _predict_value(
        trend_type,
        seasonality_type,
        level,
        trend,
        seasonality[seasonal_index],
        phi_h,
    )[0]


@njit(nogil=NOGIL, cache=CACHE)
def _initialise(trend_type: int, seasonality_type: int, seasonal_period: int, data):
    """
    Initialize level, trend, and seasonality values for the ETS model.

    Parameters
    ----------
    data : array-like
        The time series data
        (should contain at least two full seasons if seasonality is specified)
    """
    # Initial Level: Mean of the first season
    level = np.mean(data[:seasonal_period])
    # Initial Trend
    if trend_type == ADDITIVE:
        # Average difference between corresponding points in the first two seasons
        trend = np.mean(
            data[seasonal_period : 2 * seasonal_period] - data[:seasonal_period]
        )
    elif trend_type == MULTIPLICATIVE:
        # Average ratio between corresponding points in the first two seasons
        trend = np.mean(
            data[seasonal_period : 2 * seasonal_period] / data[:seasonal_period]
        )
    else:
        # No trend
        trend = 0
    # Initial Seasonality
    if seasonality_type == ADDITIVE:
        # Seasonal component is the difference
        # from the initial level for each point in the first season
        seasonality = data[:seasonal_period] - level
    elif seasonality_type == MULTIPLICATIVE:
        # Seasonal component is the ratio of each point in the first season
        # to the initial level
        seasonality = data[:seasonal_period] / level
    else:
        # No seasonality
        seasonality = np.zeros(1)
    return level, trend, seasonality


@njit(nogil=NOGIL, cache=CACHE)
def _update_states(
    error_type: int,
    trend_type: int,
    seasonality_type: int,
    level: float,
    trend: float,
    seasonality: float,
    data_item: int,
    alpha: float,
    beta: float,
    gamma: float,
    phi: float,
):
    """
    Update level, trend, and seasonality components.

    Using state space equations for an ETS model.

    Parameters
    ----------
    data_item: float
        The current value of the time series.
    seasonal_index: int
        The index to update the seasonal component.
    """
    # Retrieve the current state values
    curr_level = level
    curr_seasonality = seasonality
    fitted_value, damped_trend, trend_level_combination = _predict_value(
        trend_type, seasonality_type, level, trend, seasonality, phi
    )
    # Calculate the error term (observed value - fitted value)
    if error_type == MULTIPLICATIVE:
        error = data_item / fitted_value - 1  # Multiplicative error
    else:
        error = data_item - fitted_value  # Additive error
    # Update level
    if error_type == MULTIPLICATIVE:
        level = trend_level_combination * (1 + alpha * error)
        trend = damped_trend * (1 + beta * error)
        seasonality = curr_seasonality * (1 + gamma * error)
        if seasonality_type == ADDITIVE:
            level += alpha * error * curr_seasonality  # Add seasonality correction
            seasonality += gamma * error * trend_level_combination
            if trend_type == ADDITIVE:
                trend += (curr_level + curr_seasonality) * beta * error
            else:
                trend += curr_seasonality / curr_level * beta * error
        elif trend_type == ADDITIVE:
            trend += curr_level * beta * error
    else:
        level_correction = 1
        trend_correction = 1
        seasonality_correction = 1
        if seasonality_type == MULTIPLICATIVE:
            # Add seasonality correction
            level_correction *= curr_seasonality
            trend_correction *= curr_seasonality
            seasonality_correction *= trend_level_combination
        if trend_type == MULTIPLICATIVE:
            trend_correction *= curr_level
        level = trend_level_combination + alpha * error / level_correction
        trend = damped_trend + beta * error / trend_correction
        seasonality = curr_seasonality + gamma * error / seasonality_correction
    return (fitted_value, error, level, trend, seasonality)


@njit(nogil=NOGIL, cache=CACHE)
def _predict_value(
    trend_type: int,
    seasonality_type: int,
    level: float,
    trend: float,
    seasonality: float,
    phi: float,
):
    """

    Generate various useful values, including the next fitted value.
>>>>>>> 89c30093

        Generate various useful values, including the next fitted value.

        Parameters
        ----------
        trend : float
            The current trend value for the model
        level : float
            The current level value for the model
        seasonality : float
            The current seasonality value for the model
        phi : float
            The damping parameter for the model

        Returns
        -------
        fitted_value : float
            single prediction based on the current state variables.
        damped_trend : float
            The damping parameter combined with the trend dependant on the model type
        trend_level_combination : float
            Combination of the trend and level based on the model type.
        """
        # Apply damping parameter and
        # calculate commonly used combination of trend and level components
        if self.trend_type == MULTIPLICATIVE:
            damped_trend = trend**phi
            trend_level_combination = level * damped_trend
        else:  # Additive trend, if no trend, then trend = 0
            damped_trend = trend * phi
            trend_level_combination = level + damped_trend

        # Calculate forecast (fitted value) based on the current components
        if self.seasonality_type == MULTIPLICATIVE:
            fitted_value = trend_level_combination * seasonality
        else:  # Additive seasonality, if no seasonality, then seasonality = 0
            fitted_value = trend_level_combination + seasonality
        return fitted_value, damped_trend, trend_level_combination<|MERGE_RESOLUTION|>--- conflicted
+++ resolved
@@ -286,7 +286,6 @@
         float
             single prediction self.horizon steps ahead of y.
         """
-<<<<<<< HEAD
         # Generate forecasts based on the final values of level, trend, and seasonals
         if self.phi == 1:  # No damping case
             phi_h = 1
@@ -306,219 +305,6 @@
 
     def _predict_value(self, level, trend, seasonality, phi):
         """
-=======
-        return _predict_numba(
-            self.trend_type,
-            self.seasonality_type,
-            self._level,
-            self._trend,
-            self._seasonality,
-            self.phi,
-            self.horizon,
-            self.n_timepoints_,
-            self.seasonal_period,
-        )
-
-
-@njit(nogil=NOGIL, cache=CACHE)
-def _fit_numba(
-    data,
-    error_type: int,
-    trend_type: int,
-    seasonality_type: int,
-    seasonal_period: int,
-    alpha: float,
-    beta: float,
-    gamma: float,
-    phi: float,
-):
-    n_timepoints = len(data)
-    level, trend, seasonality = _initialise(
-        trend_type, seasonality_type, seasonal_period, data
-    )
-    mse = 0
-    lhood = 0
-    mul_likelihood_pt2 = 0
-    res = np.zeros(n_timepoints)  # 1 Less residual than data points
-    for t, data_item in enumerate(data[seasonal_period:]):
-        # Calculate level, trend, and seasonal components
-        fitted_value, error, level, trend, seasonality[t % seasonal_period] = (
-            _update_states(
-                error_type,
-                trend_type,
-                seasonality_type,
-                level,
-                trend,
-                seasonality[t % seasonal_period],
-                data_item,
-                alpha,
-                beta,
-                gamma,
-                phi,
-            )
-        )
-        res[t] = error
-        mse += (data_item - fitted_value) ** 2
-        lhood += error * error
-        mul_likelihood_pt2 += np.log(np.fabs(fitted_value))
-    mse /= n_timepoints - seasonal_period
-    lhood = (n_timepoints - seasonal_period) * np.log(lhood)
-    if error_type == MULTIPLICATIVE:
-        lhood += 2 * mul_likelihood_pt2
-    return level, trend, seasonality, res, mse, lhood
-
-
-def _predict_numba(
-    trend_type: int,
-    seasonality_type: int,
-    level: float,
-    trend: float,
-    seasonality: float,
-    phi: float,
-    horizon: int,
-    n_timepoints: int,
-    seasonal_period: int,
-):
-    # Generate forecasts based on the final values of level, trend, and seasonals
-    if phi == 1:  # No damping case
-        phi_h = float(horizon)
-    else:
-        # Geometric series formula for calculating phi + phi^2 + ... + phi^h
-        phi_h = phi * (1 - phi**horizon) / (1 - phi)
-    seasonal_index = (n_timepoints + horizon) % seasonal_period
-    return _predict_value(
-        trend_type,
-        seasonality_type,
-        level,
-        trend,
-        seasonality[seasonal_index],
-        phi_h,
-    )[0]
-
-
-@njit(nogil=NOGIL, cache=CACHE)
-def _initialise(trend_type: int, seasonality_type: int, seasonal_period: int, data):
-    """
-    Initialize level, trend, and seasonality values for the ETS model.
-
-    Parameters
-    ----------
-    data : array-like
-        The time series data
-        (should contain at least two full seasons if seasonality is specified)
-    """
-    # Initial Level: Mean of the first season
-    level = np.mean(data[:seasonal_period])
-    # Initial Trend
-    if trend_type == ADDITIVE:
-        # Average difference between corresponding points in the first two seasons
-        trend = np.mean(
-            data[seasonal_period : 2 * seasonal_period] - data[:seasonal_period]
-        )
-    elif trend_type == MULTIPLICATIVE:
-        # Average ratio between corresponding points in the first two seasons
-        trend = np.mean(
-            data[seasonal_period : 2 * seasonal_period] / data[:seasonal_period]
-        )
-    else:
-        # No trend
-        trend = 0
-    # Initial Seasonality
-    if seasonality_type == ADDITIVE:
-        # Seasonal component is the difference
-        # from the initial level for each point in the first season
-        seasonality = data[:seasonal_period] - level
-    elif seasonality_type == MULTIPLICATIVE:
-        # Seasonal component is the ratio of each point in the first season
-        # to the initial level
-        seasonality = data[:seasonal_period] / level
-    else:
-        # No seasonality
-        seasonality = np.zeros(1)
-    return level, trend, seasonality
-
-
-@njit(nogil=NOGIL, cache=CACHE)
-def _update_states(
-    error_type: int,
-    trend_type: int,
-    seasonality_type: int,
-    level: float,
-    trend: float,
-    seasonality: float,
-    data_item: int,
-    alpha: float,
-    beta: float,
-    gamma: float,
-    phi: float,
-):
-    """
-    Update level, trend, and seasonality components.
-
-    Using state space equations for an ETS model.
-
-    Parameters
-    ----------
-    data_item: float
-        The current value of the time series.
-    seasonal_index: int
-        The index to update the seasonal component.
-    """
-    # Retrieve the current state values
-    curr_level = level
-    curr_seasonality = seasonality
-    fitted_value, damped_trend, trend_level_combination = _predict_value(
-        trend_type, seasonality_type, level, trend, seasonality, phi
-    )
-    # Calculate the error term (observed value - fitted value)
-    if error_type == MULTIPLICATIVE:
-        error = data_item / fitted_value - 1  # Multiplicative error
-    else:
-        error = data_item - fitted_value  # Additive error
-    # Update level
-    if error_type == MULTIPLICATIVE:
-        level = trend_level_combination * (1 + alpha * error)
-        trend = damped_trend * (1 + beta * error)
-        seasonality = curr_seasonality * (1 + gamma * error)
-        if seasonality_type == ADDITIVE:
-            level += alpha * error * curr_seasonality  # Add seasonality correction
-            seasonality += gamma * error * trend_level_combination
-            if trend_type == ADDITIVE:
-                trend += (curr_level + curr_seasonality) * beta * error
-            else:
-                trend += curr_seasonality / curr_level * beta * error
-        elif trend_type == ADDITIVE:
-            trend += curr_level * beta * error
-    else:
-        level_correction = 1
-        trend_correction = 1
-        seasonality_correction = 1
-        if seasonality_type == MULTIPLICATIVE:
-            # Add seasonality correction
-            level_correction *= curr_seasonality
-            trend_correction *= curr_seasonality
-            seasonality_correction *= trend_level_combination
-        if trend_type == MULTIPLICATIVE:
-            trend_correction *= curr_level
-        level = trend_level_combination + alpha * error / level_correction
-        trend = damped_trend + beta * error / trend_correction
-        seasonality = curr_seasonality + gamma * error / seasonality_correction
-    return (fitted_value, error, level, trend, seasonality)
-
-
-@njit(nogil=NOGIL, cache=CACHE)
-def _predict_value(
-    trend_type: int,
-    seasonality_type: int,
-    level: float,
-    trend: float,
-    seasonality: float,
-    phi: float,
-):
-    """
-
-    Generate various useful values, including the next fitted value.
->>>>>>> 89c30093
 
         Generate various useful values, including the next fitted value.
 
