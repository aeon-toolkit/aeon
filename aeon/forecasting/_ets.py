--- conflicted
+++ resolved
@@ -72,15 +72,6 @@
 
     def __init__(
         self,
-        error_type: int = ADDITIVE,
-        trend_type: int = NONE,
-        seasonality_type: int = NONE,
-        seasonal_period: int = 1,
-        alpha: float = 0.1,
-        beta: float = 0.01,
-        gamma: float = 0.01,
-        phi: float = 0.99,
-        horizon: int = 1,
         error_type: int = ADDITIVE,
         trend_type: int = NONE,
         seasonality_type: int = NONE,
@@ -314,15 +305,9 @@
 
     def _predict_value(self, level, trend, seasonality, phi):
         """
-<<<<<<< HEAD
 
         Generate various useful values, including the next fitted value.
 
-=======
-
-        Generate various useful values, including the next fitted value.
-
->>>>>>> d9b137c7
         Parameters
         ----------
         trend : float
