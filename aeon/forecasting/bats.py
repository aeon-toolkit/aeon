--- conflicted
+++ resolved
@@ -143,8 +143,5 @@
             "use_arma_errors": False,
             "n_jobs": 1,
         }
-<<<<<<< HEAD
-=======
 
->>>>>>> ee05e3c0
         return [params1]