"""Utilities for loading datasets."""

__maintainer__ = []
__all__ = [
    "load_airline",
    "load_plaid",
    "load_arrow_head",
    "load_gunpoint",
    "load_osuleaf",
    "load_italy_power_demand",
    "load_basic_motions",
    "load_japanese_vowels",
    "load_solar",
    "load_shampoo_sales",
    "load_longley",
    "load_lynx",
    "load_acsf1",
    "load_unit_test",
    "load_uschange",
    "load_PBS_dataset",
    "load_gun_point_segmentation",
    "load_electric_devices_segmentation",
    "load_macroeconomic",
    "load_unit_test_tsf",
    "load_covid_3month",
]

import os

import numpy as np
import pandas as pd

from aeon.datasets import load_from_tsf_file
from aeon.datasets._data_loaders import _load_saved_dataset, _load_tsc_dataset
from aeon.utils.validation._dependencies import _check_soft_dependencies

DIRNAME = "data"
MODULE = os.path.dirname(__file__)


def load_gunpoint(split=None, return_type="numpy3d"):
    """Load the GunPoint univariate time series classification problem.

    Parameters
    ----------
    split: None or one of "TRAIN", "TEST", default=None
        Whether to load the train or test instances of the problem. By default it
        loads both train and test instances into a single array.
    return_type: string, default="numpy3d"
        Data structure to use for time series, should be either "numpy2d" or "numpy3d".

    Raises
    ------
    ValueError is raised if the data cannot be stored in the requested return_type.

    Returns
    -------
    X: np.ndarray
        shape (n_cases, 1, 150) (return_type="numpy3d") or shape (n_cases,
        150) (return_type="numpy2d"), where n_cases is either 150 (split="train" or
        "test") or 300.
    y: np.ndarray
        1D array of length 150 or 300. The class labels for each time series instance
        in X.

    Examples
    --------
    >>> from aeon.datasets import load_gunpoint
    >>> X, y = load_gunpoint()

    Notes
    -----
    Dimensionality:     univariate
    Series length:      150
    Train cases:        50
    Test cases:         150
    Number of classes:  2
    Details: https://timeseriesclassification.com/description.php?Dataset=GunPoint
    """
    return _load_tsc_dataset("GunPoint", split, return_type=return_type)


def load_osuleaf(split=None, return_type="numpy3d"):
    """Load the OSULeaf univariate time series classification problem.

    Parameters
    ----------
    split: None or one of "TRAIN", "TEST", default=None
        Whether to load the train or test instances of the problem. By default it
        loads both train and test instances into a single array.
    return_type: string, default="numpy3d"
        Data structure to use for time series, should be either "numpy2d" or "numpy3d".

    Raises
    ------
    ValueError is raised if the data cannot be stored in the requested return_type.

    Returns
    -------
    X: np.ndarray
        shape (n_cases, 1, 427) (return_type="numpy3d") or shape (n_cases,
        427) (return_type="numpy2d"), where n_cases where n_cases is either 200
        (split = "train") 242 (split="test") or 442.
    y: np.ndarray
        1D array of length 200, 242 or 542. The class labels for each time series
        instance in X.

    Examples
    --------
    >>> from aeon.datasets import load_osuleaf
    >>> X, y = load_osuleaf()

    Notes
    -----
    Dimensionality:     univariate
    Series length:      427
    Train cases:        200
    Test cases:         242
    Number of classes:  6
    Details: https://www.timeseriesclassification.com/description.php?Dataset=OSULeaf
    """
    return _load_tsc_dataset("OSULeaf", split, return_type=return_type)


def load_italy_power_demand(split=None, return_type="numpy3d"):
    """Load ItalyPowerDemand univariate time series classification problem.

    Parameters
    ----------
    split: None or one of "TRAIN", "TEST", default=None
        Whether to load the train or test instances of the problem. By default it
        loads both train and test instances into a single array.
    return_type: string, default="numpy3d"
        Data structure to use for time series, should be either "numpy2d" or "numpy3d".

    Raises
    ------
    ValueError is raised if the data cannot be stored in the requested return_type.

    Returns
    -------
    X: np.ndarray
        shape (n_cases, 1, 24) (return_type="numpy3d") or shape (n_cases,
        24) (return_type="numpy2d"), where n_cases where n_cases is either 67
        (split = "train") 1029 (split="test") or 1096.
    y: np.ndarray
        1D array of length 67, 1029 or 1096. The class labels for each time series
        instance in X.

    Examples
    --------
    >>> from aeon.datasets import load_italy_power_demand
    >>> X, y = load_italy_power_demand()

    Notes
    -----
    Dimensionality:     univariate
    Series length:      24
    Train cases:        67
    Test cases:         1029
    Number of classes:  2
    Details:https://timeseriesclassification.com/description.php?Dataset=ItalyPowerDemand
    """
    name = "ItalyPowerDemand"
    return _load_tsc_dataset(name, split, return_type=return_type)


def load_unit_test(split=None, return_type="numpy3d"):
    """
    Load UnitTest data.

    This is an equal length univariate time series classification problem. It is a
    stripped down version of the ChinaTown problem that is used in correctness tests
    for classification.

    Parameters
    ----------
    split: None or one of "TRAIN", "TEST", default=None
        Whether to load the train or test instances of the problem. By default it
        loads both train and test instances into a single array.
    return_type: string, default="numpy3d"
        Data structure containing series, should be either "numpy2d" or "numpy3d".

    Raises
    ------
    ValueError is raised if the data cannot be stored in the requested return_type.

    Returns
    -------
    X: np.ndarray
        shape (n_cases, 1, 24) (return_type="numpy3d) or shape (n_cases,
        24) (return_type="numpy2d), where n_cases where n_cases is either 20
        (split = "train") 22 (split="test") or 42.
    y: np.ndarray
        1D array of length 20, 22 or 42
        The class labels for each time series instance in X

    Examples
    --------
    >>> from aeon.datasets import load_unit_test
    >>> X, y = load_unit_test()

    Details
    -------
    This is the Chinatown problem with a smaller test set, useful for rapid tests.
    Dimensionality:     univariate
    Series length:      24
    Train cases:        20
    Test cases:         22 (full dataset has 345)
    Number of classes:  2
    Details: https://timeseriesclassification.com/description.php?Dataset=Chinatown
    for the full dataset
    """
    return _load_saved_dataset("UnitTest", split, return_type)


def load_arrow_head(split=None, return_type="numpy3d"):
    """
    Load the ArrowHead univariate time series classification problem.

    Parameters
    ----------
    split: None or one of "TRAIN", "TEST", default=None
        Whether to load the train or test instances of the problem. By default it
        loads both train and test instances into a single array.
    return_type: string, default="numpy3d"
        Data structure to use for time series, should be either "numpy2d" or "numpy3d".

    Raises
    ------
    ValueError is raised if the data cannot be stored in the requested return_type.

    Returns
    -------
    X:np.ndarray
        shape (n_cases, 1, 251) (if return_type="numpy3d") or shape (n_cases,
        251) (return_type="numpy2d"), where n_cases where n_cases is either 36
        (split = "train"), 175 (split="test") or 211.
    y: np.ndarray
        1D array of length 36, 175 or 211. The class labels for each time series
        instance in X.

    Examples
    --------
    >>> from aeon.datasets import load_arrow_head
    >>> X, y = load_arrow_head()

    Notes
    -----
    Dimensionality:     univariate
    Series length:      251
    Train cases:        36
    Test cases:         175
    Number of classes:  3
    Details: https://timeseriesclassification.com/description.php?Dataset=ArrowHead
    """
    return _load_saved_dataset(name="ArrowHead", split=split, return_type=return_type)


def load_acsf1(split=None, return_type="numpy3d"):
    """Load the ACSF1 univariate dataset on power consumption of typical appliances.

    Parameters
    ----------
    split: None or one of "TRAIN", "TEST", default=None
        Whether to load the train or test instances of the problem. By default it
        loads both train and test instances into a single array.
    return_type: string, default="numpy3d"
        Data structure to use for time series, should be either "numpy2d" or "numpy3d".

    Raises
    ------
    ValueError is raised if the data cannot be stored in the requested return_type.

    Returns
    -------
    X: np.ndarray
        shape (n_cases, 1, 1460) (if return_type="numpy3d") or shape (n_cases,
        1460) (return_type="numpy2d"), where n_cases where n_cases is either 100
        (split = "train" or split="test") or 200.
    y: np.ndarray
        1D array of length 100 or 200. The class labels for each time series instance
        in X.

    Examples
    --------
    >>> from aeon.datasets import load_acsf1
    >>> X, y = load_acsf1()

    Notes
    -----
    Dimensionality:     univariate
    Series length:      1460
    Train cases:        100
    Test cases:         100
    Number of classes:  10
    Details: https://www.timeseriesclassification.com/description.php?Dataset=ACSF1
    """
    return _load_tsc_dataset("ACSF1", split, return_type=return_type)


def load_basic_motions(split=None, return_type="numpy3d"):
    """
    Load the BasicMotions time series classification problem.

    Example of a multivariate problem with equal length time series.

    Parameters
    ----------
    split: None or one of "TRAIN", "TEST", default=None
        Whether to load the train or test instances of the problem. By default it
        loads both train and test instances into a single array.
    return_type: string, default="numpy3d"
        Data structure to use for time series, should be "numpy3d" or "np-list".

    Raises
    ------
    ValueError is raised if the data cannot be stored in the requested return_type.

    Returns
    -------
    X: np.ndarray
        shape (n_cases, 6, 100) (if return_type="numpy3d"), where n_cases where
        n_cases is either 40 (split = "train" or split="test") or 80.
    y: np.ndarray
        1D array of length 40 or 80. The class labels for each time series instance
        in X.

    Notes
    -----
    Dimensionality:     multivariate, 6
    Series length:      100
    Train cases:        40
    Test cases:         40
    Number of classes:  4
    Details:https://www.timeseriesclassification.com/description.php?Dataset=BasicMotions
    """
    if return_type == "numpy2d" or return_type == "numpy2D":
        raise ValueError(
            f"BasicMotions loader: Error, attempting to load into a {return_type} "
            f"array, but cannot because it is a multivariate problem. Use "
            f"numpy3d instead"
        )
    return _load_saved_dataset(
        name="BasicMotions", split=split, return_type=return_type
    )


<<<<<<< HEAD
def load_plaid(split=None, return_X_y=True):
=======
def load_plaid(split=None):
>>>>>>> 822618fd
    """Load the PLAID univariate time series classification problem.

    Example of a univariate problem with unequal length time series.

    Parameters
    ----------
    split: None or one of "TRAIN", "TEST", default=None
        Whether to load the train or test instances of the problem. By default it
        loads both train and test instances into a single array.
<<<<<<< HEAD
    return_X_y: bool, default=True
        If True, returns (features, target) separately instead of as single data
        structure.
    Raises
    ------
    ValueError is raised if the data cannot be stored in np-list.
=======
>>>>>>> 822618fd

    Returns
    -------
    X: list of 2D np.ndarray, one for each series.
    y: 1D numpy array of length len(X). The class labels for each time series
    instance in X.

    Notes
    -----
    Dimensionality:     univariate
    Series length:      variable
    Train cases:        537
    Test cases:         537
    Number of classes:  2
    Details: https://timeseriesclassification.com/description.php?Dataset=PLAID

    Examples
    --------
    >>> from aeon.datasets import load_plaid
    >>> X, y = load_plaid()
    """
<<<<<<< HEAD
    return _load_tsc_dataset("PLAID", split, return_X_y, return_type="np-list")


def load_japanese_vowels(split=None, return_X_y=True):
=======
    return _load_tsc_dataset("PLAID", split, return_type="np-list")


def load_japanese_vowels(split=None):
>>>>>>> 822618fd
    """Load the JapaneseVowels time series classification problem.

    Example of a multivariate problem with unequal length series.

    Parameters
    ----------
    split: None or one of "TRAIN", "TEST", default=None
        Whether to load the train or test instances of the problem. By default it
        loads both train and test instances into a single array.
<<<<<<< HEAD
    return_X_y: bool, default=True
        If True, returns (features, target) separately instead of a single
        dataframe with columns for features and the target.
=======
>>>>>>> 822618fd

    Returns
    -------
    X: list of 2D np.ndarray, one for each series.
    y: 1D numpy array of length len(X). The class labels for each time series instance
    in X.

    Examples
    --------
    >>> from aeon.datasets import load_japanese_vowels
    >>> X, y = load_japanese_vowels()

    Notes
    -----
    Dimensionality:     12
    Series length:      variable (7-29)
    Train cases:        270
    Test cases:         370
    Number of classes:  9
    Details: https://timeseriesclassification.com/description.php?Dataset=JapaneseVowels
    """
<<<<<<< HEAD
    return _load_tsc_dataset(
        "JapaneseVowels", split, return_X_y, return_type="np-list"
    )
=======
    return _load_tsc_dataset("JapaneseVowels", split, return_type="np-list")


def load_covid_3month(split=None, return_type="numpy3d"):
    """Load dataset of last three months confirmed covid cases.

    Parameters
    ----------
    split: None or str{"train", "test"}, default=None
        Whether to load the train or test partition of the problem. By
        default, it loads both.
    return_type: string, default="numpy3d"
        Data structure to use for time series, should be either "numpy2d" or "numpy3d".

    Returns
    -------
    X: np.ndarray
        The time series data.
    y: np.ndarray
        The regression values for each case in X.

    Examples
    --------
    >>> from aeon.datasets import load_covid_3month
    >>> X, y = load_covid_3month()

    Notes
    -----
    Dimensionality:     univariate
    Series length:      84
    Train cases:        140
    Test cases:         61
    Number of classes:  -

    The goal of this dataset is to predict COVID-19's death rate on 1st April 2020 for
    each country using daily confirmed cases for the last three months. This dataset
    contains 201 time series with no missing values, where each time series is
    the daily confirmed cases for a country.
    The data was obtained from WHO's COVID-19 database.
    Please refer to https://covid19.who.int/ for more details

    Dataset details: https://zenodo.org/record/3902690#.Yy1z_HZBxEY
    =Covid3Month
    """
    name = "Covid3Month"
    X, y = _load_tsc_dataset(name, split, return_type)
    y = y.astype(float)
    return X, y


def load_cardano_sentiment(split=None, return_type="numpy3d"):
    """Load dataset of historical sentiment data for Cardano cryptocurrency.

    Parameters
    ----------
    split: None or str{"train", "test"}, default=None
        Whether to load the train or test partition of the problem. By
        default, it loads both.
    return_type: string, default="numpy3d"
        Data structure to use for time series, should be either "numpy2d" or "numpy3d".

    Returns
    -------
    X: np.ndarray
        The time series data.
    y: np.ndarray
        The regression values for each case in X.

    Examples
    --------
    >>> from aeon.datasets import load_cardano_sentiment
    >>> X, y = load_cardano_sentiment()

    Notes
    -----
    Dimensionality:     multivariate
    Series length:      24
    Train cases:        74
    Test cases:         33
    Number of classes:  -

    By combining historical sentiment data for Cardano cryptocurrency, extracted from
    EODHistoricalData and made available on Kaggle, with historical price data for the
    same cryptocurrency, extracted from CryptoDataDownload, we created the
    CardanoSentiment dataset, with 107 instances. The predictors are hourly close price
    (in USD) and traded volume during a day, resulting in 2-dimensional time series of
    length 24. The response variable is the normalized sentiment score on the day
    spanned by the timepoints.

    EODHistoricalData: https://perma.cc/37GN-BMRL
    CryptoDataDownload: https://perma.cc/4M79-7QY4
    Dataset details: https://arxiv.org/pdf/2305.01429.pdf
    """
    X, y = _load_tsc_dataset("CardanoSentiment", split, return_type)
    y = y.astype(float)
    return X, y
>>>>>>> 822618fd


# forecasting data sets
def load_shampoo_sales():
    """Load the shampoo sales univariate time series dataset for forecasting.

    Returns
    -------
    y : pd.Series/DataFrame
        Shampoo sales dataset

    Examples
    --------
    >>> from aeon.datasets import load_shampoo_sales
    >>> y = load_shampoo_sales()

    Notes
    -----
    This dataset describes the monthly number of sales of shampoo over a 3
    year period.
    The units are a sales count.

    Dimensionality:     univariate
    Series length:      36
    Frequency:          Monthly
    Number of cases:    1

    References
    ----------
    .. [1] Makridakis, Wheelwright and Hyndman (1998) Forecasting: methods
    and applications,
        John Wiley & Sons: New York. Chapter 3.
    """
    name = "ShampooSales"
    fname = name + ".csv"
    path = os.path.join(MODULE, DIRNAME, name, fname)
    y = pd.read_csv(path, index_col=0, dtype={1: float}).squeeze("columns")
    y.index = pd.PeriodIndex(y.index, freq="M", name="Period")
    y.name = "Number of shampoo sales"
    return y


def load_longley(y_name="TOTEMP"):
    """Load the Longley dataset for forecasting with exogenous variables.

    Parameters
    ----------
    y_name: str, default="TOTEMP"
        Name of target variable (y)

    Returns
    -------
    y: pd.Series
        The target series to be predicted.
    X: pd.DataFrame
        The exogenous time series data for the problem.

    Examples
    --------
    >>> from aeon.datasets import load_longley
    >>> y, X = load_longley()

    Notes
    -----
    This mulitvariate time series dataset contains various US macroeconomic
    variables from 1947 to 1962 that are known to be highly collinear.

    Dimensionality:     multivariate, 6
    Series length:      16
    Frequency:          Yearly
    Number of cases:    1

    Variable description:

    TOTEMP - Total employment
    GNPDEFL - Gross national product deflator
    GNP - Gross national product
    UNEMP - Number of unemployed
    ARMED - Size of armed forces
    POP - Population

    References
    ----------
    .. [1] Longley, J.W. (1967) "An Appraisal of Least Squares Programs for the
        Electronic Computer from the Point of View of the User."  Journal of
        the American Statistical Association.  62.319, 819-41.
        (https://www.itl.nist.gov/div898/strd/lls/data/LINKS/DATA/Longley.dat)
    """
    name = "Longley"
    fname = name + ".csv"
    path = os.path.join(MODULE, DIRNAME, name, fname)
    data = pd.read_csv(path, index_col=0)
    data = data.set_index("YEAR")
    data.index = pd.PeriodIndex(data.index, freq="Y", name="Period")
    data = data.astype(float)

    # Get target series
    y = data.pop(y_name)
    return y, data


def load_lynx():
    """Load the lynx univariate time series dataset for forecasting.

    Returns
    -------
    y : pd.Series/DataFrame
        Lynx sales dataset

    Examples
    --------
    >>> from aeon.datasets import load_lynx
    >>> y = load_lynx()

    Notes
    -----
    The annual numbers of lynx trappings for 1821–1934 in Canada. This
    time-series records the number of skins of
    predators (lynx) that were collected over several years by the Hudson's
    Bay Company. The dataset was
    taken from Brockwell & Davis (1991) and appears to be the series
    considered by Campbell & Walker (1977).

    Dimensionality:     univariate
    Series length:      114
    Frequency:          Yearly
    Number of cases:    1

    This data shows aperiodic, cyclical patterns, as opposed to periodic,
    seasonal patterns.

    References
    ----------
    .. [1] Becker, R. A., Chambers, J. M. and Wilks, A. R. (1988). The New S
    Language. Wadsworth & Brooks/Cole.

    .. [2] Campbell, M. J. and Walker, A. M. (1977). A Survey of statistical
    work on the Mackenzie River series of
    annual Canadian lynx trappings for the years 1821–1934 and a new
    analysis. Journal of the Royal Statistical Society
    series A, 140, 411–431.
    """
    name = "Lynx"
    fname = name + ".csv"
    path = os.path.join(MODULE, DIRNAME, name, fname)
    y = pd.read_csv(path, index_col=0, dtype={1: float}).squeeze("columns")
    y.index = pd.PeriodIndex(y.index, freq="Y", name="Period")
    y.name = "Number of Lynx trappings"
    return y


def load_airline():
    """Load the airline univariate time series dataset [1].

    Returns
    -------
    y : pd.Series
        Time series

    Examples
    --------
    >>> from aeon.datasets import load_airline
    >>> y = load_airline()

    Notes
    -----
    The classic Box & Jenkins airline data. Monthly totals of international
    airline passengers, 1949 to 1960.

    Dimensionality:     univariate
    Series length:      144
    Frequency:          Monthly
    Number of cases:    1

    This data shows an increasing trend, non-constant (increasing) variance
    and periodic, seasonal patterns.

    References
    ----------
    .. [1] Box, G. E. P., Jenkins, G. M. and Reinsel, G. C. (1976) Time Series
          Analysis, Forecasting and Control. Third Edition. Holden-Day.
          Series G.
    """
    name = "Airline"
    fname = name + ".csv"
    path = os.path.join(MODULE, DIRNAME, name, fname)
    y = pd.read_csv(path, index_col=0, dtype={1: float}).squeeze("columns")

    # make sure time index is properly formatted
    y.index = pd.PeriodIndex(y.index, freq="M", name="Period")
    y.name = "Number of airline passengers"
    return y


def load_uschange(y_name="Consumption"):
    """Load MTS dataset for forecasting Growth rates of personal consumption and income.

    Returns
    -------
    y : pd.Series
        selected column, default consumption
    X : pd.DataFrame
        columns with explanatory variables

    Examples
    --------
    >>> from aeon.datasets import load_uschange
    >>> y, X = load_uschange()

    Notes
    -----
    Percentage changes in quarterly personal consumption expenditure,
    personal disposable income, production, savings and the
    unemployment rate for the US, 1960 to 2016.


    Dimensionality:     multivariate
    Columns:            ['Quarter', 'Consumption', 'Income', 'Production',
                         'Savings', 'Unemployment']
    Series length:      188
    Frequency:          Quarterly
    Number of cases:    1

    This data shows an increasing trend, non-constant (increasing) variance
    and periodic, seasonal patterns.

    References
    ----------
    .. [1] Data for "Forecasting: Principles and Practice" (2nd Edition)
    """
    name = "Uschange"
    fname = name + ".csv"
    path = os.path.join(MODULE, DIRNAME, name, fname)
    data = pd.read_csv(path, index_col=0).squeeze("columns")

    # Sort by Quarter then set simple numeric index
    # TODO add support for period/datetime indexing
    # data.index = pd.PeriodIndex(data.index, freq='Y')
    data = data.sort_values("Quarter")
    data = data.reset_index(drop=True)
    data.index = pd.Index(data.index, dtype=int)
    data.name = name
    y = data[y_name]
    if y_name != "Quarter":
        data = data.drop("Quarter", axis=1)
    X = data.drop(y_name, axis=1)
    return y, X


def load_gun_point_segmentation():
    """Load the GunPoint time series segmentation problem and returns X.

    We group TS of the UCR GunPoint dataset by class label and concatenate
    all TS to create segments with repeating temporal patterns and
    characteristics. The location at which different classes were
    concatenated are marked as change points.

    We resample the resulting TS to control the TS resolution.
    The window sizes for these datasets are hand-selected to capture
    temporal patterns but are approximate and limited to the values
    [10,20,50,100] to avoid over-fitting.

    Returns
    -------
    X : pd.Series
        Single time series for segmentation
    period_length : int
        The annotated period length by a human expert
    change_points : numpy array
        The change points annotated within the dataset

    Examples
    --------
    >>> from aeon.datasets import load_gun_point_segmentation
    >>> X, period_length, change_points = load_gun_point_segmentation()
    """
    dir = "segmentation"
    name = "GunPoint"
    fname = name + ".csv"

    period_length = int(10)
    change_points = np.int32([900])

    path = os.path.join(MODULE, DIRNAME, dir, fname)
    ts = pd.read_csv(path, index_col=0, header=None).squeeze("columns")

    return ts, period_length, change_points


def load_electric_devices_segmentation():
    """Load the Electric Devices segmentation problem and returns X.

    We group TS of the UCR Electric Devices dataset by class label and concatenate
    all TS to create segments with repeating temporal patterns and
    characteristics. The location at which different classes were
    concatenated are marked as change points.

    We resample the resulting TS to control the TS resolution.
    The window sizes for these datasets are hand-selected to capture
    temporal patterns but are approximate and limited to the values
    [10,20,50,100] to avoid over-fitting.

    Returns
    -------
    X : pd.Series
        Single time series for segmentation
    period_length : int
        The annotated period length by a human expert
    change_points : numpy array
        The change points annotated within the dataset

    Examples
    --------
    >>> from aeon.datasets import load_electric_devices_segmentation
    >>> X, period_length, change_points = load_electric_devices_segmentation()
    """
    dir = "segmentation"
    name = "ElectricDevices"
    fname = name + ".csv"

    period_length = int(10)
    change_points = np.int32([1090, 4436, 5712, 7923])

    path = os.path.join(MODULE, DIRNAME, dir, fname)
    ts = pd.read_csv(path, index_col=0, header=None).squeeze("columns")

    return ts, period_length, change_points


def load_PBS_dataset():
    """Load the Pharmaceutical Benefit Scheme univariate time series dataset [1]_.

    Returns
    -------
    y : pd.Series
     Time series

    Examples
    --------
    >>> from aeon.datasets import load_PBS_dataset
    >>> y = load_PBS_dataset()

    Notes
    -----
    The Pharmaceutical Benefits Scheme (PBS) is the Australian government drugs
    subsidy scheme.
    Data comprises of the numbers of scripts sold each month for immune sera
    and immunoglobulin products in Australia.


    Dimensionality:     univariate
    Series length:      204
    Frequency:          Monthly
    Number of cases:    1

    The time series is intermittent, i.e contains small counts,
    with many months registering no sales at all,
    and only small numbers of items sold in other months.

    References
    ----------
    .. [1] Data for "Forecasting: Principles and Practice" (3rd Edition)
    """
    name = "PBS_dataset"
    fname = name + ".csv"
    path = os.path.join(MODULE, DIRNAME, name, fname)
    y = pd.read_csv(path, index_col=0, dtype={1: float}).squeeze("columns")

    # make sure time index is properly formatted
    y.index = pd.PeriodIndex(y.index, freq="M", name="Period")
    y.name = "Number of scripts"
    return y


def load_macroeconomic():
    """
    Load the US Macroeconomic Data [1]_.

    Returns
    -------
    y : pd.DataFrame
     Time series

    Examples
    --------
    >>> from aeon.datasets import load_macroeconomic
    >>> y = load_macroeconomic()  # doctest: +SKIP

    Notes
    -----
    US Macroeconomic Data for 1959Q1 - 2009Q3.

    Dimensionality:     multivariate, 14
    Series length:      203
    Frequency:          Quarterly
    Number of cases:    1

    This data is kindly wrapped via `statsmodels.datasets.macrodata`.

    References
    ----------
    .. [1] Wrapped via statsmodels:
          https://www.statsmodels.org/dev/datasets/generated/macrodata.html
    .. [2] Data Source: FRED, Federal Reserve Economic Data, Federal Reserve
          Bank of St. Louis; http://research.stlouisfed.org/fred2/;
          accessed December 15, 2009.
    .. [3] Data Source: Bureau of Labor Statistics, U.S. Department of Labor;
          http://www.bls.gov/data/; accessed December 15, 2009.
    """
    _check_soft_dependencies("statsmodels")
    import statsmodels.api as sm

    y = sm.datasets.macrodata.load_pandas().data
    y["year"] = y["year"].astype(int).astype(str)
    y["quarter"] = y["quarter"].astype(int).astype(str).apply(lambda x: "Q" + x)
    y["time"] = y["year"] + "-" + y["quarter"]
    y.index = pd.PeriodIndex(data=y["time"], freq="Q", name="Period")
    y = y.drop(columns=["year", "quarter", "time"])
    y.name = "US Macroeconomic Data"
    return y


def load_unit_test_tsf(return_type="tsf_default"):
    """
    Load tsf UnitTest dataset.

    Parameters
    ----------
    return_type : str - "pd_multiindex_hier" or "tsf_default" (default)
        - "tsf_default" = container that faithfully mirrors tsf format from the original
            implementation in: https://github.com/rakshitha123/TSForecasting/
            blob/master/utils/data_loader.py.

    Returns
    -------
    loaded_data: pd.DataFrame
        The converted dataframe containing the time series.
    frequency: str
        The frequency of the dataset.
    forecast_horizon: int
        The expected forecast horizon of the dataset.
    contain_missing_values: bool
        Whether the dataset contains missing values or not.
    contain_equal_length: bool
        Whether the series have equal lengths or not.
    """
    path = os.path.join(MODULE, DIRNAME, "UnitTest", "UnitTest_Tsf_Loader.tsf")
    data, meta = load_from_tsf_file(path, return_type=return_type)
    return (
        data,
        meta["frequency"],
        meta["forecast_horizon"],
        meta["contain_missing_values"],
        meta["contain_equal_length"],
    )


def load_solar():
    """Get national solar estimates for GB from Sheffield Solar PV_Live API.

    This function calls the Sheffield Solar PV_Live API to extract national solar data
    for the GB eletricity network. Note that these are estimates of the true solar
    generation, since the true values are "behind the meter" and essentially
    unknown.

    The returned time series is half hourly. For more information please refer
    to [1, 2]_.

    Returns
    -------
    pd.Series

    References
    ----------
    .. [1] https://www.solar.sheffield.ac.uk/pvlive/
    .. [2] https://www.solar.sheffield.ac.uk/pvlive/api/

    Examples
    --------
    >>> from aeon.datasets import load_solar  # doctest: +SKIP
    >>> y = load_solar()  # doctest: +SKIP
    """
    name = "solar"
    fname = name + ".csv"
    path = os.path.join(MODULE, DIRNAME, name, fname)
    y = pd.read_csv(path, index_col=0, parse_dates=["datetime_gmt"], dtype={1: float})
    y = y.asfreq("30T")
    y = y.squeeze("columns")
    return y<|MERGE_RESOLUTION|>--- conflicted
+++ resolved
@@ -346,11 +346,7 @@
     )
 
 
-<<<<<<< HEAD
-def load_plaid(split=None, return_X_y=True):
-=======
 def load_plaid(split=None):
->>>>>>> 822618fd
     """Load the PLAID univariate time series classification problem.
 
     Example of a univariate problem with unequal length time series.
@@ -360,15 +356,6 @@
     split: None or one of "TRAIN", "TEST", default=None
         Whether to load the train or test instances of the problem. By default it
         loads both train and test instances into a single array.
-<<<<<<< HEAD
-    return_X_y: bool, default=True
-        If True, returns (features, target) separately instead of as single data
-        structure.
-    Raises
-    ------
-    ValueError is raised if the data cannot be stored in np-list.
-=======
->>>>>>> 822618fd
 
     Returns
     -------
@@ -390,17 +377,10 @@
     >>> from aeon.datasets import load_plaid
     >>> X, y = load_plaid()
     """
-<<<<<<< HEAD
-    return _load_tsc_dataset("PLAID", split, return_X_y, return_type="np-list")
-
-
-def load_japanese_vowels(split=None, return_X_y=True):
-=======
     return _load_tsc_dataset("PLAID", split, return_type="np-list")
 
 
 def load_japanese_vowels(split=None):
->>>>>>> 822618fd
     """Load the JapaneseVowels time series classification problem.
 
     Example of a multivariate problem with unequal length series.
@@ -410,12 +390,6 @@
     split: None or one of "TRAIN", "TEST", default=None
         Whether to load the train or test instances of the problem. By default it
         loads both train and test instances into a single array.
-<<<<<<< HEAD
-    return_X_y: bool, default=True
-        If True, returns (features, target) separately instead of a single
-        dataframe with columns for features and the target.
-=======
->>>>>>> 822618fd
 
     Returns
     -------
@@ -437,11 +411,6 @@
     Number of classes:  9
     Details: https://timeseriesclassification.com/description.php?Dataset=JapaneseVowels
     """
-<<<<<<< HEAD
-    return _load_tsc_dataset(
-        "JapaneseVowels", split, return_X_y, return_type="np-list"
-    )
-=======
     return _load_tsc_dataset("JapaneseVowels", split, return_type="np-list")
 
 
@@ -538,7 +507,6 @@
     X, y = _load_tsc_dataset("CardanoSentiment", split, return_type)
     y = y.astype(float)
     return X, y
->>>>>>> 822618fd
 
 
 # forecasting data sets
