--- conflicted
+++ resolved
@@ -32,10 +32,6 @@
     "load_acsf1",
     "load_unit_test",
     "load_uschange",
-<<<<<<< HEAD
-    "load_TSC_dataset",
-=======
->>>>>>> 8c552192
     "load_PBS_dataset",
     "load_gun_point_segmentation",
     "load_electric_devices_segmentation",
@@ -51,102 +47,25 @@
 import numpy as np
 import pandas as pd
 
-<<<<<<< HEAD
-from aeon.datasets._data_io import _load_dataset, load_tsf_to_dataframe
-from aeon.datasets._data_loader import _load_provided_dataset
-=======
 from aeon.datasets._data_dataframe_loaders import load_tsf_to_dataframe
 from aeon.datasets._data_loaders import _load_dataset, _load_provided_dataset
->>>>>>> 8c552192
 from aeon.utils.validation._dependencies import _check_soft_dependencies
 
 DIRNAME = "data"
 MODULE = os.path.dirname(__file__)
 
 
-<<<<<<< HEAD
-def load_TSC_dataset(
-    name, split=None, return_X_y=True, return_type="auto", extract_path=None
-):
-    """Load dataset from UCR UEA time series archive.
-
-    Downloads and extracts dataset if not already downloaded. Data is assumed to be
-    in the standard .ts format: each row is a (possibly multivariate) time series.
-    Each dimension is separated by a colon, each value in a series is comma
-    separated. For examples see aeon.datasets.data.tsc. ArrowHead is an example of
-    a univariate equal length problem, BasicMotions an equal length multivariate
-    problem.
-
-    Parameters
-    ----------
-    name : str
-        Name of data set. If a dataset that is listed in tsc_dataset_names is given,
-        this function will look in the extract_path first, and if it is not present,
-        attempt to download the data from www.timeseriesclassification.com, saving it to
-        the extract_path.
-    split : None or str{"train", "test"}, default=None
-        Whether to load the train or test partition of the problem. By default it
-        loads both into a single dataset, otherwise it looks only for files of the
-        format <name>_TRAIN.ts or <name>_TEST.ts.
-    return_X_y : bool, optional (default=True)
-        it returns two objects, if False, it appends the class labels to the dataframe.
-    return_type: str, default="auto""
-        valid collection data type.
-            "numpy3D"/"numpy3d"/"np3D": 3D np.ndarray (n_cases, n_channels,
-            series_length)
-            "numpy2d"/"np2d"/"numpyflat": 2D np.ndarray (n_cases, series_length)
-            "np-list": list of len n_cases, of  2D (n_channels, series_length)
-        If "auto" it will load numpy3D for equal length, list of 2D numpy for unequal.
-        For a list of other supported types, see datatypes.MTYPE_REGISTER
-       Exception is raised if the data cannot be stored in the requested type.
-    extract_path : str, optional (default=None)
-        the path to look for the data. If no path is provided, the function
-        looks in `aeon/datasets/data/`. If a path is given, it can be absolute,
-        e.g. C:/Temp or relative, e.g. Temp or ./Temp.
-
-    Returns
-    -------
-    X:  The time series data, of type return_type, or if return_type is none,
-        3D numpy for equal length (n_cases, n_channels, series_length) for
-        the problem with n_cases rows and either
-        n_dimensions or n_dimensions+1 columns. Columns 1 to n_dimensions are the
-        series associated with each case. If return_X_y is False, column
-        n_dimensions+1 contains the class labels/target variable.
-    y: numpy array, optional
-        The class labels for each case in X, returned separately if return_X_y is
-        True, or appended to X if False
-
-    Examples
-    --------
-    >>> from aeon.datasets import load_TSC_dataset
-    >>> X, y = load_TSC_dataset(name="ArrowHead", return_type="numpy3d")
-    """
-    return _load_dataset(name, split, return_X_y, return_type, extract_path)
-
-
-def load_gunpoint(split=None, return_X_y=True, return_type="numpy3D"):
-=======
 def load_gunpoint(split=None, return_X_y=True, return_type="numpy3d"):
->>>>>>> 8c552192
     """Load the GunPoint univariate time series classification problem.
 
     Parameters
     ----------
-<<<<<<< HEAD
-    split : None or str{"train", "test"}, default=None
-        Whether to load the train or test partition of the problem. By default it
-        loads both into a single dataset, otherwise it looks only for files of the
-        format <name>_TRAIN.ts or <name>_TEST.ts.
-    return_X_y: bool, optional (default=True)
-        If True, returns (time series, target) separately as two arrays.
-=======
     split: None or one of "TRAIN", "TEST", default=None
         Whether to load the train or test instances of the problem. By default it
         loads both train and test instances into a single array.
     return_X_y: bool, default=True
         If True, returns (features, target) separately instead of as single data
         structure.
->>>>>>> 8c552192
     return_type: string, optional (default="numpy3d")
         Data structure to use for time series, should be either "numpy2d" or "numpy3d".
 
@@ -276,7 +195,7 @@
     return _load_dataset(name, split, return_X_y, return_type=return_type)
 
 
-def load_unit_test(split=None, return_X_y=True, return_type="numpy3D"):
+def load_unit_test(split=None, return_X_y=True, return_type="numpy3d"):
     """
     Load UnitTest data.
 
