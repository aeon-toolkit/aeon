--- conflicted
+++ resolved
@@ -24,7 +24,7 @@
     "load_macroeconomic",
     "load_from_arff_to_dataframe",
     "load_from_long_to_dataframe",
-    "load_from_tsfile_old",
+    "load_from_tsfile",
     "load_from_tsfile_to_dataframe",
     "load_from_ucr_tsv_to_dataframe",
     "load_tsf_to_dataframe",
@@ -41,10 +41,6 @@
 from aeon.datasets._data_dataframe_loaders import (
     load_from_arff_to_dataframe,
     load_from_long_to_dataframe,
-<<<<<<< HEAD
-    load_from_tsfile_old,
-=======
->>>>>>> 8c552192
     load_from_tsfile_to_dataframe,
     load_from_ucr_tsv_to_dataframe,
     load_tsf_to_dataframe,
@@ -78,10 +74,6 @@
     load_plaid,
     load_shampoo_sales,
     load_solar,
-<<<<<<< HEAD
-    load_TSC_dataset,
-=======
->>>>>>> 8c552192
     load_unit_test,
     load_unit_test_tsf,
     load_uschange,
