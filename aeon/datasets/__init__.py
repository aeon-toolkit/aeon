--- conflicted
+++ resolved
@@ -58,19 +58,7 @@
     load_from_tsv_file,
     load_regression,
 )
-<<<<<<< HEAD
 from aeon.datasets._data_writers import write_to_arff_file, write_to_tsfile
-from aeon.datasets._dataframe_loaders import (
-    load_from_arff_to_dataframe,
-    load_from_tsfile_to_dataframe,
-    load_from_ucr_tsv_to_dataframe,
-=======
-from aeon.datasets._data_writers import (
-    write_results_to_uea_format,
-    write_to_arff_file,
-    write_to_tsfile,
->>>>>>> f0a68010
-)
 from aeon.datasets._single_problem_loaders import (
     load_acsf1,
     load_airline,
