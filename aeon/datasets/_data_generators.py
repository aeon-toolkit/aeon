--- conflicted
+++ resolved
@@ -2,17 +2,12 @@
 # copyright: aeon developers, BSD-3-Clause License (see LICENSE file)
 """Data generators."""
 
-<<<<<<< HEAD
-__author__ = []
-__all__ = []
-=======
 __author__ = ["MatthewMiddlehurst", "TonyBagnall"]
 __all__ = [
     "make_example_3d_numpy",
     "make_example_long_table",
     "make_example_multi_index_dataframe",
 ]
->>>>>>> 07219870
 
 from typing import Dict, Tuple, Union
 
