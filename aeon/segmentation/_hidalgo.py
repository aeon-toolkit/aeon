--- conflicted
+++ resolved
@@ -84,7 +84,6 @@
     """
 
     _tags = {
-        "capability:univariate": False,
         "capability:multivariate": True,
         "fit_is_empty": False,
         "returns_dense": False,
@@ -126,11 +125,7 @@
         self.f = f
         self.seed = seed
 
-<<<<<<< HEAD
-        super(HidalgoSegmenter, self).__init__(axis=0)
-=======
         super().__init__(axis=1)
->>>>>>> 10b1dddc
 
     def _get_neighbourhood_params(self, X):
         """
@@ -381,7 +376,7 @@
             if use_Potts and estimate_zeta:
                 for zeta_candidates in range(10):
                     zeta1 = 0.5 + 0.05 * zeta_candidates
-                    ZZ = [_partition_function(N, NN[k], zeta1, q) for k in range(K)]
+                    ZZ = [partition_function(N, NN[k], zeta1, q) for k in range(K)]
                     h = [NN[k] * np.log(ZZ[k]) for k in range(K)]
                     val = (
                         (f1[0] - 1) * np.log(zeta1)
@@ -396,7 +391,7 @@
                     r1 = _rng.random()  # random sample for zeta
                     r2 = _rng.random()  # random number for accepting
 
-                    ZZ = [_partition_function(N, NN[k], r1, q) for k in range(K)]
+                    ZZ = [partition_function(N, NN[k], r1, q) for k in range(K)]
                     h = [NN[k] * np.log(ZZ[k]) for k in range(K)]
                     val = (f1[0] - 1) * np.log(r1) + (f1[1] - 1) * np.log(1 - r1) - h
                     frac = np.exp(val - maxval)
@@ -449,11 +444,11 @@
                         )
 
                         g = (n_in + m_in) * np.log(zeta / (1 - zeta)) - np.log(
-                            _partition_function(N, NN[k1], zeta, q)
+                            partition_function(N, NN[k1], zeta, q)
                         )
-                        var = _partition_function(
+                        var = partition_function(
                             N, NN[k1] - 1, zeta, q
-                        ) / _partition_function(N, NN[k1], zeta, q)
+                        ) / partition_function(N, NN[k1], zeta, q)
                         assert var > 0
                         g = g + np.log(var) * (NN[k1] - 1)
 
@@ -502,7 +497,7 @@
             lik1 = lik0 + np.log(zeta / (1 - zeta)) * N_in
 
             for k1 in range(K):
-                lik1 = lik1 - (NN[k1] * np.log(_partition_function(N, NN[k1], zeta, q)))
+                lik1 = lik1 - (NN[k1] * np.log(partition_function(N, NN[k1], zeta, q)))
 
             return lik0, lik1
 
@@ -697,13 +692,13 @@
         }
 
 
-def _binom(N: Union[int, float], q: Union[int, float]):
+def binom(N: Union[int, float], q: Union[int, float]):
     """Calculate the binomial coefficient.
 
     Parameters
     ----------
     N : int, float
-        number of fixed elements from which q is chosen
+        number of fixed elements from qhich q is chosen
     q : int, float
         number of subset q elements chosen from N
     """
@@ -714,7 +709,7 @@
     return reduce(lambda x, y: x * y, [(N - q1) / (q1 + 1) for q1 in range(q)])
 
 
-def _partition_function(N, N1, zeta, q):
+def partition_function(N, N1, zeta, q):
     """Partition function for Z.
 
     Parameters
@@ -730,8 +725,8 @@
     """
     return sum(
         [
-            _binom(N1 - 1, q1)
-            * _binom(N - N1, q - q1)
+            binom(N1 - 1, q1)
+            * binom(N - N1, q - q1)
             * zeta ** (q1)
             * (1 - zeta) ** (q - q1)
             for q1 in range(q + 1)
