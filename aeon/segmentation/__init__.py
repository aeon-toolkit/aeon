--- conflicted
+++ resolved
@@ -2,11 +2,8 @@
 
 __all__ = [
     "BaseSegmenter",
-<<<<<<< HEAD
     "BinSegSegmenter",
-=======
     "FLUSSSegmenter",
->>>>>>> f27ad035
     "ClaSPSegmenter",
     "find_dominant_window_sizes",
     "GreedyGaussianSegmenter",
