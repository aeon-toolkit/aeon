"""
Information Gain-based Temporal Segmenter.

Information Gain Temporal Segmentation (_IGTS) is a method for segmenting
multivariate time series based off reducing the entropy in each segment [1]_.

The amount of entropy lost by the segmentations made is called the Information
Gain (IG). The aim is to find the segmentations that have the maximum information
gain for any number of segmentations.

References
----------
.. [1] Sadri, Amin, Yongli Ren, and Flora D. Salim.
    "Information gain-based metric for recognizing transitions in human activities.",
    Pervasive and Mobile Computing, 38, 92-109, (2017).
    https://www.sciencedirect.com/science/article/abs/pii/S1574119217300081

"""

<<<<<<< HEAD
from dataclasses import dataclass
=======
from dataclasses import dataclass, field
>>>>>>> 10b1dddc
from typing import List

import numpy as np
import numpy.typing as npt
import pandas as pd
<<<<<<< HEAD
from attrs import define, field
=======
>>>>>>> 10b1dddc

from aeon.segmentation.base import BaseSegmenter

__all__ = ["InformationGainSegmenter"]
__author__ = ["lmmentel"]


@dataclass
class ChangePointResult:
    k: int
    score: float
    change_points: List[int]


def entropy(X: npt.ArrayLike) -> float:
    """Shannons's entropy for time series.

    As defined by equations (3) and (4) from [1]_.

    Parameters
    ----------
    X: array_like
        Time series data as a 2D numpy array with sequence index along rows
        and value series in columns.

    Returns
    -------
    entropy: float
        Computed entropy.
    """
    p = np.sum(X, axis=0) / np.sum(X)
    p = p[p > 0.0]
    return -np.sum(p * np.log(p))


def generate_segments(X: npt.ArrayLike, change_points: List[int]) -> npt.ArrayLike:
    """Generate separate segments from time series based on change points.

    Parameters
    ----------
    X: array_like
        Time series data as a 2D numpy array with sequence index along rows
        and value series in columns.

    change_points: list of int
        Locations of change points as integer indexes. By convention change points
        include the identity segmentation, i.e. first and last index + 1 values.

    Yields
    ------
    segment: npt.ArrayLike
        A segments from the input time series between two consecutive change points
    """
    for start, end in zip(change_points[:-1], change_points[1:]):
        yield X[start:end, :]


def generate_segments_pandas(X: npt.ArrayLike, change_points: List) -> npt.ArrayLike:
    """Generate separate segments from time series based on change points.

    Parameters
    ----------
    X: array_like
        Time series data as a 2D numpy array with sequence index along rows
        and value series in columns.

    change_points: list of int
        Locations of change points as integer indexes. By convention change points
        include the identity segmentation, i.e. first and last index + 1 values.

    Yields
    ------
    segment: npt.ArrayLike
        A segments from the input time series between two consecutive change points
    """
    for interval in pd.IntervalIndex.from_breaks(sorted(change_points), closed="both"):
        yield X[interval.left : interval.right, :]


@dataclass
class _IGTS:
    """
    Information Gain based Temporal Segmentation (GTS).

    GTS is a n unsupervised method for segmenting multivariate time series
    into non-overlapping segments by locating change points that for which
    the information gain is maximized.

    Information gain (IG) is defined as the amount of entropy lost by the segmentation.
    The aim is to find the segmentation that have the maximum information
    gain for a specified number of segments.

    GTS uses top-down search method to greedily find the next change point
    location that creates the maximum information gain. Once this is found, it
    repeats the process until it finds `k_max` splits of the time series.

    .. note::

       GTS does not work very well for univariate series but it can still be
       used if the original univariate series are augmented by an extra feature
       dimensions. A technique proposed in the paper [1]_ us to subtract the
       series from it's largest element and append to the series.

    Parameters
    ----------
    k_max: int, default=10
        Maximum number of change points to find. The number of segments is thus k+1.
    step: : int, default=5
        Step size, or stride for selecting candidate locations of change points.
        Fox example a `step=5` would produce candidates [0, 5, 10, ...]. Has the same
        meaning as `step` in `range` function.

    Attributes
    ----------
    intermediate_results_: list of `ChangePointResult`
        Intermediate segmentation results for each k value, where k=1, 2, ..., k_max

    Notes
    -----
    Based on the work from [1]_.
    - alt. py implementation: https://github.com/cruiseresearchgroup/IGTS-python
    - MATLAB version: https://github.com/cruiseresearchgroup/IGTS-matlab
    - paper available at:

    References
    ----------
    .. [1] Sadri, Amin, Yongli Ren, and Flora D. Salim.
       "Information gain-based metric for recognizing transitions in human activities.",
       Pervasive and Mobile Computing, 38, 92-109, (2017).
       https://www.sciencedirect.com/science/article/abs/pii/S1574119217300081

    Example
    -------
    >>> from aeon.testing.utils.data_gen import piecewise_normal_multivariate
    >>> from sklearn.preprocessing import MinMaxScaler
    >>> from aeon.segmentation import InformationGainSegmenter
    >>> X = piecewise_normal_multivariate(lengths=[10, 10, 10, 10],
    ... means=[[0.0, 1.0], [11.0, 10.0], [5.0, 3.0], [2.0, 2.0]],
    ... variances=0.5)
    >>> X_scaled = MinMaxScaler(feature_range=(0, 1)).fit_transform(X)
    >>> igts = InformationGainSegmenter(k_max=3, step=2)
    >>> y = igts.fit_predict(X_scaled)

    """

    # init attributes
    k_max: int = 10
    step: int = 5

    # computed attributes
    intermediate_results_: List = field(init=False, default_factory=list)

    def identity(self, X: npt.ArrayLike) -> List[int]:
        """Return identity segmentation, i.e. terminal indexes of the data."""
        return sorted([0, X.shape[0]])

    def get_candidates(self, n_samples: int, change_points: List[int]) -> List[int]:
        """Generate candidate change points.

        Also exclude existing change points.

        Parameters
        ----------
        n_samples: int
            Length of the time series.
        change_points: list of ints
            Current set of change points, that will be used to exclude values
            from candidates.

        TODO: exclude points within a neighborhood of existing
        change points with neighborhood radius
        """
        return sorted(
            set(range(0, n_samples, self.step)).difference(set(change_points))
        )

    @staticmethod
    def information_gain_score(X: npt.ArrayLike, change_points: List[int]) -> float:
        """Calculate the information gain score.

        The formula is based on equation (2) from [1]_.

        Parameters
        ----------
        X: array_like
            Time series data as a 2D numpy array with sequence index along rows
            and value series in columns.

        change_points: list of ints
            Locations of change points as integer indexes. By convention change points
            include the identity segmentation, i.e. first and last index + 1 values.

        Returns
        -------
        information_gain: float
            Information gain score for the segmentation corresponding to the change
            points.
        """
        segment_entropies = [
            seg.shape[0] * entropy(seg) for seg in generate_segments(X, change_points)
        ]
        return entropy(X) - sum(segment_entropies) / X.shape[0]

    def find_change_points(self, X: npt.ArrayLike) -> List[int]:
        """Find change points.

        Using a top-down search method, iteratively identify at most
        `k_max` change points that increase the information gain score
        the most.

        Parameters
        ----------
        X: array_like
            Time series data as a 2D numpy array with sequence index along rows
            and value series in columns.

        Returns
        -------
        change_points: list of ints
            Locations of change points as integer indexes. By convention change points
            include the identity segmentation, i.e. first and last index + 1 values.
        """
        n_samples, n_series = X.shape
        if n_series == 1:
            raise ValueError(
                "Detected univariate series, GTS will not work properly"
                " in this case. Consider augmenting your series to multivariate."
            )
        self.intermediate_results_ = []

        # by convention initialize with the identity segmentation
        current_change_points = self.identity(X)

        for k in range(self.k_max):
            ig_max = 0
            # find a point which maximizes score
            for candidate in self.get_candidates(n_samples, current_change_points):
                try_change_points = {candidate}
                try_change_points.update(current_change_points)
                try_change_points = sorted(try_change_points)
                ig = self.information_gain_score(X, try_change_points)
                if ig > ig_max:
                    ig_max = ig
                    best_candidate = candidate

            current_change_points.append(best_candidate)
            current_change_points.sort()
            self.intermediate_results_.append(
                ChangePointResult(
                    k=k, score=ig_max, change_points=current_change_points.copy()
                )
            )

        return current_change_points


class InformationGainSegmenter(BaseSegmenter):
    """Information Gain based Temporal Segmentation (GTS) Estimator.

    GTS is a n unsupervised method for segmenting multivariate time series
    into non-overlapping segments by locating change points that for which
    the information gain is maximized.

    Information gain (IG) is defined as the amount of entropy lost by the segmentation.
    The aim is to find the segmentation that have the maximum information
    gain for a specified number of segments.

    GTS uses top-down search method to greedily find the next change point
    location that creates the maximum information gain. Once this is found, it
    repeats the process until it finds `k_max` splits of the time series.

    .. note::

       GTS does not work very well for univariate series but it can still be
       used if the original univariate series are augmented by an extra feature
       dimensions. A technique proposed in the paper [1]_ us to subtract the
       series from it's largest element and append to the series.

    Parameters
    ----------
    k_max: int, default=10
        Maximum number of change points to find. The number of segments is thus k+1.

    step: : int, default=5
        Step size, or stride for selecting candidate locations of change points.
        Fox example a `step=5` would produce candidates [0, 5, 10, ...]. Has the same
        meaning as `step` in `range` function.

    Attributes
    ----------
    change_points_: list of int
        Locations of change points as integer indexes. By convention change points
        include the identity segmentation, i.e. first and last index + 1 values.

    intermediate_results_: list of `ChangePointResult`
        Intermediate segmentation results for each k value, where k=1, 2, ..., k_max

    Notes
    -----
    Based on the work from [1]_.
    - alt. py implementation: https://github.com/cruiseresearchgroup/IGTS-python
    - MATLAB version: https://github.com/cruiseresearchgroup/IGTS-matlab
    - paper available at:

    References
    ----------
    .. [1] Sadri, Amin, Yongli Ren, and Flora D. Salim.
       "Information gain-based metric for recognizing transitions in human activities.",
       Pervasive and Mobile Computing, 38, 92-109, (2017).
       https://www.sciencedirect.com/science/article/abs/pii/S1574119217300081

    Examples
    --------
    >>> from aeon.testing.utils.data_gen import piecewise_normal_multivariate
    >>> from sklearn.preprocessing import MinMaxScaler
    >>> from aeon.segmentation import InformationGainSegmenter
    >>> X = piecewise_normal_multivariate(
    ... lengths=[10, 10, 10, 10],
    ... means=[[0.0, 1.0], [11.0, 10.0], [5.0, 3.0], [2.0, 2.0]],
    ... variances=0.5,
    ... )
    >>> X_scaled = MinMaxScaler(feature_range=(0, 1)).fit_transform(X)
    >>> igts = InformationGainSegmenter(k_max=3, step=2)
    >>> y = igts.fit_predict(X_scaled)
    """

    _tags = {
        "capability:univariate": False,
        "capability:multivariate": True,
        "returns_dense": False,
    }

    def __init__(
        self,
        k_max: int = 10,
        step: int = 5,
    ):
        self.k_max = k_max
        self.step = step
        self._igts = _IGTS(
            k_max=k_max,
            step=step,
        )
        super().__init__(n_segments=k_max + 1, axis=0)

    def _predict(self, X, y=None) -> np.ndarray:
        """Perform segmentation.

        Parameters
        ----------
        X: np.ndarray
            2D time series shape (n_timepoints, n_channels).

        Returns
        -------
        y_pred : np.ndarray
            1D array with predicted segmentation of the same size as X.
            The numerical values represent distinct segment labels for each of the
            data points.
        """
        self.change_points_ = self._igts.find_change_points(X)
        self.intermediate_results_ = self._igts.intermediate_results_
<<<<<<< HEAD
        return self.to_clusters(self.change_points_[1:-1], X.shape[0])

    def __repr__(self) -> str:
        """Return a string representation of the estimator."""
        return self._igts.__repr__()
=======
        return self.to_clusters(self.change_points_)
>>>>>>> 10b1dddc

    @classmethod
    def get_test_params(cls, parameter_set="default"):
        """Return testing parameter settings for the estimator.

        Parameters
        ----------
        parameter_set : str, default="default"
            Name of the set of test parameters to return, for use in tests. If no
            special parameters are defined for a value, will return `"default"` set.

        Returns
        -------
        params : dict or list of dict
        """
        return {"k_max": 2, "step": 1}<|MERGE_RESOLUTION|>--- conflicted
+++ resolved
@@ -17,20 +17,12 @@
 
 """
 
-<<<<<<< HEAD
-from dataclasses import dataclass
-=======
 from dataclasses import dataclass, field
->>>>>>> 10b1dddc
 from typing import List
 
 import numpy as np
 import numpy.typing as npt
 import pandas as pd
-<<<<<<< HEAD
-from attrs import define, field
-=======
->>>>>>> 10b1dddc
 
 from aeon.segmentation.base import BaseSegmenter
 
@@ -358,7 +350,6 @@
     """
 
     _tags = {
-        "capability:univariate": False,
         "capability:multivariate": True,
         "returns_dense": False,
     }
@@ -376,7 +367,7 @@
         )
         super().__init__(n_segments=k_max + 1, axis=0)
 
-    def _predict(self, X, y=None) -> np.ndarray:
+    def _predict(self, X: np.ndarray, y=None) -> np.ndarray:
         """Perform segmentation.
 
         Parameters
@@ -393,15 +384,7 @@
         """
         self.change_points_ = self._igts.find_change_points(X)
         self.intermediate_results_ = self._igts.intermediate_results_
-<<<<<<< HEAD
-        return self.to_clusters(self.change_points_[1:-1], X.shape[0])
-
-    def __repr__(self) -> str:
-        """Return a string representation of the estimator."""
-        return self._igts.__repr__()
-=======
         return self.to_clusters(self.change_points_)
->>>>>>> 10b1dddc
 
     @classmethod
     def get_test_params(cls, parameter_set="default"):
