--- conflicted
+++ resolved
@@ -148,15 +148,7 @@
         "point belongs to.",
     },
     "requires_y": {
-<<<<<<< HEAD
-        "class": [
-            "transformer",
-            "anomaly-detector",
-            "segmenter",
-        ],
-=======
         "class": ["transformer", "anomaly-detector", "segmenter", "similarity-search"],
->>>>>>> c86d3910
         "type": "bool",
         "description": "Does this estimator require y to be passed in its methods?",
     },
