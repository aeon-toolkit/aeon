"""Register of estimator tags.

Each dictionary item corresponds to a tag with the key as its name, the contrained
sub-dictionary has the following items:
    class : identifier for the base class of objects this tag applies to
    type : expected type of the tag value. Should be one or a list of:
                "bool" - valid values are True/False
                "str" - valid values are all strings
                "list" - valid values are all lists of arbitrary elements
                ("str", list_of_string) - any string in list_of_string is valid
                ("list", list_of_string) - any sub-list is valid
                ("list||str", list_of_string) - combination of the above
                None - no value for the tag
    description : plain English description of the tag
"""

__maintainer__ = ["MatthewMiddlehurst"]
__all__ = ["ESTIMATOR_TAGS"]

from aeon.utils.data_types import COLLECTIONS_DATA_TYPES, SERIES_DATA_TYPES

ESTIMATOR_TAGS = {
    # all estimators
    "python_version": {
        "class": "estimator",
        "type": ["str", None],
        "description": "Python version specifier (PEP 440) for estimator as str. "
        "e.g. '>=3.6', '>=3.7, <3.9'. If None, no restriction.",
    },
    "python_dependencies": {
        "class": "estimator",
        "type": ["list", "str", None],
        "description": "Python dependency version specifier (PEP 440) for estimator "
        "as str or list of str. e.g. 'tsfresh>=0.20.0', "
        "'[tsfresh>=0.20.0, pandas<2.0.0]'. If None, no restriction.",
    },
    "non_deterministic": {
        "class": "estimator",
        "type": "bool",
        "description": "The estimator is non-deterministic, and multiple runs will "
        "not produce the same output even if a `random_state` is set.",
    },
    "cant_pickle": {
        "class": "estimator",
        "type": "bool",
        "description": "The estimator cannot be pickled.",
    },
    "X_inner_type": {
        "class": "estimator",
        "type": [
            ("list||str", COLLECTIONS_DATA_TYPES + SERIES_DATA_TYPES),
        ],
        "description": "What data structure(s) the estimator uses internally for "
        "fit/predict.",
    },
    "y_inner_type": {
        "class": "forecaster",
        "type": [
            ("list||str", SERIES_DATA_TYPES),
        ],
        "description": "What data structure(s) the estimator uses internally for "
        "fit/predict.",
    },
    "algorithm_type": {
        "class": "estimator",
        "type": [
            (
                "str",
                [
                    "dictionary",
                    "distance",
                    "feature",
                    "hybrid",
                    "interval",
                    "convolution",
                    "shapelet",
                    "deeplearning",
                ],
            ),
            None,
        ],
        "description": "Which type the estimator falls under in its relevant taxonomy"
        " of time series machine learning algorithms.",
    },
    "fit_is_empty": {
        "class": "estimator",
        "type": "bool",
        "description": "fit contains no logic and can be skipped? Yes=True, No=False",
    },
    # capabilities - flags for what an estimator can and cannot do
    "capability:univariate": {
        "class": "estimator",
        "type": "bool",
        "description": "Can the estimator deal with single series input?",
    },
    "capability:multivariate": {
        "class": "estimator",
        "type": "bool",
        "description": "Can the estimator deal with series with multiple channels?",
    },
    "capability:missing_values": {
        "class": "estimator",
        "type": "bool",
        "description": "Can the estimator handle missing data (NA, np.nan) in inputs?",
    },
    "capability:unequal_length": {
        "class": "collection-estimator",
        "type": "bool",
        "description": "Can the estimator handle unequal length time series input?",
    },
    "capability:multithreading": {
        "class": "estimator",
        "type": "bool",
        "description": "Can the estimator set `n_jobs` to use multiple threads?",
    },
    "capability:train_estimate": {
        "class": ["classifier", "regressor"],
        "type": "bool",
        "description": "Can the estimator use an in-built mechanism to estimate its "
        "performance on the training set?",
    },
    "capability:contractable": {
        "class": ["classifier", "regressor"],
        "type": "bool",
        "description": "Can the estimator limiting max fit time?",
    },
    "capability:inverse_transform": {
        "class": "transformer",
        "type": "bool",
        "description": "Can the transformer carrying out an inverse transform?",
    },
    # other
    "returns_dense": {
        "class": "segmenter",
        "type": "bool",
        "description": "Does the segmenter return a list of change points/start index "
        "each segmenter (dense format) or a list indicating which segment each time "
        "point belongs to.",
    },
    "requires_y": {
<<<<<<< HEAD
        "class": [
            "transformer",
            "anomaly-detector",
            "segmenter",
        ],
=======
        "class": ["transformer", "anomaly-detector", "segmenter", "similarity-search"],
>>>>>>> 937dde31
        "type": "bool",
        "description": "Does this estimator require y to be passed in its methods?",
    },
    "removes_unequal_length": {
        "class": "collection-transformer",
        "type": "bool",
        "description": "Is the transformer result guaranteed to be equal length series "
        "or tabular?",
    },
    "removes_missing_values": {
        "class": "transformer",
        "type": "bool",
        "description": "Is the transformer result guaranteed to have no missing "
        "values?",
    },
    "input_data_type": {
        "class": ["transformer", "similarity-search"],
        "type": ("str", ["Series", "Collection"]),
        "description": "The input abstract data type of the estimator, input X. "
        "Series indicates a single series input, Collection indicates a collection of "
        "time series.",
    },
    "output_data_type": {
        "class": "transformer",
        "type": ("str", ["Tabular", "Series", "Collection"]),
        "description": "The output abstract data type of the transformer output, the "
        "transformed X. Tabular indicates 2D output where rows are cases and "
        "unordered attributes are columns. Series indicates a single series output "
        "and collection indicates output is a collection of time series.",
    },
    "anomaly_output_type": {
        "class": "anomaly-detector",
        "type": ("str", ["anomaly_scores", "binary"]),
        "description": "The format of the anomaly detector output. anomaly_scores "
        "estimators provide a numeric score on how anomalous the point/case is. binary"
        "estimators provide a binary classification of whether the point/case is "
        "anomalous or not.",
    },
    "learning_type:unsupervised": {
        "class": "anomaly-detector",
        "type": "bool",
        "description": "Does the anomaly detector support unsupervised learning?",
    },
    "learning_type:semi_supervised": {
        "class": "anomaly-detector",
        "type": "bool",
        "description": "Does the anomaly detector support semi-supervised learning?",
    },
    "learning_type:supervised": {
        "class": "anomaly-detector",
        "type": "bool",
        "description": "Does the anomaly detector support supervised learning?",
    },
}<|MERGE_RESOLUTION|>--- conflicted
+++ resolved
@@ -138,15 +138,7 @@
         "point belongs to.",
     },
     "requires_y": {
-<<<<<<< HEAD
-        "class": [
-            "transformer",
-            "anomaly-detector",
-            "segmenter",
-        ],
-=======
         "class": ["transformer", "anomaly-detector", "segmenter", "similarity-search"],
->>>>>>> 937dde31
         "type": "bool",
         "description": "Does this estimator require y to be passed in its methods?",
     },
