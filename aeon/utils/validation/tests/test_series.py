--- conflicted
+++ resolved
@@ -165,10 +165,7 @@
 
 
 def test_is_pred_interval_proba():
-<<<<<<< HEAD
-=======
-    """Test is pred interval proba."""
->>>>>>> c0c996dd
+    """Test is_pred_interval_proba."""
     # Create a correct MultiIndex DataFrame
     idx = pd.MultiIndex.from_tuples(
         [(1, 0.9, "upper"), (1, 0.9, "lower")], names=["level_0", "coverage", "bound"]
