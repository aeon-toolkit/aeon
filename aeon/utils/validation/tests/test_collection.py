# -*- coding: utf-8 -*-
"""Unit tests for aeon.utils.validation.collection check/convert functions."""
import numpy as np
import pandas as pd
import pytest

from aeon.datasets import make_example_multi_index_dataframe

# from aeon.datasets._data_generators import make_example_multi_index_dataframe
from aeon.utils._testing.tests.test_collection import make_nested_dataframe_data
from aeon.utils.validation.collection import (  # _nested_uni_is_equal,; ,
    COLLECTIONS_DATA_TYPES,
    _is_nested_univ_dataframe,
    _is_pd_wide,
    convertX,
    equal_length,
    get_n_cases,
    get_type,
    has_missing,
    is_equal_length,
    is_univariate,
    resolve_equal_length_inner_type,
    resolve_unequal_length_inner_type,
)

np_list = []
for _ in range(10):
    np_list.append(np.random.random(size=(1, 20)))
df_list = []
for _ in range(10):
    df_list.append(pd.DataFrame(np.random.random(size=(1, 20))))
nested, _ = make_nested_dataframe_data(n_cases=10)
multiindex = make_example_multi_index_dataframe(
    n_instances=10, n_channels=1, n_timepoints=20
)

EQUAL_LENGTH_UNIVARIATE = {
    "numpy3D": np.random.random(size=(10, 1, 20)),
    "np-list": np_list,
    "df-list": df_list,
    "numpyflat": np.zeros(shape=(10, 20)),
    "pd-wide": pd.DataFrame(np.zeros(shape=(10, 20))),
    "nested_univ": nested,
    "pd-multiindex": multiindex,
}
np_list_uneq = []
for i in range(10):
    np_list_uneq.append(np.random.random(size=(1, 20 + i)))
df_list_uneq = []
for i in range(10):
    df_list_uneq.append(pd.DataFrame(np.random.random(size=(1, 20 + i))))

<<<<<<< HEAD
nested_univ_uneq = pd.DataFrame(dtype=np.float32)
=======
nested_univ_uneq = pd.DataFrame(dtype=float)
>>>>>>> 31c4a47e
instance_list = []
for i in range(0, 10):
    instance_list.append(pd.Series(np.random.randn(20 + i)))
nested_univ_uneq["channel0"] = instance_list

UNEQUAL_LENGTH_DATA_EXAMPLES = {
    "np-list": np_list_uneq,
    "df-list": df_list_uneq,
    "nested_univ": nested_univ_uneq,
<<<<<<< HEAD
=======
}
np_list_multi = []
for _ in range(10):
    np_list_multi.append(np.random.random(size=(2, 20)))
df_list_multi = []
for _ in range(10):
    df_list_multi.append(pd.DataFrame(np.random.random(size=(2, 20))))
multi = make_example_multi_index_dataframe(
    n_instances=10, n_channels=2, n_timepoints=20
)

nested_univ_multi = pd.DataFrame(dtype=float)
instance_list = []
for i in range(0, 10):
    instance_list.append(pd.Series(np.random.randn(20 + i)))
nested_univ_multi["channel0"] = instance_list
instance_list = []
for i in range(0, 10):
    instance_list.append(pd.Series(np.random.randn(20 + i)))
nested_univ_multi["channel1"] = instance_list


EQUAL_LENGTH_MULTIVARIATE = {
    "numpy3D": np.random.random(size=(10, 2, 20)),
    "np-list": np_list_multi,
    "df-list": df_list_multi,
    "nested_univ": nested_univ_multi,
    "pd-multiindex": multi,
>>>>>>> 31c4a47e
}
# NotImplementedError: no conversion defined from type np-list to numpy3D under the
# datatypes definitions. SOON TO CHANGE!

NOT_IMPLEMENTED_CONVERSIONS = [
    ("np-list", "numpy3D"),
    ("pd-wide", "numpy3D"),
    ("numpyflat", "np-list"),
    ("pd-wide", "np-list"),
    ("numpyflat", "df-list"),
    ("pd-wide", "df-list"),
    ("np-list", "numpyflat"),
    ("numpyflat", "numpyflat"),
    ("pd-wide", "numpyflat"),
    ("numpy3D", "pd-wide"),
    ("pd-wide", "pd-wide"),
    ("pd-multiindex", "pd-wide"),
    ("np-list", "pd-wide"),
    ("df-list", "pd-wide"),
    ("numpyflat", "pd-wide"),
    ("numpyflat", "nested_univ"),
    ("pd-wide", "nested_univ"),
    ("numpyflat", "pd-multiindex"),
    ("pd-wide", "pd-multiindex"),
]


@pytest.mark.parametrize("input_data", COLLECTIONS_DATA_TYPES)
@pytest.mark.parametrize("output_data", COLLECTIONS_DATA_TYPES)
def test_convertX(input_data, output_data):
    """Test all valid and invalid conversions."""
    # This should be possible for all, but under the current the following are not
    # defined
    if (input_data, output_data) not in NOT_IMPLEMENTED_CONVERSIONS:
        X = convertX(EQUAL_LENGTH_UNIVARIATE[input_data], output_data)
        assert get_type(X) == output_data
    # TODO: expand this test when conversions finished.


def test_resolve_equal_length_inner_type():
    test = ["numpy3D"]
    X = resolve_equal_length_inner_type(test)
    assert X == "numpy3D"
    test = ["np-list", "numpy3D", "FOOBAR"]
    X = resolve_equal_length_inner_type(test)
    assert X == "numpy3D"
    test = ["nested_univ", "np-list"]
    X = resolve_equal_length_inner_type(test)
    assert X == "np-list"


def test_resolve_unequal_length_inner_type():
    test = ["np-list"]
    X = resolve_unequal_length_inner_type(test)
    assert X == "np-list"
    test = ["np-list", "numpy3D"]
    X = resolve_unequal_length_inner_type(test)
    assert X == "np-list"
    test = ["nested_univ", "FOOBAR"]
    X = resolve_unequal_length_inner_type(test)
    assert X == "nested_univ"


@pytest.mark.parametrize("data", COLLECTIONS_DATA_TYPES)
def test_get_n_cases(data):
    """Test getting the number of cases."""
    assert get_n_cases(EQUAL_LENGTH_UNIVARIATE[data]) == 10


@pytest.mark.parametrize("data", COLLECTIONS_DATA_TYPES)
def test_get_type(data):
    """Test getting the type."""
    assert get_type(EQUAL_LENGTH_UNIVARIATE[data]) == data


@pytest.mark.parametrize("data", COLLECTIONS_DATA_TYPES)
def test_equal_length(data):
    """Test if equal length series correctly identified."""
    assert equal_length(EQUAL_LENGTH_UNIVARIATE[data], data)


@pytest.mark.parametrize("data", COLLECTIONS_DATA_TYPES)
def test_is_equal_length(data):
    """Test if equal length series correctly identified."""
    assert is_equal_length(EQUAL_LENGTH_UNIVARIATE[data])


@pytest.mark.parametrize("data", ["df-list", "np-list"])
def test_unequal_length(data):
    """Test if unequal length series correctly identified."""
    assert not equal_length(UNEQUAL_LENGTH_DATA_EXAMPLES[data], data)


@pytest.mark.parametrize("data", ["df-list", "np-list"])
def test_is_unequal_length(data):
    """Test if unequal length series correctly identified."""
    assert not is_equal_length(UNEQUAL_LENGTH_DATA_EXAMPLES[data])


@pytest.mark.parametrize("data", COLLECTIONS_DATA_TYPES)
def test_has_missing(data):
    assert not has_missing(EQUAL_LENGTH_UNIVARIATE[data])
<<<<<<< HEAD
=======
    X = np.random.random(size=(10, 2, 20))
    X[5][1][12] = np.NAN
    # TODO: Test others with missing when converters complete
    assert has_missing(X)


@pytest.mark.parametrize("data", COLLECTIONS_DATA_TYPES)
def test_is_univariate(data):
    assert is_univariate(EQUAL_LENGTH_UNIVARIATE[data])
    if data in EQUAL_LENGTH_MULTIVARIATE.keys():
        assert not is_univariate(EQUAL_LENGTH_MULTIVARIATE[data])
>>>>>>> 31c4a47e


@pytest.mark.parametrize("data", COLLECTIONS_DATA_TYPES)
def test__is_nested_univ_dataframe(data):
    if data == "nested_univ":
        assert _is_nested_univ_dataframe(EQUAL_LENGTH_UNIVARIATE[data])
<<<<<<< HEAD
    else:
        assert not _is_nested_univ_dataframe(EQUAL_LENGTH_UNIVARIATE[data])
=======
    else:
        assert not _is_nested_univ_dataframe(EQUAL_LENGTH_UNIVARIATE[data])


@pytest.mark.parametrize("data", COLLECTIONS_DATA_TYPES)
def test__is_pd_wide(data):
    if data == "pd-wide":
        assert _is_pd_wide(EQUAL_LENGTH_UNIVARIATE[data])
    else:
        assert not _is_pd_wide(EQUAL_LENGTH_UNIVARIATE[data])
>>>>>>> 31c4a47e
<|MERGE_RESOLUTION|>--- conflicted
+++ resolved
@@ -50,11 +50,7 @@
 for i in range(10):
     df_list_uneq.append(pd.DataFrame(np.random.random(size=(1, 20 + i))))
 
-<<<<<<< HEAD
-nested_univ_uneq = pd.DataFrame(dtype=np.float32)
-=======
 nested_univ_uneq = pd.DataFrame(dtype=float)
->>>>>>> 31c4a47e
 instance_list = []
 for i in range(0, 10):
     instance_list.append(pd.Series(np.random.randn(20 + i)))
@@ -64,8 +60,6 @@
     "np-list": np_list_uneq,
     "df-list": df_list_uneq,
     "nested_univ": nested_univ_uneq,
-<<<<<<< HEAD
-=======
 }
 np_list_multi = []
 for _ in range(10):
@@ -94,7 +88,6 @@
     "df-list": df_list_multi,
     "nested_univ": nested_univ_multi,
     "pd-multiindex": multi,
->>>>>>> 31c4a47e
 }
 # NotImplementedError: no conversion defined from type np-list to numpy3D under the
 # datatypes definitions. SOON TO CHANGE!
@@ -197,8 +190,6 @@
 @pytest.mark.parametrize("data", COLLECTIONS_DATA_TYPES)
 def test_has_missing(data):
     assert not has_missing(EQUAL_LENGTH_UNIVARIATE[data])
-<<<<<<< HEAD
-=======
     X = np.random.random(size=(10, 2, 20))
     X[5][1][12] = np.NAN
     # TODO: Test others with missing when converters complete
@@ -210,17 +201,12 @@
     assert is_univariate(EQUAL_LENGTH_UNIVARIATE[data])
     if data in EQUAL_LENGTH_MULTIVARIATE.keys():
         assert not is_univariate(EQUAL_LENGTH_MULTIVARIATE[data])
->>>>>>> 31c4a47e
 
 
 @pytest.mark.parametrize("data", COLLECTIONS_DATA_TYPES)
 def test__is_nested_univ_dataframe(data):
     if data == "nested_univ":
         assert _is_nested_univ_dataframe(EQUAL_LENGTH_UNIVARIATE[data])
-<<<<<<< HEAD
-    else:
-        assert not _is_nested_univ_dataframe(EQUAL_LENGTH_UNIVARIATE[data])
-=======
     else:
         assert not _is_nested_univ_dataframe(EQUAL_LENGTH_UNIVARIATE[data])
 
@@ -230,5 +216,4 @@
     if data == "pd-wide":
         assert _is_pd_wide(EQUAL_LENGTH_UNIVARIATE[data])
     else:
-        assert not _is_pd_wide(EQUAL_LENGTH_UNIVARIATE[data])
->>>>>>> 31c4a47e
+        assert not _is_pd_wide(EQUAL_LENGTH_UNIVARIATE[data])