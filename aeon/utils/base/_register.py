"""Register of estimator base classes.

BASE_CLASS_REGISTER - dictionary
    Dictionary of base classes for each estimator type. Keys are identifier strings,
    values are base classes.

VALID_ESTIMATOR_BASES - dictionary
    Dictionary of base classes that are valid for estimators to inherit from. Subset of
    BASE_CLASS_REGISTER. Keys are identifier strings, values are base classes.
"""

__maintainer__ = ["MatthewMiddlehurst"]
__all__ = [
    "BASE_CLASS_REGISTER",
    "VALID_ESTIMATOR_BASES",
]

from aeon.anomaly_detection.base import BaseAnomalyDetector
from aeon.anomaly_detection.collection.base import BaseCollectionAnomalyDetector
from aeon.anomaly_detection.series.base import BaseSeriesAnomalyDetector
from aeon.base import BaseAeonEstimator, BaseCollectionEstimator, BaseSeriesEstimator
from aeon.classification.base import BaseClassifier
from aeon.classification.early_classification import BaseEarlyClassifier
from aeon.clustering.base import BaseClusterer
from aeon.forecasting.base import BaseForecaster
from aeon.regression.base import BaseRegressor
from aeon.segmentation.base import BaseSegmenter
from aeon.similarity_search._base import BaseSimilaritySearch
from aeon.similarity_search.collection import BaseCollectionSimilaritySearch
from aeon.similarity_search.series import BaseSeriesSimilaritySearch
from aeon.transformations.base import BaseTransformer
from aeon.transformations.collection import BaseCollectionTransformer
from aeon.transformations.series import BaseSeriesTransformer

# all base classes
BASE_CLASS_REGISTER = {
    # abstract - no estimator directly inherits from these
    "estimator": BaseAeonEstimator,
    "collection-estimator": BaseCollectionEstimator,
    "series-estimator": BaseSeriesEstimator,
    "transformer": BaseTransformer,
    "anomaly-detector": BaseAnomalyDetector,
<<<<<<< HEAD
    # estimator types
    "collection-anomaly-detector": BaseCollectionAnomalyDetector,
=======
    "similarity-search": BaseSimilaritySearch,
    # estimator types
    "collection-anomaly-detector": BaseCollectionAnomalyDetector,
    "collection-similarity-search": BaseCollectionSimilaritySearch,
>>>>>>> c86d3910
    "collection-transformer": BaseCollectionTransformer,
    "classifier": BaseClassifier,
    "clusterer": BaseClusterer,
    "early_classifier": BaseEarlyClassifier,
    "forecaster": BaseForecaster,
    "regressor": BaseRegressor,
    "segmenter": BaseSegmenter,
<<<<<<< HEAD
    "similarity_searcher": BaseSimilaritySearch,
    "series-anomaly-detector": BaseSeriesAnomalyDetector,
=======
    "series-anomaly-detector": BaseSeriesAnomalyDetector,
    "series-similarity-search": BaseSeriesSimilaritySearch,
>>>>>>> c86d3910
    "series-transformer": BaseSeriesTransformer,
}

# base classes which are valid for estimator to directly inherit from
VALID_ESTIMATOR_BASES = {
    k: BASE_CLASS_REGISTER[k]
    for k in BASE_CLASS_REGISTER.keys()
    - {
        "estimator",
        "collection-estimator",
        "series-estimator",
        "transformer",
        "anomaly-detector",
<<<<<<< HEAD
=======
        "similarity-search",
>>>>>>> c86d3910
    }
}<|MERGE_RESOLUTION|>--- conflicted
+++ resolved
@@ -40,15 +40,10 @@
     "series-estimator": BaseSeriesEstimator,
     "transformer": BaseTransformer,
     "anomaly-detector": BaseAnomalyDetector,
-<<<<<<< HEAD
-    # estimator types
-    "collection-anomaly-detector": BaseCollectionAnomalyDetector,
-=======
     "similarity-search": BaseSimilaritySearch,
     # estimator types
     "collection-anomaly-detector": BaseCollectionAnomalyDetector,
     "collection-similarity-search": BaseCollectionSimilaritySearch,
->>>>>>> c86d3910
     "collection-transformer": BaseCollectionTransformer,
     "classifier": BaseClassifier,
     "clusterer": BaseClusterer,
@@ -56,13 +51,8 @@
     "forecaster": BaseForecaster,
     "regressor": BaseRegressor,
     "segmenter": BaseSegmenter,
-<<<<<<< HEAD
-    "similarity_searcher": BaseSimilaritySearch,
-    "series-anomaly-detector": BaseSeriesAnomalyDetector,
-=======
     "series-anomaly-detector": BaseSeriesAnomalyDetector,
     "series-similarity-search": BaseSeriesSimilaritySearch,
->>>>>>> c86d3910
     "series-transformer": BaseSeriesTransformer,
 }
 
@@ -76,9 +66,6 @@
         "series-estimator",
         "transformer",
         "anomaly-detector",
-<<<<<<< HEAD
-=======
         "similarity-search",
->>>>>>> c86d3910
     }
 }