--- conflicted
+++ resolved
@@ -55,13 +55,10 @@
         identifiers.remove("series-estimator")
     if len(identifiers) > 1 and "transformer" in identifiers:
         identifiers.remove("transformer")
-<<<<<<< HEAD
     if len(identifiers) > 1 and "anomaly-detector" in identifiers:
         identifiers.remove("anomaly-detector")
-=======
     if len(identifiers) > 1 and "similarity-search" in identifiers:
         identifiers.remove("similarity-search")
->>>>>>> 937dde31
 
     if len(identifiers) > 1:
         TypeError(
