--- conflicted
+++ resolved
@@ -15,13 +15,10 @@
 EXCLUDE_ESTIMATORS = [
     "SeriesSearch",
     "QuerySearch",
-<<<<<<< HEAD
     "ClearSkyTransformer",
-=======
     # See #2071
     "RandomDilatedShapeletTransform",
     "RDSTClassifier",
->>>>>>> ac0b8a99
     "RDSTRegressor",
     "RISTRegressor",
 ]
