"""Test configuration."""

__maintainer__ = ["MatthewMiddlehurst"]
__all__ = ["PR_TESTING", "EXCLUDE_ESTIMATORS", "EXCLUDED_TESTS"]

import aeon.testing._cicd_numba_caching  # noqa: F401

# whether to use smaller parameter matrices for test generation and subsample estimators
# per os/version default is False, can be set to True by pytest --prtesting True flag
PR_TESTING = False

# Exclude estimators here for short term fixes
EXCLUDE_ESTIMATORS = [
    "ClearSkyTransformer",
    # See #2071
    "RISTRegressor",
]


EXCLUDED_TESTS = {
    # Early classifiers (EC) intentionally retain information from previous predict
    # calls for #1 (test_non_state_changing_method_contract).
    # #2 (test_fit_deterministic), #3 (test_persistence_via_pickle) and #4
    # (test_save_estimators_to_file) are due to predict/predict_proba returning two
    # items and that breaking assert_array_equal.
    "TEASER": [  # EC
        "check_non_state_changing_method",
        "check_fit_deterministic",
        "check_persistence_via_pickle",
        "check_save_estimators_to_file",
    ],
    "ProbabilityThresholdEarlyClassifier": [  # EC
        "check_non_state_changing_method",
        "check_fit_deterministic",
        "check_persistence_via_pickle",
        "check_save_estimators_to_file",
    ],
    # has a keras fail, unknown reason, see #1387
    "LearningShapeletClassifier": ["check_fit_deterministic"],
    # does not fit structure for test, needs investigation
<<<<<<< HEAD
    "TapNetClassifier": [
        "check_classifier_random_state_deep_learning",
        "check_classifier_saving_loading_deep_learning",
    ],
    "TapNetRegressor": [
        "check_regressor_random_state_deep_learning",
        "check_regressor_saving_loading_deep_learning",
    ],
=======
>>>>>>> 21cd32e5
    # needs investigation
    "SASTClassifier": ["check_fit_deterministic"],
    "RSASTClassifier": ["check_fit_deterministic"],
    "SAST": ["check_fit_deterministic"],
    "RSAST": ["check_fit_deterministic"],
    "SFA": ["check_persistence_via_pickle", "check_fit_deterministic"],
    "CollectionId": ["check_transform_inverse_transform_equivalent"],
    "ScaledLogitSeriesTransformer": ["check_transform_inverse_transform_equivalent"],
    # also uncomment in test_check_estimator.py
    "MockMultivariateSeriesTransformer": [
        "check_transform_inverse_transform_equivalent"
    ],
    # missed in legacy testing, changes state in predict/transform
    "FLUSSSegmenter": ["check_non_state_changing_method"],
    "InformationGainSegmenter": ["check_non_state_changing_method"],
    "GreedyGaussianSegmenter": ["check_non_state_changing_method"],
    "ClaSPSegmenter": ["check_non_state_changing_method"],
    "HMMSegmenter": ["check_non_state_changing_method"],
    "BinSegSegmenter": ["check_non_state_changing_method"],
    "QUANTTransformer": ["check_non_state_changing_method"],
    "MatrixProfileSeriesTransformer": ["check_non_state_changing_method"],
    "PLASeriesTransformer": ["check_non_state_changing_method"],
    "AutoCorrelationSeriesTransformer": ["check_non_state_changing_method"],
    "SIVSeriesTransformer": ["check_non_state_changing_method"],
    "RocketClassifier": ["check_non_state_changing_method"],
    "MiniRocketClassifier": ["check_non_state_changing_method"],
    "MultiRocketClassifier": ["check_non_state_changing_method"],
    "RocketRegressor": ["check_non_state_changing_method"],
    "MiniRocketRegressor": ["check_non_state_changing_method"],
    "MultiRocketRegressor": ["check_non_state_changing_method"],
    "RSTSF": ["check_non_state_changing_method"],
    # Keeps length during predict to avoid recomputing means and std of data in fit
    # if the next predict calls uses the same query length parameter.
    "QuerySearch": ["check_non_state_changing_method"],
    "SeriesSearch": ["check_non_state_changing_method"],
    # Unknown issue not producing the same results for Covid3Month (other is fine)
    "RDSTRegressor": ["check_regressor_against_expected_results"],
}

# NON_STATE_CHANGING_METHODS =
# methods that should not change the state of the estimator, that is, they should
# not change fitted parameters or hyper-parameters. They are also the methods that
# "apply" the fitted estimator to data and useful for checking results.

# non-state-changing methods that return an array-like output
NON_STATE_CHANGING_METHODS_ARRAYLIKE = (
    "predict",
    "predict_var",
    "predict_proba",
    "decision_function",
    "transform",
)

NON_STATE_CHANGING_METHODS = NON_STATE_CHANGING_METHODS_ARRAYLIKE + (
    "get_fitted_params",
)<|MERGE_RESOLUTION|>--- conflicted
+++ resolved
@@ -37,18 +37,6 @@
     ],
     # has a keras fail, unknown reason, see #1387
     "LearningShapeletClassifier": ["check_fit_deterministic"],
-    # does not fit structure for test, needs investigation
-<<<<<<< HEAD
-    "TapNetClassifier": [
-        "check_classifier_random_state_deep_learning",
-        "check_classifier_saving_loading_deep_learning",
-    ],
-    "TapNetRegressor": [
-        "check_regressor_random_state_deep_learning",
-        "check_regressor_saving_loading_deep_learning",
-    ],
-=======
->>>>>>> 21cd32e5
     # needs investigation
     "SASTClassifier": ["check_fit_deterministic"],
     "RSASTClassifier": ["check_fit_deterministic"],
