"""Test configuration."""

__maintainer__ = ["MatthewMiddlehurst"]
__all__ = [
    "PR_TESTING",
    "EXCLUDE_ESTIMATORS",
    "EXCLUDED_TESTS",
    "EXCLUDED_TESTS_NO_NUMBA",
]

import os

import aeon.testing._cicd_numba_caching  # noqa: F401

# whether to use smaller parameter matrices for test generation and subsample estimators
# per os/version default is False, can be set to True by pytest --prtesting True flag
PR_TESTING = False
# whether to use multithreading in tests, can be set to True by pytest
# --enablethreading True flag
MULTITHREAD_TESTING = False

# whether numba is disabled vis environment variable
NUMBA_DISABLED = os.environ.get("NUMBA_DISABLE_JIT") == "1"

# exclude estimators here for short term fixes
EXCLUDE_ESTIMATORS = [
    "HydraTransformer",  # returns a pytorch Tensor
]

# Exclude specific tests for estimators here
EXCLUDED_TESTS = {
    # Early classifiers (EC) intentionally retain information from previous predict
    # calls for #1 (test_non_state_changing_method_contract).
    # #2 (test_fit_deterministic), #3 (test_persistence_via_pickle) and #4
    # (test_save_estimators_to_file) are due to predict/predict_proba returning two
    # items and that breaking assert_array_equal.
    "TEASER": [  # EC
        "check_non_state_changing_method",
        "check_fit_deterministic",
        "check_persistence_via_pickle",
        "check_save_estimators_to_file",
    ],
    "ProbabilityThresholdEarlyClassifier": [  # EC
        "check_non_state_changing_method",
        "check_fit_deterministic",
        "check_persistence_via_pickle",
        "check_save_estimators_to_file",
    ],
    # needs investigation
    "SASTClassifier": ["check_fit_deterministic"],
    "RSASTClassifier": ["check_fit_deterministic"],
    "SAST": ["check_fit_deterministic"],
    "RSAST": ["check_fit_deterministic"],
    "MatrixProfile": ["check_fit_deterministic", "check_persistence_via_pickle"],
<<<<<<< HEAD
    "LeftSTAMPi": ["check_anomaly_detector_output"],
    "SeriesToCollectionBroadcaster": ["check_transform_inverse_transform_equivalent"],
=======
    "LeftSTAMPi": ["check_series_anomaly_detector_output"],
>>>>>>> 6c196b08
    # missed in legacy testing, changes state in predict/transform
    "FLUSSSegmenter": ["check_non_state_changing_method"],
    "ClaSPSegmenter": ["check_non_state_changing_method"],
    "HMMSegmenter": ["check_non_state_changing_method"],
    "RSTSF": ["check_non_state_changing_method"],
    # Unknown issue not producing the same results
    "RDSTRegressor": ["check_regressor_against_expected_results"],
    "RISTRegressor": ["check_regressor_against_expected_results"],
}

# Exclude specific tests for estimators here only when numba is disabled
EXCLUDED_TESTS_NO_NUMBA = {
    # See issue #622
    "HIVECOTEV2": ["check_classifier_against_expected_results"],
    # Other failures
    "TemporalDictionaryEnsemble": ["check_classifier_against_expected_results"],
    "OrdinalTDE": ["check_classifier_against_expected_results"],
    "CanonicalIntervalForestRegressor": ["check_regressor_against_expected_results"],
}


# estimator methods post-fit that should not change the state of the estimator

# non-state-changing methods that return an array-like output
NON_STATE_CHANGING_METHODS_ARRAYLIKE = (
    "predict",
    "predict_proba",
    "transform",
)

# all non-state-changing methods
NON_STATE_CHANGING_METHODS = NON_STATE_CHANGING_METHODS_ARRAYLIKE + (
    "get_fitted_params",
)<|MERGE_RESOLUTION|>--- conflicted
+++ resolved
@@ -52,12 +52,8 @@
     "SAST": ["check_fit_deterministic"],
     "RSAST": ["check_fit_deterministic"],
     "MatrixProfile": ["check_fit_deterministic", "check_persistence_via_pickle"],
-<<<<<<< HEAD
-    "LeftSTAMPi": ["check_anomaly_detector_output"],
+    "LeftSTAMPi": ["check_series_anomaly_detector_output"],
     "SeriesToCollectionBroadcaster": ["check_transform_inverse_transform_equivalent"],
-=======
-    "LeftSTAMPi": ["check_series_anomaly_detector_output"],
->>>>>>> 6c196b08
     # missed in legacy testing, changes state in predict/transform
     "FLUSSSegmenter": ["check_non_state_changing_method"],
     "ClaSPSegmenter": ["check_non_state_changing_method"],
