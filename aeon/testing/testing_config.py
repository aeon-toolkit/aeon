--- conflicted
+++ resolved
@@ -19,19 +19,10 @@
 # --enablethreading True flag
 MULTITHREAD_TESTING = False
 
-<<<<<<< HEAD
 # whether numba is disabled vis environment variable
 NUMBA_DISABLED = os.environ.get("NUMBA_DISABLE_JIT") == "1"
-=======
+
 # exclude estimators here for short term fixes
-EXCLUDE_ESTIMATORS = [
-    "ClearSkyTransformer",
-    # See #2071
-    "RISTRegressor",
-]
->>>>>>> 23f3f0bb
-
-# Exclude estimators here for short term fixes
 EXCLUDE_ESTIMATORS = []
 
 # Exclude specific tests for estimators here
