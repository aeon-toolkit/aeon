--- conflicted
+++ resolved
@@ -51,11 +51,7 @@
     "RSASTClassifier": ["check_fit_deterministic"],
     "SAST": ["check_fit_deterministic"],
     "RSAST": ["check_fit_deterministic"],
-<<<<<<< HEAD
-    "MatrixProfile": ["check_persistence_via_pickle", "check_fit_deterministic"],
-=======
     "MatrixProfile": ["check_fit_deterministic", "check_persistence_via_pickle"],
->>>>>>> 93d50790
     # missed in legacy testing, changes state in predict/transform
     "FLUSSSegmenter": ["check_non_state_changing_method"],
     "InformationGainSegmenter": ["check_non_state_changing_method"],
