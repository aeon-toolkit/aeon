"""Test configuration."""

__maintainer__ = ["MatthewMiddlehurst"]
__all__ = [
    "PR_TESTING",
    "EXCLUDE_ESTIMATORS",
    "EXCLUDED_TESTS",
    "EXCLUDED_TESTS_NO_NUMBA",
]

import os

import aeon.testing._cicd_numba_caching  # noqa: F401

# whether to use smaller parameter matrices for test generation and subsample estimators
# per os/version default is False, can be set to True by pytest --prtesting True flag
PR_TESTING = False
# whether to use multithreading in tests, can be set to True by pytest
# --enablethreading True flag
MULTITHREAD_TESTING = False

# whether numba is disabled vis environment variable
NUMBA_DISABLED = os.environ.get("NUMBA_DISABLE_JIT") == "1"

# exclude estimators here for short term fixes
EXCLUDE_ESTIMATORS = [
    "HydraTransformer",  # returns a pytorch Tensor
]

# Exclude specific tests for estimators here
EXCLUDED_TESTS = {
    # Early classifiers (EC) intentionally retain information from previous predict
    # calls for #1 (test_non_state_changing_method_contract).
    # #2 (test_fit_deterministic), #3 (test_persistence_via_pickle) and #4
    # (test_save_estimators_to_file) are due to predict/predict_proba returning two
    # items and that breaking assert_array_equal.
    "TEASER": [  # EC
        "check_non_state_changing_method",
        "check_fit_deterministic",
        "check_persistence_via_pickle",
        "check_save_estimators_to_file",
    ],
    "ProbabilityThresholdEarlyClassifier": [  # EC
        "check_non_state_changing_method",
        "check_fit_deterministic",
        "check_persistence_via_pickle",
        "check_save_estimators_to_file",
    ],
    # needs investigation
    "LeftSTAMPi": ["check_series_anomaly_detector_output"],
    # missed in legacy testing, changes state in predict/transform
    "FLUSSSegmenter": ["check_non_state_changing_method"],
    "ClaSPSegmenter": ["check_non_state_changing_method"],
    "HMMSegmenter": ["check_non_state_changing_method"],
<<<<<<< HEAD
    "RSTSF": ["check_non_state_changing_method"],
=======
    # Unknown issue not producing the same results
    "RDSTRegressor": ["check_regressor_against_expected_results"],
    "RISTRegressor": ["check_regressor_against_expected_results"],
    # Affected by threading changes in distance module
    "CanonicalIntervalForestRegressor": ["check_regressor_against_expected_results"],
>>>>>>> a08c9d4c
    # Requires y to be passed in inverse_transform,
    # but this is not currently enabled/supported
    "DifferenceTransformer": ["check_transform_inverse_transform_equivalent"],
}

# Exclude specific tests for estimators here only when numba is disabled
EXCLUDED_TESTS_NO_NUMBA = {
    # See issue #622
    "HIVECOTEV2": ["check_classifier_against_expected_results"],
    # Other failures
    "TemporalDictionaryEnsemble": ["check_classifier_against_expected_results"],
    "OrdinalTDE": ["check_classifier_against_expected_results"],
    "MultiRocketRegressor": ["check_regressor_against_expected_results"],
    "MultiRocketHydraRegressor": ["check_regressor_against_expected_results"],
}


# estimator methods post-fit that should not change the state of the estimator

# non-state-changing methods that return an array-like output
NON_STATE_CHANGING_METHODS_ARRAYLIKE = (
    "predict",
    "predict_proba",
    "transform",
)

# all non-state-changing methods
NON_STATE_CHANGING_METHODS = NON_STATE_CHANGING_METHODS_ARRAYLIKE + (
    "get_fitted_params",
)<|MERGE_RESOLUTION|>--- conflicted
+++ resolved
@@ -52,15 +52,6 @@
     "FLUSSSegmenter": ["check_non_state_changing_method"],
     "ClaSPSegmenter": ["check_non_state_changing_method"],
     "HMMSegmenter": ["check_non_state_changing_method"],
-<<<<<<< HEAD
-    "RSTSF": ["check_non_state_changing_method"],
-=======
-    # Unknown issue not producing the same results
-    "RDSTRegressor": ["check_regressor_against_expected_results"],
-    "RISTRegressor": ["check_regressor_against_expected_results"],
-    # Affected by threading changes in distance module
-    "CanonicalIntervalForestRegressor": ["check_regressor_against_expected_results"],
->>>>>>> a08c9d4c
     # Requires y to be passed in inverse_transform,
     # but this is not currently enabled/supported
     "DifferenceTransformer": ["check_transform_inverse_transform_equivalent"],
