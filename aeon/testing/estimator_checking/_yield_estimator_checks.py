--- conflicted
+++ resolved
@@ -11,10 +11,7 @@
 import numpy as np
 from sklearn.exceptions import NotFittedError
 
-<<<<<<< HEAD
-=======
 from aeon.anomaly_detection.base import BaseAnomalyDetector
->>>>>>> c86d3910
 from aeon.anomaly_detection.collection.base import BaseCollectionAnomalyDetector
 from aeon.anomaly_detection.series.base import BaseSeriesAnomalyDetector
 from aeon.base import BaseAeonEstimator
@@ -150,32 +147,26 @@
             estimator_class, estimator_instances, datatypes
         )
 
-    if issubclass(estimator_class, BaseSeriesAnomalyDetector):
+    if issubclass(estimator_class, BaseAnomalyDetector):
         yield from _yield_anomaly_detection_checks(
             estimator_class, estimator_instances, datatypes
         )
 
-<<<<<<< HEAD
-=======
     if issubclass(estimator_class, BaseSeriesAnomalyDetector):
         yield from _yield_series_anomaly_detection_checks(
             estimator_class, estimator_instances, datatypes
         )
 
->>>>>>> c86d3910
     if issubclass(estimator_class, BaseCollectionAnomalyDetector):
         yield from _yield_collection_anomaly_detection_checks(
             estimator_class, estimator_instances, datatypes
         )
 
-<<<<<<< HEAD
-=======
     if issubclass(estimator_class, BaseForecaster):
         yield from _yield_forecasting_checks(
             estimator_class, estimator_instances, datatypes
         )
 
->>>>>>> c86d3910
     if issubclass(estimator_class, BaseTransformer):
         yield from _yield_transformation_checks(
             estimator_class, estimator_instances, datatypes
