--- conflicted
+++ resolved
@@ -19,23 +19,21 @@
     method = getattr(estimator, method_name)
     args = inspect.getfullargspec(method)[0]
     try:
-<<<<<<< HEAD
+        # forecasting
         if "y" in args and "exog" in args:
             return method(
                 y=FULL_TEST_DATA_DICT[datatype][split][0],
                 exog=FULL_TEST_DATA_DICT[datatype][split][1],
             )
-        elif "X" in args and "y" in args:
-            return method(
-=======
-        if "X" in args and "length" in args:  # SeriesSearch
+        # similarity search
+        elif "X" in args and "length" in args:
             value = method(
                 X=FULL_TEST_DATA_DICT[datatype][split][0],
                 length=3,
             )
+        # general use
         elif "X" in args and "y" in args:
             value = method(
->>>>>>> 22bf341e
                 X=FULL_TEST_DATA_DICT[datatype][split][0],
                 y=FULL_TEST_DATA_DICT[datatype][split][1],
             )
