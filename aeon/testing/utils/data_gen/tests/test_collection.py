"""Tests for datagen functions."""

__maintainer__ = []

import numpy as np
import pandas as pd
import pytest
from numpy import array_equal

from aeon.testing.utils.data_gen import (
    _make_classification_y,
    _make_nested_from_array,
    _make_regression_y,
    make_example_2d_numpy,
    make_example_2d_unequal_length,
    make_example_3d_numpy,
    make_example_nested_dataframe,
    make_example_unequal_length,
    piecewise_poisson,
)

n_caseS = [10]
N_CHANNELS = [1, 3]
N_TIMEPOINTS = [3, 5]
N_CLASSES = [2, 5]


def _check_X_y_pandas(X, y, n_cases, n_columns, n_timepoints):
    assert isinstance(X, pd.DataFrame)
    assert isinstance(y, pd.Series)
    assert X.shape[0] == y.shape[0] == n_cases
    assert X.shape[1] == n_columns
    assert X.iloc[0, 0].shape == (n_timepoints,)


def _check_X_y_numpy(X, y, n_cases, n_columns, n_timepoints):
    assert isinstance(X, np.ndarray)
    assert isinstance(y, np.ndarray)
    assert X.shape == (n_cases, n_columns, n_timepoints)
    assert y.shape == (n_cases,)


def _check_X_y(X, y, n_cases, n_columns, n_timepoints, check_numpy=False):
    if check_numpy:
        _check_X_y_numpy(X, y, n_cases, n_columns, n_timepoints)
    else:
        _check_X_y_pandas(X, y, n_cases, n_columns, n_timepoints)


@pytest.mark.parametrize(
    "lambdas, lengths, random_state, output",
    [
        ([1, 2, 3], [2, 4, 8], 42, [1, 2, 1, 3, 3, 1, 3, 1, 3, 2, 2, 4, 2, 1]),
        ([1, 3, 6], [2, 4, 8], 42, [1, 2, 1, 3, 3, 2, 5, 5, 6, 4, 4, 9, 3, 5]),
    ],
)
def test_piecewise_poisson(lambdas, lengths, random_state, output):
    """Test piecewise_poisson fuction returns the expected Poisson distributed array."""
    assert array_equal(piecewise_poisson(lambdas, lengths, random_state), output)


@pytest.mark.parametrize("n_cases", n_caseS)
@pytest.mark.parametrize("n_channels", N_CHANNELS)
@pytest.mark.parametrize("n_timepoints", N_TIMEPOINTS)
@pytest.mark.parametrize("n_classes", N_CLASSES)
@pytest.mark.parametrize("regression", [True, False])
def test_make_example_3d_numpy(
    n_cases, n_channels, n_timepoints, n_classes, regression
):
    """Test data of right format."""
    X, y = make_example_3d_numpy(
        n_cases=n_cases,
        n_channels=n_channels,
        n_timepoints=n_timepoints,
        n_labels=n_classes,
        regression_target=regression,
    )
    _check_X_y(X, y, n_cases, n_channels, n_timepoints, check_numpy=True)
    if regression:
        assert y.dtype == np.float32
    else:
        assert len(np.unique(y)) == n_classes


@pytest.mark.parametrize("n_cases", n_caseS)
@pytest.mark.parametrize("n_timepoints", N_TIMEPOINTS)
@pytest.mark.parametrize("n_classes", N_CLASSES)
@pytest.mark.parametrize("regression", [True, False])
def test_make_example_2d_numpy(n_cases, n_timepoints, n_classes, regression):
    """Test data of right format."""
    X, y = make_example_2d_numpy(
        n_cases=n_cases,
        n_timepoints=n_timepoints,
        n_labels=n_classes,
        regression_target=regression,
    )
    assert X.shape == (n_cases, n_timepoints)
    assert len(y) == len(X)
    if regression:
        assert y.dtype == np.float32
    else:
        assert len(np.unique(y)) == n_classes


@pytest.mark.parametrize("n_cases", n_caseS)
@pytest.mark.parametrize("n_channels", N_CHANNELS)
@pytest.mark.parametrize("n_timepoints", N_TIMEPOINTS)
@pytest.mark.parametrize("n_classes", N_CLASSES)
@pytest.mark.parametrize("regression", [True, False])
def test_make_unequal_length_data(
    n_cases, n_channels, n_timepoints, n_classes, regression
):
    """Test data of right format."""
    X, y = make_example_unequal_length(
        n_cases=n_cases,
        n_channels=n_channels,
        n_labels=n_classes,
        min_series_length=n_timepoints - 1,
        max_series_length=n_timepoints + 1,
        regression_target=regression,
    )
    assert isinstance(X, list)
    assert len(X) == len(y) == n_cases
    assert X[0].shape[0] == n_channels
    assert abs(X[0].shape[1] - n_timepoints) <= 1
    if regression:
        assert y.dtype == np.float32
    else:
        assert len(np.unique(y)) == n_classes


<<<<<<< HEAD
@pytest.mark.parametrize("n_cases", n_caseS)
=======
@pytest.mark.parametrize("n_cases", N_INSTANCES)
@pytest.mark.parametrize("n_timepoints", N_TIMEPOINTS)
@pytest.mark.parametrize("n_classes", N_CLASSES)
@pytest.mark.parametrize("regression", [True, False])
def test_make_2d_unequal_length_data(n_cases, n_timepoints, n_classes, regression):
    """Test data of right format."""
    X, y = make_example_2d_unequal_length(
        n_cases=n_cases,
        min_series_length=n_timepoints - 1,
        max_series_length=n_timepoints + 1,
        n_labels=n_classes,
        regression_target=regression,
    )
    assert isinstance(X, list)
    assert len(X) == len(y) == n_cases
    assert abs(X[0].shape[0] - n_timepoints) <= 1
    if regression:
        assert y.dtype == np.float32
    else:
        assert len(np.unique(y)) == n_classes


@pytest.mark.parametrize("n_cases", N_INSTANCES)
>>>>>>> fdae92e8
@pytest.mark.parametrize("n_channels", N_CHANNELS)
@pytest.mark.parametrize("n_timepoints", N_TIMEPOINTS)
@pytest.mark.parametrize("n_classes", N_CLASSES)
@pytest.mark.parametrize("regression", [True, False])
def test_make_example_nested_dataframe(
    n_cases, n_channels, n_timepoints, n_classes, regression
):
    X, y = make_example_nested_dataframe(
        n_cases=n_cases,
        n_labels=n_classes,
        n_channels=n_channels,
        n_timepoints=n_timepoints,
        regression_target=regression,
    )

    # check dimensions of generated data
    _check_X_y(X, y, n_cases, n_channels, n_timepoints, check_numpy=False)
    if regression:
        assert y.dtype == np.float32
    else:
        assert len(np.unique(y)) == n_classes


def test_uncovered():
    """Test data gen cases we dont need to do for all combos."""
    X, y = make_example_2d_numpy(n_cases=4, n_labels=5)
    assert np.unique(y).size == 4
    y = _make_regression_y(return_numpy=True)
    assert isinstance(y, np.ndarray)
    y = _make_regression_y(return_numpy=False)
    assert isinstance(y, pd.Series)
    with pytest.raises(ValueError, match="n_cases must be bigger than n_classes"):
        y = _make_classification_y(n_cases=4, n_classes=5)
    x = _make_nested_from_array(make_example_3d_numpy(n_channels=2), 2)
    assert isinstance(x, pd.DataFrame)<|MERGE_RESOLUTION|>--- conflicted
+++ resolved
@@ -19,32 +19,32 @@
     piecewise_poisson,
 )
 
-n_caseS = [10]
+N_CASES = [10]
 N_CHANNELS = [1, 3]
 N_TIMEPOINTS = [3, 5]
 N_CLASSES = [2, 5]
 
 
-def _check_X_y_pandas(X, y, n_cases, n_columns, n_timepoints):
+def _check_X_y_pandas(X, y, n_instances, n_columns, n_timepoints):
     assert isinstance(X, pd.DataFrame)
     assert isinstance(y, pd.Series)
-    assert X.shape[0] == y.shape[0] == n_cases
+    assert X.shape[0] == y.shape[0] == n_instances
     assert X.shape[1] == n_columns
     assert X.iloc[0, 0].shape == (n_timepoints,)
 
 
-def _check_X_y_numpy(X, y, n_cases, n_columns, n_timepoints):
+def _check_X_y_numpy(X, y, n_instances, n_columns, n_timepoints):
     assert isinstance(X, np.ndarray)
     assert isinstance(y, np.ndarray)
-    assert X.shape == (n_cases, n_columns, n_timepoints)
-    assert y.shape == (n_cases,)
+    assert X.shape == (n_instances, n_columns, n_timepoints)
+    assert y.shape == (n_instances,)
 
 
-def _check_X_y(X, y, n_cases, n_columns, n_timepoints, check_numpy=False):
+def _check_X_y(X, y, n_instances, n_columns, n_timepoints, check_numpy=False):
     if check_numpy:
-        _check_X_y_numpy(X, y, n_cases, n_columns, n_timepoints)
+        _check_X_y_numpy(X, y, n_instances, n_columns, n_timepoints)
     else:
-        _check_X_y_pandas(X, y, n_cases, n_columns, n_timepoints)
+        _check_X_y_pandas(X, y, n_instances, n_columns, n_timepoints)
 
 
 @pytest.mark.parametrize(
@@ -59,7 +59,7 @@
     assert array_equal(piecewise_poisson(lambdas, lengths, random_state), output)
 
 
-@pytest.mark.parametrize("n_cases", n_caseS)
+@pytest.mark.parametrize("n_cases", N_CASES)
 @pytest.mark.parametrize("n_channels", N_CHANNELS)
 @pytest.mark.parametrize("n_timepoints", N_TIMEPOINTS)
 @pytest.mark.parametrize("n_classes", N_CLASSES)
@@ -82,7 +82,7 @@
         assert len(np.unique(y)) == n_classes
 
 
-@pytest.mark.parametrize("n_cases", n_caseS)
+@pytest.mark.parametrize("n_cases", N_CASES)
 @pytest.mark.parametrize("n_timepoints", N_TIMEPOINTS)
 @pytest.mark.parametrize("n_classes", N_CLASSES)
 @pytest.mark.parametrize("regression", [True, False])
@@ -102,7 +102,7 @@
         assert len(np.unique(y)) == n_classes
 
 
-@pytest.mark.parametrize("n_cases", n_caseS)
+@pytest.mark.parametrize("n_cases", N_CASES)
 @pytest.mark.parametrize("n_channels", N_CHANNELS)
 @pytest.mark.parametrize("n_timepoints", N_TIMEPOINTS)
 @pytest.mark.parametrize("n_classes", N_CLASSES)
@@ -115,8 +115,8 @@
         n_cases=n_cases,
         n_channels=n_channels,
         n_labels=n_classes,
-        min_series_length=n_timepoints - 1,
-        max_series_length=n_timepoints + 1,
+        min_n_timepoints=n_timepoints - 1,
+        max_n_timepoints=n_timepoints + 1,
         regression_target=regression,
     )
     assert isinstance(X, list)
@@ -129,10 +129,7 @@
         assert len(np.unique(y)) == n_classes
 
 
-<<<<<<< HEAD
-@pytest.mark.parametrize("n_cases", n_caseS)
-=======
-@pytest.mark.parametrize("n_cases", N_INSTANCES)
+@pytest.mark.parametrize("n_cases", N_CASES)
 @pytest.mark.parametrize("n_timepoints", N_TIMEPOINTS)
 @pytest.mark.parametrize("n_classes", N_CLASSES)
 @pytest.mark.parametrize("regression", [True, False])
@@ -140,8 +137,8 @@
     """Test data of right format."""
     X, y = make_example_2d_unequal_length(
         n_cases=n_cases,
-        min_series_length=n_timepoints - 1,
-        max_series_length=n_timepoints + 1,
+        min_n_timepoints=n_timepoints - 1,
+        max_n_timepoints=n_timepoints + 1,
         n_labels=n_classes,
         regression_target=regression,
     )
@@ -154,8 +151,7 @@
         assert len(np.unique(y)) == n_classes
 
 
-@pytest.mark.parametrize("n_cases", N_INSTANCES)
->>>>>>> fdae92e8
+@pytest.mark.parametrize("n_cases", N_CASES)
 @pytest.mark.parametrize("n_channels", N_CHANNELS)
 @pytest.mark.parametrize("n_timepoints", N_TIMEPOINTS)
 @pytest.mark.parametrize("n_classes", N_CLASSES)
@@ -188,6 +184,6 @@
     y = _make_regression_y(return_numpy=False)
     assert isinstance(y, pd.Series)
     with pytest.raises(ValueError, match="n_cases must be bigger than n_classes"):
-        y = _make_classification_y(n_cases=4, n_classes=5)
+        y = _make_classification_y(n_instances=4, n_classes=5)
     x = _make_nested_from_array(make_example_3d_numpy(n_channels=2), 2)
     assert isinstance(x, pd.DataFrame)