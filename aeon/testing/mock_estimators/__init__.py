"""Mock forecasters for testing and debugging."""

__author__ = ["ltsaprounis"]

__all__ = [
    "MockForecaster",
    "MockUnivariateForecasterLogger",
    "make_mock_estimator",
    "MockClassifier",
    "MockClassifierPredictProba",
    "MockClassifierFullTags",
<<<<<<< HEAD
    "MockSegmenter",
    "SupervisedMockSegmenter",
=======
    "MockDeepClusterer",
>>>>>>> 07b75d69
]

from aeon.testing.mock_estimators._mock_classifiers import (
    MockClassifier,
    MockClassifierFullTags,
    MockClassifierPredictProba,
)
from aeon.testing.mock_estimators._mock_clusterers import MockDeepClusterer
from aeon.testing.mock_estimators._mock_forecasters import (
    MockForecaster,
    MockUnivariateForecasterLogger,
    make_mock_estimator,
)
from aeon.testing.mock_estimators._mock_segmenters import (
    MockSegmenter,
    SupervisedMockSegmenter,
)<|MERGE_RESOLUTION|>--- conflicted
+++ resolved
@@ -9,12 +9,9 @@
     "MockClassifier",
     "MockClassifierPredictProba",
     "MockClassifierFullTags",
-<<<<<<< HEAD
+    "MockDeepClusterer",
     "MockSegmenter",
     "SupervisedMockSegmenter",
-=======
-    "MockDeepClusterer",
->>>>>>> 07b75d69
 ]
 
 from aeon.testing.mock_estimators._mock_classifiers import (
