"""Dictionaries of expected outputs of regressor predict runs."""

import numpy as np

# predict results on Covid3Month data
covid_3month_preds = dict()

# predict results on CardanoSentiment data
cardano_sentiment_preds = dict()


covid_3month_preds["FreshPRINCERegressor"] = np.array(
    [
        0.0545,
        0.0767,
        0.0347,
        0.0505,
        0.0683,
        0.0434,
        0.0674,
        0.1111,
        0.0946,
        0.0366,
    ]
)

covid_3month_preds["Catch22Regressor"] = np.array(
    [0.0310, 0.0555, 0.0193, 0.0359, 0.0261, 0.0361, 0.0387, 0.0835, 0.0827, 0.0414]
)

covid_3month_preds["TSFreshRegressor"] = np.array(
    [
        0.0106,
        0.0587,
        0.0082,
        0.0291,
        0.0453,
        0.0185,
        0.036,
        0.0946,
        0.0946,
        0.0251,
    ]
)

covid_3month_preds["HydraRegressor"] = np.array(
    [
        -0.0073,
        0.0516,
        0.0378,
        0.0439,
        0.0247,
        0.0426,
        0.0272,
        0.054,
        0.0484,
        0.044,
    ]
)


covid_3month_preds["MultiRocketHydraRegressor"] = np.array(
    [
        -0.0751,
        0.0604,
        0.0315,
        0.0376,
        0.022,
        0.0337,
        0.0249,
        0.0835,
        0.1012,
        0.029,
    ]
)

covid_3month_preds["RocketRegressor"] = np.array(
    [
        0.0381,
        0.0379,
        0.0379,
        0.0368,
        0.04,
        0.0375,
        0.0387,
        0.0419,
        0.0371,
        0.0371,
    ]
)

covid_3month_preds["KNeighborsTimeSeriesRegressor"] = np.array(
    [
        0.0081,
        0.1111,
        0.0,
        0.0,
        0.0557,
        0.0408,
        0.0212,
        0.1111,
        0.1111,
        0.0,
    ]
)

covid_3month_preds["CanonicalIntervalForestRegressor"] = np.array(
    [0.0412, 0.0420, 0.0292, 0.0202, 0.0432, 0.0192, 0.0155, 0.0543, 0.0412, 0.0399]
)

covid_3month_preds["DrCIFRegressor"] = np.array(
    [0.0376, 0.0317, 0.0274, 0.0143, 0.0332, 0.0397, 0.0386, 0.0721, 0.0632, 0.0211]
)

covid_3month_preds["RandomIntervalRegressor"] = np.array(
    [
        0.0405,
        0.062,
        0.0069,
        0.032,
        0.0258,
        0.0478,
        0.032,
        0.062,
        0.062,
        0.0505,
    ]
)

covid_3month_preds["IntervalForestRegressor"] = np.array(
    [
        0.0358,
        0.0511,
        0.024,
        0.023,
        0.0475,
        0.0367,
        0.0308,
        0.0555,
        0.0606,
        0.026,
    ]
)

covid_3month_preds["RandomIntervalSpectralEnsembleRegressor"] = np.array(
    [
        0.0432,
        0.0516,
        0.0291,
        0.0423,
        0.0259,
        0.0247,
        0.0397,
        0.0536,
        0.0406,
        0.0468,
    ]
)

covid_3month_preds["TimeSeriesForestRegressor"] = np.array(
    [
        0.0319,
        0.0556,
        0.0249,
        0.0212,
        0.0385,
        0.0249,
        0.0105,
        0.0556,
        0.076,
        0.0143,
    ]
)

covid_3month_preds["RDSTRegressor"] = np.array(
    [
        0.0687,
        0.071,
        0.0227,
        0.0425,
        0.0834,
        0.0251,
        0.0064,
        0.1398,
        0.0667,
        0.031,
    ]
)

cardano_sentiment_preds["FreshPRINCERegressor"] = np.array(
<<<<<<< HEAD
    [0.36, 0.14, 0.36, 0.08, 0.45, 0.35, 0.15, 0.28, 0.09, 0.37]
=======
    [
        0.3653,
        0.1087,
        0.3604,
        0.0821,
        0.4493,
        0.3165,
        0.2056,
        0.2468,
        0.0762,
        0.3722,
    ]
>>>>>>> 0e231f1e
)

cardano_sentiment_preds["Catch22Regressor"] = np.array(
    [
        0.2715,
        0.175,
        0.3152,
        0.1324,
        0.3341,
        0.1919,
        0.179,
        0.1295,
        0.1744,
        0.3658,
    ]
)

cardano_sentiment_preds["SummaryRegressor"] = np.array(
    [
        0.3172,
        0.5002,
        0.3072,
        0.4486,
        0.1765,
        0.4664,
        0.0828,
        0.251,
        0.0402,
        0.2641,
    ]
)

cardano_sentiment_preds["TSFreshRegressor"] = np.array(
    [
        0.2997,
        0.2633,
        0.3408,
        0.1045,
        0.2517,
        0.2001,
        0.1546,
        0.1751,
        0.0936,
        0.2973,
    ]
)

cardano_sentiment_preds["HydraRegressor"] = np.array(
    [
        0.5925,
        0.2068,
        0.5268,
        0.2383,
        0.4586,
        0.1701,
        0.2336,
        0.1333,
        0.0025,
        0.4788,
    ]
)

cardano_sentiment_preds["RocketRegressor"] = np.array(
    [
        0.1841,
        0.1884,
        0.1882,
        0.1879,
        0.1862,
        0.1817,
        0.1858,
        0.1894,
        0.1845,
        0.1844,
    ]
)

cardano_sentiment_preds["KNeighborsTimeSeriesRegressor"] = np.array(
    [
        0.178,
        0.0,
        0.3503,
        0.0,
        -0.101,
        0.0,
        0.0,
        0.0,
        0.0,
        0.25,
    ]
)

cardano_sentiment_preds["RISTRegressor"] = np.array(
    [
        0.0745,
        0.0745,
        0.448,
        0.0413,
        0.484,
        0.0825,
        0.0413,
        0.1419,
        -0.101,
        0.2814,
    ]
)

cardano_sentiment_preds["CanonicalIntervalForestRegressor"] = np.array(
    [0.28, 0.15, 0.33, 0.14, 0.19, 0.22, 0.15, 0.23, 0.12, 0.2]
)

cardano_sentiment_preds["DrCIFRegressor"] = np.array(
    [
        0.252,
        0.21,
        0.2664,
        0.1791,
        0.1999,
        0.1513,
        0.1448,
        0.0956,
        0.1547,
        0.111,
    ]
)

cardano_sentiment_preds["IntervalForestRegressor"] = np.array(
    [
        0.173,
        0.0907,
        0.2631,
        0.153,
        0.1266,
        0.1245,
        0.0296,
        0.1578,
        0.0389,
        0.1636,
    ]
)

cardano_sentiment_preds["RandomIntervalRegressor"] = np.array(
    [
        0.2546,
        0.1749,
        0.5911,
        0.1562,
        0.3726,
        0.228,
        0.211,
        0.2102,
        0.176,
        0.3056,
    ]
)

cardano_sentiment_preds["RandomIntervalSpectralEnsembleRegressor"] = np.array(
    [
        0.4563,
        0.004,
        0.2486,
        0.101,
        0.1233,
        0.188,
        0.1242,
        0.238,
        0.1252,
        0.3264,
    ]
)

cardano_sentiment_preds["TimeSeriesForestRegressor"] = np.array(
    [
        0.2336,
        0.0385,
        0.5514,
        0.089,
        0.3174,
        -0.0505,
        -0.0505,
        -0.0505,
        -0.0093,
        0.1924,
    ]
)

cardano_sentiment_preds["RDSTRegressor"] = np.array(
    [
        0.1851,
        0.1864,
        0.1882,
        0.1875,
        0.1866,
        0.1862,
        0.1859,
        0.1857,
        0.1851,
        0.1878,
    ]
)<|MERGE_RESOLUTION|>--- conflicted
+++ resolved
@@ -188,22 +188,7 @@
 )
 
 cardano_sentiment_preds["FreshPRINCERegressor"] = np.array(
-<<<<<<< HEAD
     [0.36, 0.14, 0.36, 0.08, 0.45, 0.35, 0.15, 0.28, 0.09, 0.37]
-=======
-    [
-        0.3653,
-        0.1087,
-        0.3604,
-        0.0821,
-        0.4493,
-        0.3165,
-        0.2056,
-        0.2468,
-        0.0762,
-        0.3722,
-    ]
->>>>>>> 0e231f1e
 )
 
 cardano_sentiment_preds["Catch22Regressor"] = np.array(
