--- conflicted
+++ resolved
@@ -863,10 +863,7 @@
         or isinstance(estimator, BaseClusterer)
         or isinstance(estimator, BaseCollectionTransformer)
         or isinstance(estimator, BaseCollectionAnomalyDetector)
-<<<<<<< HEAD
-=======
         or isinstance(estimator, BaseCollectionSimilaritySearch)
->>>>>>> c86d3910
     ):
         data_label = "Classification"
     # collection data with continuous target labels
