"""Datasets used for testing."""

import numpy as np

from aeon.anomaly_detection.collection.base import BaseCollectionAnomalyDetector
from aeon.anomaly_detection.series.base import BaseSeriesAnomalyDetector
from aeon.base import BaseCollectionEstimator, BaseSeriesEstimator
from aeon.classification import BaseClassifier
from aeon.classification.early_classification import BaseEarlyClassifier
from aeon.clustering import BaseClusterer
from aeon.forecasting import BaseForecaster
from aeon.regression import BaseRegressor
from aeon.segmentation import BaseSegmenter
from aeon.similarity_search.collection import BaseCollectionSimilaritySearch
from aeon.similarity_search.series import BaseSeriesSimilaritySearch
from aeon.testing.data_generation import (
    make_example_2d_dataframe_collection,
    make_example_2d_numpy_collection,
    make_example_2d_numpy_series,
    make_example_3d_numpy,
    make_example_3d_numpy_list,
    make_example_dataframe_list,
    make_example_multi_index_dataframe,
)
from aeon.transformations.collection import BaseCollectionTransformer
from aeon.transformations.series import BaseSeriesTransformer
from aeon.utils.conversion import convert_collection

data_rng = np.random.RandomState(42)

# Collection testing data

EQUAL_LENGTH_UNIVARIATE_CLASSIFICATION = {
    "numpy3D": {
        "train": make_example_3d_numpy(
            n_cases=10,
            n_channels=1,
            n_timepoints=20,
            random_state=data_rng.randint(np.iinfo(np.int32).max),
        ),
        "test": make_example_3d_numpy(
            n_cases=5,
            n_channels=1,
            n_timepoints=20,
            random_state=data_rng.randint(np.iinfo(np.int32).max),
        ),
    },
    "numpy2D": {
        "train": make_example_2d_numpy_collection(
            n_cases=10,
            n_timepoints=20,
            random_state=data_rng.randint(np.iinfo(np.int32).max),
        ),
        "test": make_example_2d_numpy_collection(
            n_cases=5,
            n_timepoints=20,
            random_state=data_rng.randint(np.iinfo(np.int32).max),
        ),
    },
    "np-list": {
        "train": make_example_3d_numpy_list(
            n_cases=10,
            n_channels=1,
            min_n_timepoints=20,
            max_n_timepoints=20,
            random_state=data_rng.randint(np.iinfo(np.int32).max),
        ),
        "test": make_example_3d_numpy_list(
            n_cases=5,
            n_channels=1,
            min_n_timepoints=20,
            max_n_timepoints=20,
            random_state=data_rng.randint(np.iinfo(np.int32).max),
        ),
    },
    "df-list": {
        "train": make_example_dataframe_list(
            n_cases=10,
            n_channels=1,
            min_n_timepoints=20,
            max_n_timepoints=20,
            random_state=data_rng.randint(np.iinfo(np.int32).max),
        ),
        "test": make_example_dataframe_list(
            n_cases=5,
            n_channels=1,
            min_n_timepoints=20,
            max_n_timepoints=20,
            random_state=data_rng.randint(np.iinfo(np.int32).max),
        ),
    },
    "pd-wide": {
        "train": make_example_2d_dataframe_collection(
            n_cases=10,
            n_timepoints=20,
            random_state=data_rng.randint(np.iinfo(np.int32).max),
        ),
        "test": make_example_2d_dataframe_collection(
            n_cases=5,
            n_timepoints=20,
            random_state=data_rng.randint(np.iinfo(np.int32).max),
        ),
    },
    "pd-multiindex": {
        "train": make_example_multi_index_dataframe(
            n_cases=10,
            n_channels=1,
            min_n_timepoints=20,
            max_n_timepoints=20,
            random_state=data_rng.randint(np.iinfo(np.int32).max),
        ),
        "test": make_example_multi_index_dataframe(
            n_cases=5,
            n_channels=1,
            min_n_timepoints=20,
            max_n_timepoints=20,
            random_state=data_rng.randint(np.iinfo(np.int32).max),
        ),
    },
}

EQUAL_LENGTH_UNIVARIATE_REGRESSION = {
    "numpy3D": {
        "train": make_example_3d_numpy(
            n_cases=10,
            n_channels=1,
            n_timepoints=20,
            random_state=data_rng.randint(np.iinfo(np.int32).max),
            regression_target=True,
        ),
        "test": make_example_3d_numpy(
            n_cases=5,
            n_channels=1,
            n_timepoints=20,
            random_state=data_rng.randint(np.iinfo(np.int32).max),
            regression_target=True,
        ),
    },
    "numpy2D": {
        "train": make_example_2d_numpy_collection(
            n_cases=10,
            n_timepoints=20,
            random_state=data_rng.randint(np.iinfo(np.int32).max),
            regression_target=True,
        ),
        "test": make_example_2d_numpy_collection(
            n_cases=5,
            n_timepoints=20,
            random_state=data_rng.randint(np.iinfo(np.int32).max),
            regression_target=True,
        ),
    },
    "np-list": {
        "train": make_example_3d_numpy_list(
            n_cases=10,
            n_channels=1,
            min_n_timepoints=20,
            max_n_timepoints=20,
            random_state=data_rng.randint(np.iinfo(np.int32).max),
            regression_target=True,
        ),
        "test": make_example_3d_numpy_list(
            n_cases=5,
            n_channels=1,
            min_n_timepoints=20,
            max_n_timepoints=20,
            random_state=data_rng.randint(np.iinfo(np.int32).max),
            regression_target=True,
        ),
    },
    "df-list": {
        "train": make_example_dataframe_list(
            n_cases=10,
            n_channels=1,
            min_n_timepoints=20,
            max_n_timepoints=20,
            random_state=data_rng.randint(np.iinfo(np.int32).max),
            regression_target=True,
        ),
        "test": make_example_dataframe_list(
            n_cases=5,
            n_channels=1,
            min_n_timepoints=20,
            max_n_timepoints=20,
            random_state=data_rng.randint(np.iinfo(np.int32).max),
            regression_target=True,
        ),
    },
    "pd-wide": {
        "train": make_example_2d_dataframe_collection(
            n_cases=10,
            n_timepoints=20,
            random_state=data_rng.randint(np.iinfo(np.int32).max),
            regression_target=True,
        ),
        "test": make_example_2d_dataframe_collection(
            n_cases=5,
            n_timepoints=20,
            random_state=data_rng.randint(np.iinfo(np.int32).max),
            regression_target=True,
        ),
    },
    "pd-multiindex": {
        "train": make_example_multi_index_dataframe(
            n_cases=10,
            n_channels=1,
            min_n_timepoints=20,
            max_n_timepoints=20,
            random_state=data_rng.randint(np.iinfo(np.int32).max),
            regression_target=True,
        ),
        "test": make_example_multi_index_dataframe(
            n_cases=5,
            n_channels=1,
            min_n_timepoints=20,
            max_n_timepoints=20,
            random_state=data_rng.randint(np.iinfo(np.int32).max),
            regression_target=True,
        ),
    },
}

EQUAL_LENGTH_MULTIVARIATE_CLASSIFICATION = {
    "numpy3D": {
        "train": make_example_3d_numpy(
            n_cases=10,
            n_channels=2,
            n_timepoints=20,
            random_state=data_rng.randint(np.iinfo(np.int32).max),
        ),
        "test": make_example_3d_numpy(
            n_cases=5,
            n_channels=2,
            n_timepoints=20,
            random_state=data_rng.randint(np.iinfo(np.int32).max),
        ),
    },
    "np-list": {
        "train": make_example_3d_numpy_list(
            n_cases=10,
            n_channels=2,
            min_n_timepoints=20,
            max_n_timepoints=20,
            random_state=data_rng.randint(np.iinfo(np.int32).max),
        ),
        "test": make_example_3d_numpy_list(
            n_cases=5,
            n_channels=2,
            min_n_timepoints=20,
            max_n_timepoints=20,
            random_state=data_rng.randint(np.iinfo(np.int32).max),
        ),
    },
    "df-list": {
        "train": make_example_dataframe_list(
            n_cases=10,
            n_channels=2,
            min_n_timepoints=20,
            max_n_timepoints=20,
            random_state=data_rng.randint(np.iinfo(np.int32).max),
        ),
        "test": make_example_dataframe_list(
            n_cases=5,
            n_channels=2,
            min_n_timepoints=20,
            max_n_timepoints=20,
            random_state=data_rng.randint(np.iinfo(np.int32).max),
        ),
    },
    "pd-multiindex": {
        "train": make_example_multi_index_dataframe(
            n_cases=10,
            n_channels=2,
            min_n_timepoints=20,
            max_n_timepoints=20,
            random_state=data_rng.randint(np.iinfo(np.int32).max),
        ),
        "test": make_example_multi_index_dataframe(
            n_cases=5,
            n_channels=2,
            min_n_timepoints=20,
            max_n_timepoints=20,
            random_state=data_rng.randint(np.iinfo(np.int32).max),
        ),
    },
}

EQUAL_LENGTH_MULTIVARIATE_REGRESSION = {
    "numpy3D": {
        "train": make_example_3d_numpy(
            n_cases=10,
            n_channels=2,
            n_timepoints=20,
            random_state=data_rng.randint(np.iinfo(np.int32).max),
            regression_target=True,
        ),
        "test": make_example_3d_numpy(
            n_cases=5,
            n_channels=2,
            n_timepoints=20,
            random_state=data_rng.randint(np.iinfo(np.int32).max),
            regression_target=True,
        ),
    },
    "np-list": {
        "train": make_example_3d_numpy_list(
            n_cases=10,
            n_channels=2,
            min_n_timepoints=20,
            max_n_timepoints=20,
            random_state=data_rng.randint(np.iinfo(np.int32).max),
            regression_target=True,
        ),
        "test": make_example_3d_numpy_list(
            n_cases=5,
            n_channels=2,
            min_n_timepoints=20,
            max_n_timepoints=20,
            random_state=data_rng.randint(np.iinfo(np.int32).max),
            regression_target=True,
        ),
    },
    "df-list": {
        "train": make_example_dataframe_list(
            n_cases=10,
            n_channels=2,
            min_n_timepoints=20,
            max_n_timepoints=20,
            random_state=data_rng.randint(np.iinfo(np.int32).max),
            regression_target=True,
        ),
        "test": make_example_dataframe_list(
            n_cases=5,
            n_channels=2,
            min_n_timepoints=20,
            max_n_timepoints=20,
            random_state=data_rng.randint(np.iinfo(np.int32).max),
            regression_target=True,
        ),
    },
    "pd-multiindex": {
        "train": make_example_multi_index_dataframe(
            n_cases=10,
            n_channels=2,
            min_n_timepoints=20,
            max_n_timepoints=20,
            random_state=data_rng.randint(np.iinfo(np.int32).max),
            regression_target=True,
        ),
        "test": make_example_multi_index_dataframe(
            n_cases=5,
            n_channels=2,
            min_n_timepoints=20,
            max_n_timepoints=20,
            random_state=data_rng.randint(np.iinfo(np.int32).max),
            regression_target=True,
        ),
    },
}

UNEQUAL_LENGTH_UNIVARIATE_CLASSIFICATION = {
    "np-list": {
        "train": make_example_3d_numpy_list(
            n_cases=10,
            n_channels=1,
            min_n_timepoints=10,
            max_n_timepoints=20,
            random_state=data_rng.randint(np.iinfo(np.int32).max),
        ),
        "test": make_example_3d_numpy_list(
            n_cases=5,
            n_channels=1,
            min_n_timepoints=10,
            max_n_timepoints=20,
            random_state=data_rng.randint(np.iinfo(np.int32).max),
        ),
    },
    "df-list": {
        "train": make_example_dataframe_list(
            n_cases=10,
            n_channels=1,
            min_n_timepoints=10,
            max_n_timepoints=20,
            random_state=data_rng.randint(np.iinfo(np.int32).max),
        ),
        "test": make_example_dataframe_list(
            n_cases=5,
            n_channels=1,
            min_n_timepoints=10,
            max_n_timepoints=20,
            random_state=data_rng.randint(np.iinfo(np.int32).max),
        ),
    },
    "pd-multiindex": {
        "train": make_example_multi_index_dataframe(
            n_cases=10,
            n_channels=1,
            min_n_timepoints=10,
            max_n_timepoints=20,
            random_state=data_rng.randint(np.iinfo(np.int32).max),
        ),
        "test": make_example_multi_index_dataframe(
            n_cases=5,
            n_channels=1,
            min_n_timepoints=10,
            max_n_timepoints=20,
            random_state=data_rng.randint(np.iinfo(np.int32).max),
        ),
    },
}

UNEQUAL_LENGTH_UNIVARIATE_REGRESSION = {
    "np-list": {
        "train": make_example_3d_numpy_list(
            n_cases=10,
            n_channels=1,
            min_n_timepoints=10,
            max_n_timepoints=20,
            random_state=data_rng.randint(np.iinfo(np.int32).max),
            regression_target=True,
        ),
        "test": make_example_3d_numpy_list(
            n_cases=5,
            n_channels=1,
            min_n_timepoints=10,
            max_n_timepoints=20,
            random_state=data_rng.randint(np.iinfo(np.int32).max),
            regression_target=True,
        ),
    },
    "df-list": {
        "train": make_example_dataframe_list(
            n_cases=10,
            n_channels=1,
            min_n_timepoints=10,
            max_n_timepoints=20,
            random_state=data_rng.randint(np.iinfo(np.int32).max),
            regression_target=True,
        ),
        "test": make_example_dataframe_list(
            n_cases=5,
            n_channels=1,
            min_n_timepoints=10,
            max_n_timepoints=20,
            random_state=data_rng.randint(np.iinfo(np.int32).max),
            regression_target=True,
        ),
    },
    "pd-multiindex": {
        "train": make_example_multi_index_dataframe(
            n_cases=10,
            n_channels=1,
            min_n_timepoints=10,
            max_n_timepoints=20,
            random_state=data_rng.randint(np.iinfo(np.int32).max),
            regression_target=True,
        ),
        "test": make_example_multi_index_dataframe(
            n_cases=5,
            n_channels=1,
            min_n_timepoints=10,
            max_n_timepoints=20,
            random_state=data_rng.randint(np.iinfo(np.int32).max),
            regression_target=True,
        ),
    },
}

UNEQUAL_LENGTH_MULTIVARIATE_CLASSIFICATION = {
    "np-list": {
        "train": make_example_3d_numpy_list(
            n_cases=10,
            n_channels=2,
            max_n_timepoints=20,
            min_n_timepoints=10,
            random_state=data_rng.randint(np.iinfo(np.int32).max),
        ),
        "test": make_example_3d_numpy_list(
            n_cases=5,
            n_channels=2,
            max_n_timepoints=20,
            min_n_timepoints=10,
            random_state=data_rng.randint(np.iinfo(np.int32).max),
        ),
    },
    "df-list": {
        "train": make_example_dataframe_list(
            n_cases=10,
            n_channels=2,
            min_n_timepoints=10,
            max_n_timepoints=20,
            random_state=data_rng.randint(np.iinfo(np.int32).max),
        ),
        "test": make_example_dataframe_list(
            n_cases=5,
            n_channels=2,
            min_n_timepoints=10,
            max_n_timepoints=20,
            random_state=data_rng.randint(np.iinfo(np.int32).max),
        ),
    },
    "pd-multiindex": {
        "train": make_example_multi_index_dataframe(
            n_cases=10,
            n_channels=2,
            min_n_timepoints=10,
            max_n_timepoints=20,
            random_state=data_rng.randint(np.iinfo(np.int32).max),
        ),
        "test": make_example_multi_index_dataframe(
            n_cases=5,
            n_channels=2,
            min_n_timepoints=10,
            max_n_timepoints=20,
            random_state=data_rng.randint(np.iinfo(np.int32).max),
        ),
    },
}

UNEQUAL_LENGTH_MULTIVARIATE_REGRESSION = {
    "np-list": {
        "train": make_example_3d_numpy_list(
            n_cases=10,
            n_channels=2,
            max_n_timepoints=20,
            min_n_timepoints=10,
            random_state=data_rng.randint(np.iinfo(np.int32).max),
            regression_target=True,
        ),
        "test": make_example_3d_numpy_list(
            n_cases=5,
            n_channels=2,
            max_n_timepoints=20,
            min_n_timepoints=10,
            random_state=data_rng.randint(np.iinfo(np.int32).max),
            regression_target=True,
        ),
    },
    "df-list": {
        "train": make_example_dataframe_list(
            n_cases=10,
            n_channels=2,
            min_n_timepoints=10,
            max_n_timepoints=20,
            random_state=data_rng.randint(np.iinfo(np.int32).max),
            regression_target=True,
        ),
        "test": make_example_dataframe_list(
            n_cases=5,
            n_channels=2,
            min_n_timepoints=10,
            max_n_timepoints=20,
            random_state=data_rng.randint(np.iinfo(np.int32).max),
            regression_target=True,
        ),
    },
    "pd-multiindex": {
        "train": make_example_multi_index_dataframe(
            n_cases=10,
            n_channels=2,
            min_n_timepoints=10,
            max_n_timepoints=20,
            random_state=data_rng.randint(np.iinfo(np.int32).max),
            regression_target=True,
        ),
        "test": make_example_multi_index_dataframe(
            n_cases=5,
            n_channels=2,
            min_n_timepoints=10,
            max_n_timepoints=20,
            random_state=data_rng.randint(np.iinfo(np.int32).max),
            regression_target=True,
        ),
    },
}

X_classification_missing_train, y_classification_missing_train = make_example_3d_numpy(
    n_cases=10,
    n_channels=1,
    n_timepoints=20,
    random_state=data_rng.randint(np.iinfo(np.int32).max),
)
X_classification_missing_test, y_classification_missing_test = make_example_3d_numpy(
    n_cases=5,
    n_channels=1,
    n_timepoints=20,
    random_state=data_rng.randint(np.iinfo(np.int32).max),
)
X_classification_missing_train[:, :, data_rng.choice(20, 2)] = np.nan
X_classification_missing_test[:, :, data_rng.choice(20, 2)] = np.nan

MISSING_VALUES_CLASSIFICATION = {
    "numpy3D": {
        "train": (X_classification_missing_train, y_classification_missing_train),
        "test": (X_classification_missing_test, y_classification_missing_test),
    },
    "np-list": {
        "train": (
            convert_collection(X_classification_missing_train, "np-list"),
            y_classification_missing_train,
        ),
        "test": (
            convert_collection(X_classification_missing_test, "np-list"),
            y_classification_missing_test,
        ),
    },
}

X_regression_missing_train, y_regression_missing_train = make_example_3d_numpy(
    n_cases=10,
    n_channels=1,
    n_timepoints=20,
    random_state=data_rng.randint(np.iinfo(np.int32).max),
    regression_target=True,
)
X_regression_missing_test, y_regression_missing_test = make_example_3d_numpy(
    n_cases=5,
    n_channels=1,
    n_timepoints=20,
    random_state=data_rng.randint(np.iinfo(np.int32).max),
    regression_target=True,
)
X_regression_missing_train[:, :, data_rng.choice(20, 2)] = np.nan
X_regression_missing_test[:, :, data_rng.choice(20, 2)] = np.nan

MISSING_VALUES_REGRESSION = {
    "numpy3D": {
        "train": (X_regression_missing_train, y_regression_missing_train),
        "test": (X_regression_missing_test, y_regression_missing_test),
    },
    "np-list": {
        "train": (
            convert_collection(X_regression_missing_train, "np-list"),
            y_regression_missing_train,
        ),
        "test": (
            convert_collection(X_regression_missing_test, "np-list"),
            y_regression_missing_test,
        ),
    },
}

# Series testing data

X_series = make_example_2d_numpy_series(
    n_timepoints=40,
    n_channels=1,
    axis=1,
    random_state=data_rng.randint(np.iinfo(np.int32).max),
)
X_series2 = X_series[:, 20:40]
X_series = X_series[:, :20]
UNIVARIATE_SERIES_NONE = {"train": (X_series, None), "test": (X_series2, None)}

X_series_mv = make_example_2d_numpy_series(
    n_timepoints=40,
    n_channels=2,
    axis=1,
    random_state=data_rng.randint(np.iinfo(np.int32).max),
)
X_series_mv2 = X_series_mv[:, 20:40]
X_series_mv = X_series_mv[:, :20]
MULTIVARIATE_SERIES_NONE = {
    "train": (X_series_mv, None),
    "test": (X_series_mv2, None),
}

X_series_mi = make_example_2d_numpy_series(
    n_timepoints=40,
    n_channels=1,
    axis=1,
    random_state=data_rng.randint(np.iinfo(np.int32).max),
)
X_series_mi2 = X_series_mi[:, 20:40]
X_series_mi2[:, data_rng.choice(20, 1)] = np.nan
X_series_mi = X_series_mi[:, :20]
X_series_mi[:, data_rng.choice(20, 2)] = np.nan
MISSING_VALUES_SERIES_NONE = {
    "train": (X_series_mi, None),
    "test": (X_series_mi2, None),
}

# All testing data

FULL_TEST_DATA_DICT = {}
# Collection
FULL_TEST_DATA_DICT.update(
    {
        f"EqualLengthUnivariate-Classification-{k}": v
        for k, v in EQUAL_LENGTH_UNIVARIATE_CLASSIFICATION.items()
    }
)
FULL_TEST_DATA_DICT.update(
    {
        f"EqualLengthUnivariate-Regression-{k}": v
        for k, v in EQUAL_LENGTH_UNIVARIATE_REGRESSION.items()
    }
)
FULL_TEST_DATA_DICT.update(
    {
        f"EqualLengthMultivariate-Classification-{k}": v
        for k, v in EQUAL_LENGTH_MULTIVARIATE_CLASSIFICATION.items()
    }
)
FULL_TEST_DATA_DICT.update(
    {
        f"EqualLengthMultivariate-Regression-{k}": v
        for k, v in EQUAL_LENGTH_MULTIVARIATE_REGRESSION.items()
    }
)
FULL_TEST_DATA_DICT.update(
    {
        f"UnequalLengthUnivariate-Classification-{k}": v
        for k, v in UNEQUAL_LENGTH_UNIVARIATE_CLASSIFICATION.items()
    }
)
FULL_TEST_DATA_DICT.update(
    {
        f"UnequalLengthUnivariate-Regression-{k}": v
        for k, v in UNEQUAL_LENGTH_UNIVARIATE_REGRESSION.items()
    }
)
FULL_TEST_DATA_DICT.update(
    {
        f"UnequalLengthMultivariate-Classification-{k}": v
        for k, v in UNEQUAL_LENGTH_MULTIVARIATE_CLASSIFICATION.items()
    }
)
FULL_TEST_DATA_DICT.update(
    {
        f"UnequalLengthMultivariate-Regression-{k}": v
        for k, v in UNEQUAL_LENGTH_MULTIVARIATE_REGRESSION.items()
    }
)
FULL_TEST_DATA_DICT.update(
    {
        f"MissingValues-Classification-{k}": v
        for k, v in MISSING_VALUES_CLASSIFICATION.items()
    }
)
FULL_TEST_DATA_DICT.update(
    {f"MissingValues-Regression-{k}": v for k, v in MISSING_VALUES_REGRESSION.items()}
)

# Series
FULL_TEST_DATA_DICT.update({"UnivariateSeries-None": UNIVARIATE_SERIES_NONE})
FULL_TEST_DATA_DICT.update({"MultivariateSeries-None": MULTIVARIATE_SERIES_NONE})
FULL_TEST_DATA_DICT.update({"MissingValues-None": MISSING_VALUES_SERIES_NONE})


def _get_datatypes_for_estimator(estimator):
    """Get all data types for estimator.

    Parameters
    ----------
    estimator : BaseAeonEstimator instance or class
        Estimator instance or class to check for valid input data types.

    Returns
    -------
    datatypes : list of tuple
        List of valid data types keys for the estimator usable in
        FULL_TEST_DATA_DICT. Each tuple is formatted (data_key, label_key).
    """
    datatypes = []
    (
        univariate,
        multivariate,
        unequal_length,
        missing_values,
    ) = _get_capabilities_for_estimator(estimator)
    task = _get_task_for_estimator(estimator)

    inner_types = estimator.get_tag("X_inner_type")
    if not isinstance(inner_types, list):
        inner_types = [inner_types]

    if isinstance(estimator, BaseCollectionEstimator):
        for inner_type in inner_types:
            if univariate:
                s = f"EqualLengthUnivariate-{task}-{inner_type}"
                if s in FULL_TEST_DATA_DICT:
                    datatypes.append(s)

                if unequal_length:
                    s = f"UnequalLengthUnivariate-{task}-{inner_type}"
                    if s in FULL_TEST_DATA_DICT:
                        datatypes.append(s)

            if multivariate:
                s = f"EqualLengthMultivariate-{task}-{inner_type}"
                if s in FULL_TEST_DATA_DICT:
                    datatypes.append(s)

                if unequal_length:
                    s = f"UnequalLengthMultivariate-{task}-{inner_type}"
                    if s in FULL_TEST_DATA_DICT:
                        datatypes.append(s)

        if missing_values:
            datatypes.append(f"MissingValues-{task}-numpy3D")
    elif isinstance(estimator, BaseSeriesEstimator):
        if univariate:
            datatypes.append(f"UnivariateSeries-{task}")
        if multivariate:
            datatypes.append(f"MultivariateSeries-{task}")
        if missing_values:
            datatypes.append(f"MissingValues-{task}")
    else:
        raise ValueError(f"Unknown estimator type: {type(estimator)}")

    if len(datatypes) == 0:
        raise ValueError(f"No valid data types found for estimator {estimator}")

    return datatypes


def _get_capabilities_for_estimator(estimator):
    """Get capabilities for estimator.

    Parameters
    ----------
    estimator : BaseAeonEstimator instance or class
        Estimator instance or class to check for valid input data types.

    Returns
    -------
    capabilities : tuple of bool
        Tuple of valid capabilities for the estimator.
    """
    univariate = estimator.get_tag(
        "capability:univariate", raise_error=False, tag_value_default=True
    )
    multivariate = estimator.get_tag(
        "capability:multivariate", raise_error=False, tag_value_default=False
    )
    unequal_length = estimator.get_tag(
        "capability:unequal_length", raise_error=False, tag_value_default=False
    )
    missing_values = estimator.get_tag(
        "capability:missing_values", raise_error=False, tag_value_default=False
    )
    return univariate, multivariate, unequal_length, missing_values


def _get_task_for_estimator(estimator):
    """Get task string used to select the correct test data for the estimator.

    Parameters
    ----------
    estimator : BaseAeonEstimator instance or class
        Estimator instance or class to find the task string for.

    Returns
    -------
    data_label : str
        Task string for the estimator used in forming a key from FULL_TEST_DATA_DICT.
    """
    # collection data with class labels
    if (
        isinstance(estimator, BaseClassifier)
        or isinstance(estimator, BaseEarlyClassifier)
        or isinstance(estimator, BaseClusterer)
        or isinstance(estimator, BaseCollectionTransformer)
<<<<<<< HEAD
        or isinstance(estimator, BaseCollectionAnomalyDetector)
=======
        or isinstance(estimator, BaseCollectionSimilaritySearch)
>>>>>>> 937dde31
    ):
        data_label = "Classification"
    # collection data with continuous target labels
    elif isinstance(estimator, BaseRegressor):
        data_label = "Regression"
    # series data with no secondary input
    elif (
        isinstance(estimator, BaseSeriesAnomalyDetector)
        or isinstance(estimator, BaseSegmenter)
        or isinstance(estimator, BaseSeriesTransformer)
        or isinstance(estimator, BaseForecaster)
        or isinstance(estimator, BaseSeriesSimilaritySearch)
    ):
        data_label = "None"
    else:
        raise ValueError(f"Unknown estimator type: {type(estimator)}")

    return data_label<|MERGE_RESOLUTION|>--- conflicted
+++ resolved
@@ -862,11 +862,8 @@
         or isinstance(estimator, BaseEarlyClassifier)
         or isinstance(estimator, BaseClusterer)
         or isinstance(estimator, BaseCollectionTransformer)
-<<<<<<< HEAD
         or isinstance(estimator, BaseCollectionAnomalyDetector)
-=======
         or isinstance(estimator, BaseCollectionSimilaritySearch)
->>>>>>> 937dde31
     ):
         data_label = "Classification"
     # collection data with continuous target labels
