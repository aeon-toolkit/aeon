--- conflicted
+++ resolved
@@ -1013,11 +1013,7 @@
         or isinstance(estimator, BaseEarlyClassifier)
         or isinstance(estimator, BaseClusterer)
         or isinstance(estimator, BaseCollectionTransformer)
-<<<<<<< HEAD
-        or isinstance(estimator, BaseSimilaritySearch)
         or isinstance(estimator, BaseCollectionAnomalyDetector)
-=======
->>>>>>> 9394df3b
     ):
         data_label = "Classification"
     # collection data with continuous target labels
