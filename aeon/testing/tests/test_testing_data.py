--- conflicted
+++ resolved
@@ -26,8 +26,6 @@
 )
 
 
-<<<<<<< HEAD
-=======
 def test_datatype_exists():
     """Check that the basic testing data case has all data types."""
     for data in COLLECTIONS_DATA_TYPES:
@@ -35,7 +33,6 @@
         assert data in EQUAL_LENGTH_UNIVARIATE_REGRESSION
 
 
->>>>>>> 19a3dbde
 def test_testing_data_dict():
     """Test the contents of the test data dictionary."""
     for key in FULL_TEST_DATA_DICT:
@@ -132,7 +129,6 @@
         check_classification_targets(
             UNEQUAL_LENGTH_UNIVARIATE_CLASSIFICATION[key]["test"][1]
         )
-<<<<<<< HEAD
 
     for key in UNEQUAL_LENGTH_UNIVARIATE_REGRESSION:
         assert is_collection(UNEQUAL_LENGTH_UNIVARIATE_REGRESSION[key]["train"][0])
@@ -156,36 +152,8 @@
         ) or np.issubdtype(
             UNEQUAL_LENGTH_UNIVARIATE_REGRESSION[key]["test"][1].dtype, np.floating
         )
-=======
->>>>>>> 19a3dbde
-
-    for key in UNEQUAL_LENGTH_UNIVARIATE_REGRESSION:
-        assert is_collection(UNEQUAL_LENGTH_UNIVARIATE_REGRESSION[key]["train"][0])
-        assert is_univariate(UNEQUAL_LENGTH_UNIVARIATE_REGRESSION[key]["train"][0])
-        assert not is_equal_length(
-            UNEQUAL_LENGTH_UNIVARIATE_REGRESSION[key]["train"][0]
-        )
-        assert not has_missing(UNEQUAL_LENGTH_UNIVARIATE_REGRESSION[key]["train"][0])
-        assert np.issubdtype(
-            UNEQUAL_LENGTH_UNIVARIATE_REGRESSION[key]["train"][1].dtype, np.integer
-        ) or np.issubdtype(
-            UNEQUAL_LENGTH_UNIVARIATE_REGRESSION[key]["train"][1].dtype, np.floating
-        )
-
-        assert is_collection(UNEQUAL_LENGTH_UNIVARIATE_REGRESSION[key]["test"][0])
-        assert is_univariate(UNEQUAL_LENGTH_UNIVARIATE_REGRESSION[key]["test"][0])
-        assert not is_equal_length(UNEQUAL_LENGTH_UNIVARIATE_REGRESSION[key]["test"][0])
-        assert not has_missing(UNEQUAL_LENGTH_UNIVARIATE_REGRESSION[key]["test"][0])
-        assert np.issubdtype(
-            UNEQUAL_LENGTH_UNIVARIATE_REGRESSION[key]["test"][1].dtype, np.integer
-        ) or np.issubdtype(
-            UNEQUAL_LENGTH_UNIVARIATE_REGRESSION[key]["test"][1].dtype, np.floating
-        )
-
-<<<<<<< HEAD
-=======
-
->>>>>>> 19a3dbde
+
+
 def test_equal_length_multivariate_collection():
     """Test the contents of the equal length multivariate data dictionary."""
     for key in EQUAL_LENGTH_MULTIVARIATE_CLASSIFICATION:
@@ -202,8 +170,6 @@
         check_classification_targets(
             EQUAL_LENGTH_MULTIVARIATE_CLASSIFICATION[key]["train"][1]
         )
-<<<<<<< HEAD
-=======
 
         assert is_collection(EQUAL_LENGTH_MULTIVARIATE_CLASSIFICATION[key]["test"][0])
         assert not is_univariate(
@@ -235,43 +201,8 @@
         ) or np.issubdtype(
             EQUAL_LENGTH_MULTIVARIATE_REGRESSION[key]["test"][1].dtype, np.floating
         )
->>>>>>> 19a3dbde
-
-        assert is_collection(EQUAL_LENGTH_MULTIVARIATE_CLASSIFICATION[key]["test"][0])
-        assert not is_univariate(
-            EQUAL_LENGTH_MULTIVARIATE_CLASSIFICATION[key]["test"][0]
-        )
-        assert is_equal_length(EQUAL_LENGTH_MULTIVARIATE_CLASSIFICATION[key]["test"][0])
-        assert not has_missing(EQUAL_LENGTH_MULTIVARIATE_CLASSIFICATION[key]["test"][0])
-        check_classification_targets(
-            EQUAL_LENGTH_MULTIVARIATE_CLASSIFICATION[key]["test"][1]
-        )
-
-    for key in EQUAL_LENGTH_MULTIVARIATE_REGRESSION:
-        assert is_collection(EQUAL_LENGTH_MULTIVARIATE_REGRESSION[key]["train"][0])
-        assert not is_univariate(EQUAL_LENGTH_MULTIVARIATE_REGRESSION[key]["train"][0])
-        assert is_equal_length(EQUAL_LENGTH_MULTIVARIATE_REGRESSION[key]["train"][0])
-        assert not has_missing(EQUAL_LENGTH_MULTIVARIATE_REGRESSION[key]["train"][0])
-        assert np.issubdtype(
-            EQUAL_LENGTH_MULTIVARIATE_REGRESSION[key]["train"][1].dtype, np.integer
-        ) or np.issubdtype(
-            EQUAL_LENGTH_MULTIVARIATE_REGRESSION[key]["train"][1].dtype, np.floating
-        )
-
-<<<<<<< HEAD
-        assert is_collection(EQUAL_LENGTH_MULTIVARIATE_REGRESSION[key]["test"][0])
-        assert not is_univariate(EQUAL_LENGTH_MULTIVARIATE_REGRESSION[key]["test"][0])
-        assert is_equal_length(EQUAL_LENGTH_MULTIVARIATE_REGRESSION[key]["test"][0])
-        assert not has_missing(EQUAL_LENGTH_MULTIVARIATE_REGRESSION[key]["test"][0])
-        assert np.issubdtype(
-            EQUAL_LENGTH_MULTIVARIATE_REGRESSION[key]["test"][1].dtype, np.integer
-        ) or np.issubdtype(
-            EQUAL_LENGTH_MULTIVARIATE_REGRESSION[key]["test"][1].dtype, np.floating
-        )
-
-
-=======
->>>>>>> 19a3dbde
+
+
 def test_unequal_length_multivariate_collection():
     """Test the contents of the unequal length multivariate data dictionary."""
     for key in UNEQUAL_LENGTH_MULTIVARIATE_CLASSIFICATION:
