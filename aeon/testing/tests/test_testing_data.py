"""Tests for testing data dictionaries."""

import numpy as np
from sklearn.utils.multiclass import check_classification_targets

from aeon.testing.testing_data import (
    EQUAL_LENGTH_MULTIVARIATE_CLASSIFICATION,
    EQUAL_LENGTH_MULTIVARIATE_REGRESSION,
    EQUAL_LENGTH_UNIVARIATE_CLASSIFICATION,
    EQUAL_LENGTH_UNIVARIATE_REGRESSION,
    FULL_TEST_DATA_DICT,
    MISSING_VALUES_CLASSIFICATION,
    MISSING_VALUES_REGRESSION,
    UNEQUAL_LENGTH_MULTIVARIATE_CLASSIFICATION,
    UNEQUAL_LENGTH_MULTIVARIATE_REGRESSION,
    UNEQUAL_LENGTH_UNIVARIATE_CLASSIFICATION,
    UNEQUAL_LENGTH_UNIVARIATE_REGRESSION,
    UNIVARIATE_SERIES,
    UNIVARIATE_SERIES_ANOMALY,
)
<<<<<<< HEAD
from aeon.utils.data_types import COLLECTIONS_DATA_TYPES
from aeon.utils.validation.collection import (
=======
from aeon.utils.data_types import COLLECTIONS_DATA_TYPES, SERIES_DATA_TYPES
from aeon.utils.validation import (
>>>>>>> 67b8c3d0
    has_missing,
    is_collection,
    is_equal_length,
    is_univariate,
)
from aeon.utils.validation.series import is_series


def test_datatype_exists():
    """Check that the basic testing data case has all data types."""
    for data in COLLECTIONS_DATA_TYPES:
        assert data in EQUAL_LENGTH_UNIVARIATE_CLASSIFICATION
        assert data in EQUAL_LENGTH_UNIVARIATE_REGRESSION

    for data in SERIES_DATA_TYPES:
        assert data in UNIVARIATE_SERIES
        assert data in UNIVARIATE_SERIES_ANOMALY


def test_testing_data_dict():
    """Test the contents of the test data dictionary."""
    for key in FULL_TEST_DATA_DICT:
        # format
        assert isinstance(FULL_TEST_DATA_DICT[key], dict)
        assert len(FULL_TEST_DATA_DICT[key]) == 2
        assert "train" in FULL_TEST_DATA_DICT[key]
        assert "test" in FULL_TEST_DATA_DICT[key]
        # data
        assert is_collection(FULL_TEST_DATA_DICT[key]["train"][0]) or is_series(
            FULL_TEST_DATA_DICT[key]["train"][0]
        )
        assert is_collection(FULL_TEST_DATA_DICT[key]["test"][0]) or is_series(
            FULL_TEST_DATA_DICT[key]["test"][0]
        )
        # label
        if FULL_TEST_DATA_DICT[key]["train"][1] is not None:
            assert isinstance(FULL_TEST_DATA_DICT[key]["train"][1], np.ndarray)
            assert isinstance(FULL_TEST_DATA_DICT[key]["test"][1], np.ndarray)
            assert FULL_TEST_DATA_DICT[key]["train"][1].ndim == 1
            assert FULL_TEST_DATA_DICT[key]["test"][1].ndim == 1


def test_equal_length_univariate_collection():
    """Test the contents of the equal length univariate data dictionaries."""
    for key in EQUAL_LENGTH_UNIVARIATE_CLASSIFICATION:
        assert is_collection(
            EQUAL_LENGTH_UNIVARIATE_CLASSIFICATION[key]["train"][0], include_2d=True
        )
        assert is_univariate(EQUAL_LENGTH_UNIVARIATE_CLASSIFICATION[key]["train"][0])
        assert is_equal_length(EQUAL_LENGTH_UNIVARIATE_CLASSIFICATION[key]["train"][0])
        assert not has_missing(EQUAL_LENGTH_UNIVARIATE_CLASSIFICATION[key]["train"][0])
        check_classification_targets(
            EQUAL_LENGTH_UNIVARIATE_CLASSIFICATION[key]["train"][1]
        )

        assert is_collection(
            EQUAL_LENGTH_UNIVARIATE_CLASSIFICATION[key]["test"][0], include_2d=True
        )
        assert is_univariate(EQUAL_LENGTH_UNIVARIATE_CLASSIFICATION[key]["test"][0])
        assert is_equal_length(EQUAL_LENGTH_UNIVARIATE_CLASSIFICATION[key]["test"][0])
        assert not has_missing(EQUAL_LENGTH_UNIVARIATE_CLASSIFICATION[key]["test"][0])
        check_classification_targets(
            EQUAL_LENGTH_UNIVARIATE_CLASSIFICATION[key]["test"][1]
        )

    for key in EQUAL_LENGTH_UNIVARIATE_REGRESSION:
        assert is_collection(
            EQUAL_LENGTH_UNIVARIATE_REGRESSION[key]["train"][0], include_2d=True
        )
        assert is_univariate(EQUAL_LENGTH_UNIVARIATE_REGRESSION[key]["train"][0])
        assert is_equal_length(EQUAL_LENGTH_UNIVARIATE_REGRESSION[key]["train"][0])
        assert not has_missing(EQUAL_LENGTH_UNIVARIATE_REGRESSION[key]["train"][0])
        assert np.issubdtype(
            EQUAL_LENGTH_UNIVARIATE_REGRESSION[key]["train"][1].dtype, np.integer
        ) or np.issubdtype(
            EQUAL_LENGTH_UNIVARIATE_REGRESSION[key]["train"][1].dtype, np.floating
        )

        assert is_collection(
            EQUAL_LENGTH_UNIVARIATE_REGRESSION[key]["test"][0], include_2d=True
        )
        assert is_univariate(EQUAL_LENGTH_UNIVARIATE_REGRESSION[key]["test"][0])
        assert is_equal_length(EQUAL_LENGTH_UNIVARIATE_REGRESSION[key]["test"][0])
        assert not has_missing(EQUAL_LENGTH_UNIVARIATE_REGRESSION[key]["test"][0])
        assert np.issubdtype(
            EQUAL_LENGTH_UNIVARIATE_REGRESSION[key]["test"][1].dtype, np.integer
        ) or np.issubdtype(
            EQUAL_LENGTH_UNIVARIATE_REGRESSION[key]["test"][1].dtype, np.floating
        )


def test_unequal_length_univariate_collection():
    """Test the contents of the unequal length univariate data dictionary."""
    for key in UNEQUAL_LENGTH_UNIVARIATE_CLASSIFICATION:
        assert is_collection(UNEQUAL_LENGTH_UNIVARIATE_CLASSIFICATION[key]["train"][0])
        assert is_univariate(UNEQUAL_LENGTH_UNIVARIATE_CLASSIFICATION[key]["train"][0])
        assert not is_equal_length(
            UNEQUAL_LENGTH_UNIVARIATE_CLASSIFICATION[key]["train"][0]
        )
        assert not has_missing(
            UNEQUAL_LENGTH_UNIVARIATE_CLASSIFICATION[key]["train"][0]
        )
        check_classification_targets(
            UNEQUAL_LENGTH_UNIVARIATE_CLASSIFICATION[key]["train"][1]
        )

        assert is_collection(UNEQUAL_LENGTH_UNIVARIATE_CLASSIFICATION[key]["test"][0])
        assert is_univariate(UNEQUAL_LENGTH_UNIVARIATE_CLASSIFICATION[key]["test"][0])
        assert not is_equal_length(
            UNEQUAL_LENGTH_UNIVARIATE_CLASSIFICATION[key]["test"][0]
        )
        assert not has_missing(UNEQUAL_LENGTH_UNIVARIATE_CLASSIFICATION[key]["test"][0])
        check_classification_targets(
            UNEQUAL_LENGTH_UNIVARIATE_CLASSIFICATION[key]["test"][1]
        )

    for key in UNEQUAL_LENGTH_UNIVARIATE_REGRESSION:
        assert is_collection(UNEQUAL_LENGTH_UNIVARIATE_REGRESSION[key]["train"][0])
        assert is_univariate(UNEQUAL_LENGTH_UNIVARIATE_REGRESSION[key]["train"][0])
        assert not is_equal_length(
            UNEQUAL_LENGTH_UNIVARIATE_REGRESSION[key]["train"][0]
        )
        assert not has_missing(UNEQUAL_LENGTH_UNIVARIATE_REGRESSION[key]["train"][0])
        assert np.issubdtype(
            UNEQUAL_LENGTH_UNIVARIATE_REGRESSION[key]["train"][1].dtype, np.integer
        ) or np.issubdtype(
            UNEQUAL_LENGTH_UNIVARIATE_REGRESSION[key]["train"][1].dtype, np.floating
        )

        assert is_collection(UNEQUAL_LENGTH_UNIVARIATE_REGRESSION[key]["test"][0])
        assert is_univariate(UNEQUAL_LENGTH_UNIVARIATE_REGRESSION[key]["test"][0])
        assert not is_equal_length(UNEQUAL_LENGTH_UNIVARIATE_REGRESSION[key]["test"][0])
        assert not has_missing(UNEQUAL_LENGTH_UNIVARIATE_REGRESSION[key]["test"][0])
        assert np.issubdtype(
            UNEQUAL_LENGTH_UNIVARIATE_REGRESSION[key]["test"][1].dtype, np.integer
        ) or np.issubdtype(
            UNEQUAL_LENGTH_UNIVARIATE_REGRESSION[key]["test"][1].dtype, np.floating
        )


def test_equal_length_multivariate_collection():
    """Test the contents of the equal length multivariate data dictionary."""
    for key in EQUAL_LENGTH_MULTIVARIATE_CLASSIFICATION:
        assert is_collection(EQUAL_LENGTH_MULTIVARIATE_CLASSIFICATION[key]["train"][0])
        assert not is_univariate(
            EQUAL_LENGTH_MULTIVARIATE_CLASSIFICATION[key]["train"][0]
        )
        assert is_equal_length(
            EQUAL_LENGTH_MULTIVARIATE_CLASSIFICATION[key]["train"][0]
        )
        assert not has_missing(
            EQUAL_LENGTH_MULTIVARIATE_CLASSIFICATION[key]["train"][0]
        )
        check_classification_targets(
            EQUAL_LENGTH_MULTIVARIATE_CLASSIFICATION[key]["train"][1]
        )

        assert is_collection(EQUAL_LENGTH_MULTIVARIATE_CLASSIFICATION[key]["test"][0])
        assert not is_univariate(
            EQUAL_LENGTH_MULTIVARIATE_CLASSIFICATION[key]["test"][0]
        )
        assert is_equal_length(EQUAL_LENGTH_MULTIVARIATE_CLASSIFICATION[key]["test"][0])
        assert not has_missing(EQUAL_LENGTH_MULTIVARIATE_CLASSIFICATION[key]["test"][0])
        check_classification_targets(
            EQUAL_LENGTH_MULTIVARIATE_CLASSIFICATION[key]["test"][1]
        )

    for key in EQUAL_LENGTH_MULTIVARIATE_REGRESSION:
        assert is_collection(EQUAL_LENGTH_MULTIVARIATE_REGRESSION[key]["train"][0])
        assert not is_univariate(EQUAL_LENGTH_MULTIVARIATE_REGRESSION[key]["train"][0])
        assert is_equal_length(EQUAL_LENGTH_MULTIVARIATE_REGRESSION[key]["train"][0])
        assert not has_missing(EQUAL_LENGTH_MULTIVARIATE_REGRESSION[key]["train"][0])
        assert np.issubdtype(
            EQUAL_LENGTH_MULTIVARIATE_REGRESSION[key]["train"][1].dtype, np.integer
        ) or np.issubdtype(
            EQUAL_LENGTH_MULTIVARIATE_REGRESSION[key]["train"][1].dtype, np.floating
        )

        assert is_collection(EQUAL_LENGTH_MULTIVARIATE_REGRESSION[key]["test"][0])
        assert not is_univariate(EQUAL_LENGTH_MULTIVARIATE_REGRESSION[key]["test"][0])
        assert is_equal_length(EQUAL_LENGTH_MULTIVARIATE_REGRESSION[key]["test"][0])
        assert not has_missing(EQUAL_LENGTH_MULTIVARIATE_REGRESSION[key]["test"][0])
        assert np.issubdtype(
            EQUAL_LENGTH_MULTIVARIATE_REGRESSION[key]["test"][1].dtype, np.integer
        ) or np.issubdtype(
            EQUAL_LENGTH_MULTIVARIATE_REGRESSION[key]["test"][1].dtype, np.floating
        )


def test_unequal_length_multivariate_collection():
    """Test the contents of the unequal length multivariate data dictionary."""
    for key in UNEQUAL_LENGTH_MULTIVARIATE_CLASSIFICATION:
        assert is_collection(
            UNEQUAL_LENGTH_MULTIVARIATE_CLASSIFICATION[key]["train"][0]
        )
        assert not is_univariate(
            UNEQUAL_LENGTH_MULTIVARIATE_CLASSIFICATION[key]["train"][0]
        )
        assert not is_equal_length(
            UNEQUAL_LENGTH_MULTIVARIATE_CLASSIFICATION[key]["train"][0]
        )
        assert not has_missing(
            UNEQUAL_LENGTH_MULTIVARIATE_CLASSIFICATION[key]["train"][0]
        )
        check_classification_targets(
            UNEQUAL_LENGTH_MULTIVARIATE_CLASSIFICATION[key]["train"][1]
        )

        assert is_collection(UNEQUAL_LENGTH_MULTIVARIATE_CLASSIFICATION[key]["test"][0])
        assert not is_univariate(
            UNEQUAL_LENGTH_MULTIVARIATE_CLASSIFICATION[key]["test"][0]
        )
        assert not is_equal_length(
            UNEQUAL_LENGTH_MULTIVARIATE_CLASSIFICATION[key]["test"][0]
        )
        assert not has_missing(
            UNEQUAL_LENGTH_MULTIVARIATE_CLASSIFICATION[key]["test"][0]
        )
        check_classification_targets(
            UNEQUAL_LENGTH_MULTIVARIATE_CLASSIFICATION[key]["test"][1]
        )

    for key in UNEQUAL_LENGTH_MULTIVARIATE_REGRESSION:
        assert is_collection(UNEQUAL_LENGTH_MULTIVARIATE_REGRESSION[key]["train"][0])
        assert not is_univariate(
            UNEQUAL_LENGTH_MULTIVARIATE_REGRESSION[key]["train"][0]
        )
        assert not is_equal_length(
            UNEQUAL_LENGTH_MULTIVARIATE_REGRESSION[key]["train"][0]
        )
        assert not has_missing(UNEQUAL_LENGTH_MULTIVARIATE_REGRESSION[key]["train"][0])
        assert np.issubdtype(
            UNEQUAL_LENGTH_MULTIVARIATE_REGRESSION[key]["train"][1].dtype, np.integer
        ) or np.issubdtype(
            UNEQUAL_LENGTH_MULTIVARIATE_REGRESSION[key]["train"][1].dtype, np.floating
        )

        assert is_collection(UNEQUAL_LENGTH_MULTIVARIATE_REGRESSION[key]["test"][0])
        assert not is_univariate(UNEQUAL_LENGTH_MULTIVARIATE_REGRESSION[key]["test"][0])
        assert not is_equal_length(
            UNEQUAL_LENGTH_MULTIVARIATE_REGRESSION[key]["test"][0]
        )
        assert not has_missing(UNEQUAL_LENGTH_MULTIVARIATE_REGRESSION[key]["test"][0])
        assert np.issubdtype(
            UNEQUAL_LENGTH_MULTIVARIATE_REGRESSION[key]["test"][1].dtype, np.integer
        ) or np.issubdtype(
            UNEQUAL_LENGTH_MULTIVARIATE_REGRESSION[key]["test"][1].dtype, np.floating
        )


def test_missing_values_collection():
    """Test the contents of the missing value data dictionary."""
    for key in MISSING_VALUES_CLASSIFICATION:
        assert is_collection(MISSING_VALUES_CLASSIFICATION[key]["train"][0])
        assert is_univariate(MISSING_VALUES_CLASSIFICATION[key]["train"][0])
        assert is_equal_length(MISSING_VALUES_CLASSIFICATION[key]["train"][0])
        assert has_missing(MISSING_VALUES_CLASSIFICATION[key]["train"][0])

        check_classification_targets(MISSING_VALUES_CLASSIFICATION[key]["train"][1])

        assert is_collection(MISSING_VALUES_CLASSIFICATION[key]["test"][0])
        assert is_univariate(MISSING_VALUES_CLASSIFICATION[key]["test"][0])
        assert is_equal_length(MISSING_VALUES_CLASSIFICATION[key]["test"][0])
        assert has_missing(MISSING_VALUES_CLASSIFICATION[key]["test"][0])
        check_classification_targets(MISSING_VALUES_CLASSIFICATION[key]["test"][1])

    for key in MISSING_VALUES_REGRESSION:
        assert is_collection(MISSING_VALUES_REGRESSION[key]["train"][0])
        assert is_univariate(MISSING_VALUES_REGRESSION[key]["train"][0])
        assert is_equal_length(MISSING_VALUES_REGRESSION[key]["train"][0])
        assert has_missing(MISSING_VALUES_REGRESSION[key]["train"][0])
        assert np.issubdtype(
            MISSING_VALUES_REGRESSION[key]["train"][1].dtype, np.integer
        ) or np.issubdtype(
            MISSING_VALUES_REGRESSION[key]["train"][1].dtype, np.floating
        )

        assert is_collection(MISSING_VALUES_REGRESSION[key]["test"][0])
        assert is_univariate(MISSING_VALUES_REGRESSION[key]["test"][0])
        assert is_equal_length(MISSING_VALUES_REGRESSION[key]["test"][0])
        assert has_missing(MISSING_VALUES_REGRESSION[key]["test"][0])
        assert np.issubdtype(
            MISSING_VALUES_REGRESSION[key]["test"][1].dtype, np.integer
        ) or np.issubdtype(MISSING_VALUES_REGRESSION[key]["test"][1].dtype, np.floating)


# todo series testing data<|MERGE_RESOLUTION|>--- conflicted
+++ resolved
@@ -18,13 +18,8 @@
     UNIVARIATE_SERIES,
     UNIVARIATE_SERIES_ANOMALY,
 )
-<<<<<<< HEAD
-from aeon.utils.data_types import COLLECTIONS_DATA_TYPES
+from aeon.utils.data_types import COLLECTIONS_DATA_TYPES, SERIES_DATA_TYPES
 from aeon.utils.validation.collection import (
-=======
-from aeon.utils.data_types import COLLECTIONS_DATA_TYPES, SERIES_DATA_TYPES
-from aeon.utils.validation import (
->>>>>>> 67b8c3d0
     has_missing,
     is_collection,
     is_equal_length,
