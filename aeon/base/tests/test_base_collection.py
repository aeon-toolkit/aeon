"""Tests for BaseCollectionEstimator."""

__maintainer__ = ["TonyBagnall", "MatthewMiddlehurst"]

import numpy as np
import pytest

from aeon.base import BaseCollectionEstimator
from aeon.testing.testing_data import (
<<<<<<< HEAD
    EQUAL_LENGTH_UNIVARIATE_CLASSIFICATION,
=======
    EQUAL_LENGTH_MULTIVARIATE_CLASSIFICATION,
    EQUAL_LENGTH_UNIVARIATE_CLASSIFICATION,
    MISSING_VALUES_CLASSIFICATION,
    UNEQUAL_LENGTH_MULTIVARIATE_CLASSIFICATION,
>>>>>>> 19a3dbde
    UNEQUAL_LENGTH_UNIVARIATE_CLASSIFICATION,
)
from aeon.utils import COLLECTIONS_DATA_TYPES
from aeon.utils.validation import get_type


@pytest.mark.parametrize("data", COLLECTIONS_DATA_TYPES)
def test_get_metadata(data):
    """Test get meta data."""
<<<<<<< HEAD
    X = EQUAL_LENGTH_UNIVARIATE_CLASSIFICATION[data]["train"][0]
    meta = BaseCollectionEstimator._get_metadata(X)
    assert not meta["multivariate"]
    assert not meta["missing_values"]
    assert not meta["unequal_length"]
    assert meta["n_channels"] == 1
    assert meta["n_timepoints"] == 20
    assert meta["n_cases"] == 10
=======
    # equal length univariate
    if data in EQUAL_LENGTH_UNIVARIATE_CLASSIFICATION:
        meta = BaseCollectionEstimator._get_X_metadata(
            EQUAL_LENGTH_UNIVARIATE_CLASSIFICATION[data]["train"][0]
        )
        assert not meta["multivariate"]
        assert not meta["missing_values"]
        assert not meta["unequal_length"]
        assert meta["n_cases"] == 10
        assert meta["n_channels"] == 1
        assert meta["n_timepoints"] == 20

    # unequal length univariate
    if data in UNEQUAL_LENGTH_UNIVARIATE_CLASSIFICATION:
        meta = BaseCollectionEstimator._get_X_metadata(
            UNEQUAL_LENGTH_UNIVARIATE_CLASSIFICATION[data]["train"][0]
        )
        assert not meta["multivariate"]
        assert not meta["missing_values"]
        assert meta["unequal_length"]
        assert meta["n_cases"] == 10
        assert meta["n_channels"] == 1
        assert meta["n_timepoints"] is None

    # equal length multivariate
    if data in EQUAL_LENGTH_MULTIVARIATE_CLASSIFICATION:
        meta = BaseCollectionEstimator._get_X_metadata(
            EQUAL_LENGTH_MULTIVARIATE_CLASSIFICATION[data]["train"][0]
        )
        assert meta["multivariate"]
        assert not meta["missing_values"]
        assert not meta["unequal_length"]
        assert meta["n_cases"] == 10
        assert meta["n_channels"] == 2
        assert meta["n_timepoints"] == 20
>>>>>>> 19a3dbde

    # unequal length multivariate
    if data in UNEQUAL_LENGTH_MULTIVARIATE_CLASSIFICATION:
        meta = BaseCollectionEstimator._get_X_metadata(
            UNEQUAL_LENGTH_MULTIVARIATE_CLASSIFICATION[data]["train"][0]
        )
        assert meta["multivariate"]
        assert not meta["missing_values"]
        assert meta["unequal_length"]
        assert meta["n_cases"] == 10
        assert meta["n_channels"] == 2
        assert meta["n_timepoints"] is None

    # missing data
    if data in MISSING_VALUES_CLASSIFICATION:
        meta = BaseCollectionEstimator._get_X_metadata(
            MISSING_VALUES_CLASSIFICATION[data]["train"][0]
        )
        assert not meta["multivariate"]
        assert meta["missing_values"]
        assert not meta["unequal_length"]
        assert meta["n_cases"] == 10
        assert meta["n_channels"] == 1
        assert meta["n_timepoints"] == 20


def test_check_X():
    """Test if capabilities correctly tested."""
    dummy1 = BaseCollectionEstimator()
    dummy2 = BaseCollectionEstimator()
    all_tags = {
        "capability:multivariate": True,
        "capability:unequal_length": True,
        "capability:missing_values": True,
    }
    dummy2.set_tags(**all_tags)

    # univariate equal length
    X = EQUAL_LENGTH_UNIVARIATE_CLASSIFICATION["numpy3D"]["train"][0].copy()
    assert dummy1._check_X(X) and dummy2._check_X(X)

    # univariate missing values
    X[3][0][6] = np.NAN
    assert dummy2._check_X(X)
    with pytest.raises(ValueError, match=r"cannot handle missing values"):
        dummy1._check_X(X)

    # multivariate equal length
    X = EQUAL_LENGTH_MULTIVARIATE_CLASSIFICATION["numpy3D"]["train"][0].copy()
    assert dummy2._check_X(X)
    with pytest.raises(ValueError, match=r"cannot handle multivariate"):
        dummy1._check_X(X)

    # multivariate missing values
    X[2][1][5] = np.NAN
    assert dummy2._check_X(X)
    with pytest.raises(
        ValueError, match=r"cannot handle missing values or multivariate"
    ):
        dummy1._check_X(X)

    # univariate equal length
    X = UNEQUAL_LENGTH_UNIVARIATE_CLASSIFICATION["np-list"]["train"][0]
    assert dummy2._check_X(X)
    with pytest.raises(ValueError, match=r"cannot handle unequal length series"):
        dummy1._check_X(X)

    # multivariate unequal length
    X = UNEQUAL_LENGTH_MULTIVARIATE_CLASSIFICATION["np-list"]["train"][0]
    assert dummy2._check_X(X)
    with pytest.raises(
        ValueError, match=r"cannot handle multivariate series or unequal length"
    ):
        dummy1._check_X(X)

    # different number of channels
    X = [np.random.random(size=(2, 10)), np.random.random(size=(3, 10))]
    with pytest.raises(ValueError):
        dummy2._check_X(X)

    # invalid list type
    X = ["Does", "Not", "Accept", "List", "of", "String"]
    with pytest.raises(TypeError, match=r"passed a list containing <class 'str'>"):
        dummy1._check_X(X)

    # invalid type
    X = BaseCollectionEstimator()
    with pytest.raises(
        TypeError,
        match="must be of type np.ndarray, pd.DataFrame or list of"
        " np.ndarray/pd.DataFrame",
    ):
        dummy1._check_X(X)


@pytest.mark.parametrize("internal_type", COLLECTIONS_DATA_TYPES)
@pytest.mark.parametrize("data", COLLECTIONS_DATA_TYPES)
def test_convert_X(internal_type, data):
    """Test conversion function.

    The conversion functionality of convertCollection is tested in the utils module.
    This test runs a subset of these but also checks classifiers with multiple
    internal types.
    """
    cls = BaseCollectionEstimator()

    # Equal length should default to numpy3D
    X = EQUAL_LENGTH_UNIVARIATE_CLASSIFICATION[data]["train"][0]
    cls.metadata_ = cls._check_X(X)
    X2 = cls._convert_X(X)
    assert get_type(X2) == cls.get_tag("X_inner_type")

    # should all convert to numpy3D
    cls.set_tags(**{"X_inner_type": "numpy3D"})
    X2 = cls._convert_X(X)
    assert get_type(X2) == "numpy3D"

    # Same as above but as list
    cls.set_tags(**{"X_inner_type": ["numpy3D"]})
    X2 = cls._convert_X(X)
    assert get_type(X2) == "numpy3D"

    # Set cls inner type to just internal_type, should convert to internal_type
    cls.set_tags(**{"X_inner_type": internal_type})
    X2 = cls._convert_X(X)
    assert get_type(X2) == internal_type

    # Should not convert, as datatype is already present
    cls.set_tags(**{"X_inner_type": ["numpy3D", data]})
    X2 = cls._convert_X(X)
    assert get_type(X2) == data

    # Should always convert to numpy3D unless data is already internal_type, as it is
    # the highest priority type
    cls.set_tags(**{"X_inner_type": ["numpy3D", internal_type]})
    X2 = cls._convert_X(X)
<<<<<<< HEAD
    assert get_type(X2) == internal_type
    if data in UNEQUAL_LENGTH_UNIVARIATE_CLASSIFICATION.keys():
        if internal_type in UNEQUAL_LENGTH_UNIVARIATE_CLASSIFICATION.keys():
            cls.set_tags(**{"capability:unequal_length": True})
            cls.set_tags(**{"X_inner_type": ["nested_univ", "np-list", internal_type]})
            X = UNEQUAL_LENGTH_UNIVARIATE_CLASSIFICATION[data]["train"][0]
=======
    assert get_type(X2) == "numpy3D" if data != internal_type else internal_type

    if data in UNEQUAL_LENGTH_UNIVARIATE_CLASSIFICATION.keys():
        if internal_type in UNEQUAL_LENGTH_UNIVARIATE_CLASSIFICATION.keys():
            X = UNEQUAL_LENGTH_UNIVARIATE_CLASSIFICATION[data]["train"][0]

            # Should stay as internal_type
            cls.set_tags(**{"capability:unequal_length": True})
            cls.set_tags(**{"X_inner_type": ["np-list", data]})
            X2 = cls._convert_X(X)
            assert get_type(X2) == data

            # np-list is the highest priority type for unequal length
            cls.set_tags(**{"capability:unequal_length": True})
            cls.set_tags(**{"X_inner_type": [internal_type, "np-list"]})
>>>>>>> 19a3dbde
            X2 = cls._convert_X(X)
            assert get_type(X2) == "np-list" if data != internal_type else internal_type


@pytest.mark.parametrize("data", COLLECTIONS_DATA_TYPES)
def test_preprocess_collection(data):
    """Test the functionality for preprocessing fit."""
    data = EQUAL_LENGTH_UNIVARIATE_CLASSIFICATION[data]["train"][0]
<<<<<<< HEAD
=======
    data2 = np.random.random(size=(11, 1, 30))
>>>>>>> 19a3dbde
    cls = BaseCollectionEstimator()

    X = cls._preprocess_collection(data)
    assert cls._n_jobs == 1
    assert len(cls.metadata_) == 6
    assert get_type(X) == "numpy3D"

    tags = {"capability:multithreading": True}
    cls = BaseCollectionEstimator()
    cls.set_tags(**tags)
    with pytest.raises(AttributeError, match="self.n_jobs must be set"):
        cls._preprocess_collection(data)

    # Test two calls do not overwrite metadata (predict should not reset fit meta)
    cls = BaseCollectionEstimator()
    cls._preprocess_collection(data)
    meta = cls.metadata_
    cls._preprocess_collection(data2)
    assert meta == cls.metadata_<|MERGE_RESOLUTION|>--- conflicted
+++ resolved
@@ -7,14 +7,10 @@
 
 from aeon.base import BaseCollectionEstimator
 from aeon.testing.testing_data import (
-<<<<<<< HEAD
-    EQUAL_LENGTH_UNIVARIATE_CLASSIFICATION,
-=======
     EQUAL_LENGTH_MULTIVARIATE_CLASSIFICATION,
     EQUAL_LENGTH_UNIVARIATE_CLASSIFICATION,
     MISSING_VALUES_CLASSIFICATION,
     UNEQUAL_LENGTH_MULTIVARIATE_CLASSIFICATION,
->>>>>>> 19a3dbde
     UNEQUAL_LENGTH_UNIVARIATE_CLASSIFICATION,
 )
 from aeon.utils import COLLECTIONS_DATA_TYPES
@@ -24,16 +20,6 @@
 @pytest.mark.parametrize("data", COLLECTIONS_DATA_TYPES)
 def test_get_metadata(data):
     """Test get meta data."""
-<<<<<<< HEAD
-    X = EQUAL_LENGTH_UNIVARIATE_CLASSIFICATION[data]["train"][0]
-    meta = BaseCollectionEstimator._get_metadata(X)
-    assert not meta["multivariate"]
-    assert not meta["missing_values"]
-    assert not meta["unequal_length"]
-    assert meta["n_channels"] == 1
-    assert meta["n_timepoints"] == 20
-    assert meta["n_cases"] == 10
-=======
     # equal length univariate
     if data in EQUAL_LENGTH_UNIVARIATE_CLASSIFICATION:
         meta = BaseCollectionEstimator._get_X_metadata(
@@ -69,7 +55,6 @@
         assert meta["n_cases"] == 10
         assert meta["n_channels"] == 2
         assert meta["n_timepoints"] == 20
->>>>>>> 19a3dbde
 
     # unequal length multivariate
     if data in UNEQUAL_LENGTH_MULTIVARIATE_CLASSIFICATION:
@@ -206,14 +191,6 @@
     # the highest priority type
     cls.set_tags(**{"X_inner_type": ["numpy3D", internal_type]})
     X2 = cls._convert_X(X)
-<<<<<<< HEAD
-    assert get_type(X2) == internal_type
-    if data in UNEQUAL_LENGTH_UNIVARIATE_CLASSIFICATION.keys():
-        if internal_type in UNEQUAL_LENGTH_UNIVARIATE_CLASSIFICATION.keys():
-            cls.set_tags(**{"capability:unequal_length": True})
-            cls.set_tags(**{"X_inner_type": ["nested_univ", "np-list", internal_type]})
-            X = UNEQUAL_LENGTH_UNIVARIATE_CLASSIFICATION[data]["train"][0]
-=======
     assert get_type(X2) == "numpy3D" if data != internal_type else internal_type
 
     if data in UNEQUAL_LENGTH_UNIVARIATE_CLASSIFICATION.keys():
@@ -229,7 +206,6 @@
             # np-list is the highest priority type for unequal length
             cls.set_tags(**{"capability:unequal_length": True})
             cls.set_tags(**{"X_inner_type": [internal_type, "np-list"]})
->>>>>>> 19a3dbde
             X2 = cls._convert_X(X)
             assert get_type(X2) == "np-list" if data != internal_type else internal_type
 
@@ -238,10 +214,7 @@
 def test_preprocess_collection(data):
     """Test the functionality for preprocessing fit."""
     data = EQUAL_LENGTH_UNIVARIATE_CLASSIFICATION[data]["train"][0]
-<<<<<<< HEAD
-=======
     data2 = np.random.random(size=(11, 1, 30))
->>>>>>> 19a3dbde
     cls = BaseCollectionEstimator()
 
     X = cls._preprocess_collection(data)
