--- conflicted
+++ resolved
@@ -218,25 +218,7 @@
         self.bar = bar
 
 
-<<<<<<< HEAD
-def test_is_composite():
-    """Tests is_composite tag for correctness.
-
-    Raises
-    ------
-    AssertionError if logic behind is_composite is incorrect
-    """
-    non_composite = CompositionDummy(foo=42)
-    composite = CompositionDummy(foo=non_composite)
-
-    assert not non_composite.is_composite()
-    assert composite.is_composite()
-
-
 class ResetTester(BaseAeonEstimator):
-=======
-class ResetTester(BaseEstimator):
->>>>>>> c0a2dba5
     clsvar = 210
 
     def __init__(self, a, b=42):
