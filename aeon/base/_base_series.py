"""Base class for estimators that fit single time series.

This time series can be univariate or multivariate. The time series can potentially
contain missing values.
"""

__maintainer__ = ["TonyBagnall", "MatthewMiddlehurst"]
__all__ = ["BaseSeriesEstimator"]

import numpy as np
import pandas as pd

from aeon.base._base import BaseEstimator
from aeon.utils.validation._dependencies import _check_estimator_deps

# allowed input and internal data types for Series
VALID_INNER_TYPES = [
    "np.ndarray",
    "pd.Series",
    "pd.DataFrame",
]
VALID_INPUT_TYPES = [pd.DataFrame, pd.Series, np.ndarray]


class BaseSeriesEstimator(BaseEstimator):
    """Base class for estimators that use single (possibly multivariate) time series.

    Provides functions that are common to BaseSeriesEstimator objects for the checking
    and conversion of input to fit, predict and transform, where relevant.

    It also stores the common default tags used by all the subclasses and metadata
    describing the characteristics of time series passed to ``fit`` (or another method
    if fit does not exist).

    Input and internal data format (where m is the number of time points and d is the
    number of channels):
        Univariate series:
            np.ndarray, shape ``(m,)``, ``(m, 1)`` or ``(1, m)`` depending on axis.
            This is converted to a 2D np.ndarray internally.
            pd.DataFrame, shape ``(m, 1)`` or ``(1, m)`` depending on axis.
            pd.Series, shape ``(m,)``.
        Multivariate series:
            np.ndarray array, shape ``(m, d)`` or ``(d, m)`` depending on axis.
            pd.DataFrame ``(m, d)`` or ``(d, m)`` depending on axis.

    Parameters
    ----------
    axis : int
<<<<<<< HEAD
        Axis along which to segment if passed a multivariate series (2D input). If axis
        is 0, it is assumed each column is a time series and each row is a
        timepoint. i.e. the shape of the data is ``(n_timepoints,n_channels)``.
        ``axis == 1`` indicates the time series are in rows, i.e. the shape of the data
        is ``(n_channels, n_timepoints)``.
=======
        The time point axis of the input series if it is 2D. If ``axis==0``, it is
        assumed each column is a time series and each row is a time point. i.e. the
        shape of the data is ``(n_timepoints, n_channels)``. ``axis==1`` indicates
        the time series are in rows, i.e. the shape of the data is
        ``(n_channels, n_timepoints)``.
        Setting this class variable will convert the input data to the chosen axis.
>>>>>>> 136d2188
    """

    _tags = {
        "capability:univariate": True,
        "capability:multivariate": False,
        "capability:missing_values": False,
        "X_inner_type": "np.ndarray",  # one of VALID_INNER_TYPES
    }

    def __init__(self, axis):
        self.axis = axis
<<<<<<< HEAD
        self.metadata_ = {}  # metadata/properties of data seen in fit
=======
        self.metadata_ = {}  # metadata/properties of data seen in fit/predict/transform
>>>>>>> 136d2188

        super().__init__()
        _check_estimator_deps(self)

    def _check_X(self, X, axis):
<<<<<<< HEAD
        """Check classifier input X is valid.
=======
        """Check input X is valid.
>>>>>>> 136d2188

        Check if the input data is a compatible type, and that this estimator is
        able to handle the data characteristics. This is done by matching the
        capabilities of the estimator against the metadata for X for
        univariate/multivariate and no missing values/missing values.

        Parameters
        ----------
        X: one of aeon.base._base_series.VALID_INPUT_TYPES
            A valid aeon time series data structure. See
            aeon.base._base_series.VALID_INPUT_TYPES for aeon supported types.
        axis: int
            The time point axis of the input series if it is 2D. If ``axis==0``, it is
            assumed each column is a time series and each row is a time point. i.e. the
            shape of the data is ``(n_timepoints,n_channels)``. ``axis==1`` indicates
            the time series are in rows, i.e. the shape of the data is
            ``(n_channels,n_timepoints)``.

        Returns
        -------
        metadata: dict
            Metadata about X, with flags:
            metadata["multivariate"]: whether X has more than one channel or not
            metadata["n_channels"]: number of channels in X
            metadata["missing_values"]: whether X has missing values or not
        """
<<<<<<< HEAD
        # Checks: check valid type
        if type(X) not in VALID_INPUT_TYPES:
            raise ValueError(
                f"Input type of X should be one of {VALID_INNER_TYPES}, saw {type(X)}"
            )
=======
        if axis > 1 or axis < 0:
            raise ValueError(f"Input axis should be 0 or 1, saw {axis}")
>>>>>>> 136d2188

        # Checks: check valid dtype
        if isinstance(X, np.ndarray):
            if not (
                issubclass(X.dtype.type, np.integer)
                or issubclass(X.dtype.type, np.floating)
            ):
                raise ValueError("dtype for np.ndarray must be float or int")
        elif isinstance(X, pd.Series):
            if not pd.api.types.is_numeric_dtype(X):
                raise ValueError("pd.Series dtype must be numeric")
        elif isinstance(X, pd.DataFrame):
            if not all(pd.api.types.is_numeric_dtype(X[col]) for col in X.columns):
                raise ValueError("pd.DataFrame dtype must be numeric")
<<<<<<< HEAD
=======
        else:
            raise ValueError(
                f"Input type of X should be one of {VALID_INNER_TYPES}, saw {type(X)}"
            )
>>>>>>> 136d2188

        metadata = {}

        # check if multivariate
        channel_idx = 0 if axis == 1 else 1
        if X.ndim > 2:
            raise ValueError(
                "X must have at most 2 dimensions for multivariate data, optionally 1 "
                f"for univarate data. Found {X.ndim} dimensions"
            )
        elif X.ndim > 1 and X.shape[channel_idx] > 1:
            metadata["multivariate"] = True
        else:
            metadata["multivariate"] = False

        metadata["n_channels"] = X.shape[channel_idx] if X.ndim > 1 else 1

        # check if has missing values
        if isinstance(X, np.ndarray):
            metadata["missing_values"] = np.isnan(X).any()
        elif isinstance(X, pd.Series):
            metadata["missing_values"] = X.isna().any()
        else:
            metadata["missing_values"] = X.isna().any().any()

        allow_multivariate = self.get_tag("capability:multivariate")
        allow_univariate = self.get_tag("capability:univariate")
        allow_missing = self.get_tag("capability:missing_values")
        if metadata["missing_values"] and not allow_missing:
            raise ValueError(
                f"Missing values not supported by {self.__class__.__name__}"
            )
        if metadata["multivariate"] and not allow_multivariate:
            raise ValueError(
                f"Multivariate data not supported by {self.__class__.__name__}"
            )
        if not metadata["multivariate"] and not allow_univariate:
            raise ValueError(
                f"Univariate data not supported by {self.__class__.__name__}"
            )
<<<<<<< HEAD

        return metadata

    def _convert_X(self, X, axis):
        if axis > 1 or axis < 0:
            raise ValueError(f"Input axis should be 0 or 1, saw {axis}")

        inner_type = self.get_tag("X_inner_type")
        if not isinstance(inner_type, list):
            inner_type = [inner_type]
        inner_type = [i.split(".")[-1] for i in inner_type]

        input = type(X).__name__
        if input not in inner_type:
            if inner_type[0] == "ndarray":
                X = X.to_numpy()
            elif inner_type[0] == "Series":
=======

        return metadata

    def _convert_X(self, X, axis):
        """Convert input X to internal estimator datatype.

        Converts input X to the internal data type of the estimator using
        self.get_tag("X_inner_type"). 1D numpy arrays are converted to 2D,
        and the data will be transposed if the input axis does not match that of the
        estimator.

        Attempting to convert to a pd.Series for multivariate data or estimators will
        raise an error.

        Parameters
        ----------
        X: one of aeon.base._base_series.VALID_INPUT_TYPES
            A valid aeon time series data structure. See
            aeon.base._base_series.VALID_INPUT_TYPES for aeon supported types.
        axis: int
            The time point axis of the input series if it is 2D. If ``axis==0``, it is
            assumed each column is a time series and each row is a time point. i.e. the
            shape of the data is ``(n_timepoints, n_channels)``. ``axis==1`` indicates
            the time series are in rows, i.e. the shape of the data is
            ``(n_channels, n_timepoints)``.

        Returns
        -------
        X: one of aeon.base._base_series.VALID_INPUT_TYPES
            Input time series with data structure of type self.get_tag("X_inner_type").
        """
        if axis > 1 or axis < 0:
            raise ValueError(f"Input axis should be 0 or 1, saw {axis}")

        inner_type = self.get_tag("X_inner_type")
        if not isinstance(inner_type, list):
            inner_type = [inner_type]
        inner_names = [i.split(".")[-1] for i in inner_type]

        input = type(X).__name__
        if input not in inner_names:
            if inner_names[0] == "ndarray":
                X = X.to_numpy()
            elif inner_names[0] == "Series":
>>>>>>> 136d2188
                if self.get_tag("capability:multivariate"):
                    raise ValueError(
                        "Cannot convert to pd.Series for multivariate capable "
                        "estimators"
                    )
                if X.ndim > 1:
                    n_channels = X.shape[0] if axis == 1 else X.shape[1]
                    if n_channels > 1:
                        raise ValueError(
                            "Cannot convert to pd.Series for multivariate data. Found "
                            f"{n_channels} channels"
                        )

                X = X.squeeze()
                X = pd.Series(X)
<<<<<<< HEAD
            elif inner_type[0] == "DataFrame":
=======
            elif inner_names[0] == "DataFrame":
>>>>>>> 136d2188
                # converting a 1d array will create a 2d array in axis 0 format
                transpose = False
                if X.ndim == 1 and axis == 1:
                    transpose = True

                X = pd.DataFrame(X)

                if transpose:
                    X = X.T
            else:
<<<<<<< HEAD
                tag = self.get_tag("X_inner_type")
                raise ValueError(
                    f"Unknown inner type {inner_type[0]} derived from {tag}"
=======
                raise ValueError(
                    f"Unsupported inner type {inner_names[0]} derived from {inner_type}"
>>>>>>> 136d2188
                )

        if X.ndim > 1 and self.axis != axis:
            X = X.T
        elif X.ndim == 1 and isinstance(X, np.ndarray):
<<<<<<< HEAD
            X = X.reshape(1, -1) if axis == 1 else X.reshape(1, -1)

        return X

    def _preprocess_series(self, X, axis, overwrite_metadata):
=======
            X = X[np.newaxis, :] if self.axis == 1 else X[:, np.newaxis]

        return X

    def _preprocess_series(self, X, axis, store_metadata):
>>>>>>> 136d2188
        """Preprocess input X prior to call to fit.

        Checks the characteristics of X, store metadata, checks self can handle
        the data then convert X to X_inner_type

        Parameters
        ----------
<<<<<<< HEAD
        X: one of VALID_INNER_TYPES
            The time series to be processed
        axis: int or None
            The timepoint axis of the input data. If None, the default axis is used.
        overwrite_metadata: bool
=======
        X: one of aeon.base._base_series.VALID_INPUT_TYPES
            A valid aeon time series data structure. See
            aeon.base._base_series.VALID_INPUT_TYPES for aeon supported types.
        axis: int or None
            The time point axis of the input series if it is 2D. If ``axis==0``, it is
            assumed each column is a time series and each row is a time point. i.e. the
            shape of the data is ``(n_timepoints, n_channels)``. ``axis==1`` indicates
            the time series are in rows, i.e. the shape of the data is
            ``(n_channels, n_timepoints)``.
            If None, the default class axis is used.
        store_metadata: bool
>>>>>>> 136d2188
            If True, overwrite metadata with the new metadata from X.

        Returns
        -------
<<<<<<< HEAD
        X: one of VALID_INNER_TYPES
            Input time series with data structure of type self.get_tag("X_inner_type").

        See Also
        --------
        _check_X: function that checks X is valid before conversion.
        _convert_X: function that converts to inner type.
        """
        if axis is None:
            axis = self.axis

        meta = self._check_X(X, axis)
        if overwrite_metadata:
            self.metadata_ = meta

        return self._convert_X(X, axis)
=======
        X: one of aeon.base._base_series.VALID_INPUT_TYPES
            Input time series with data structure of type self.get_tag("X_inner_type").
        """
        if axis is None:
            axis = self.axis

        meta = self._check_X(X, axis)
        if store_metadata:
            self.metadata_ = meta

        return self._convert_X(X, axis)

    def _postprocess_series(self, Xt, axis):
        """Postprocess data Xt to revert to original shape.

        Parameters
        ----------
        Xt: one of aeon.base._base_series.VALID_INPUT_TYPES
            A valid aeon time series data structure. See
            aeon.base._base_series.VALID_INPUT_TYPES for aeon supported types.
            Intended for algorithms which have another series as output.
        axis: int or None
            The time point axis of the input series if it is 2D. If ``axis==0``, it is
            assumed each column is a time series and each row is a time point. i.e. the
            shape of the data is ``(n_timepoints, n_channels)``. ``axis==1`` indicates
            the time series are in rows, i.e. the shape of the data is
            ``(n_channels, n_timepoints)``.
            If None, the default class axis is used.

        Returns
        -------
        Xt: one of aeon.base._base_series.VALID_INPUT_TYPES
            New time series input reshaped to match the original input.
        """
        if axis is None:
            axis = self.axis

        # If a univariate only transformer, return a univariate series
        if not self.get_tag("capability:multivariate"):
            Xt = Xt.squeeze()

        # return with input axis
        if Xt.ndim == 1 or axis == self.axis:
            return Xt
        else:
            return Xt.T
>>>>>>> 136d2188
<|MERGE_RESOLUTION|>--- conflicted
+++ resolved
@@ -46,20 +46,12 @@
     Parameters
     ----------
     axis : int
-<<<<<<< HEAD
-        Axis along which to segment if passed a multivariate series (2D input). If axis
-        is 0, it is assumed each column is a time series and each row is a
-        timepoint. i.e. the shape of the data is ``(n_timepoints,n_channels)``.
-        ``axis == 1`` indicates the time series are in rows, i.e. the shape of the data
-        is ``(n_channels, n_timepoints)``.
-=======
         The time point axis of the input series if it is 2D. If ``axis==0``, it is
         assumed each column is a time series and each row is a time point. i.e. the
         shape of the data is ``(n_timepoints, n_channels)``. ``axis==1`` indicates
         the time series are in rows, i.e. the shape of the data is
         ``(n_channels, n_timepoints)``.
         Setting this class variable will convert the input data to the chosen axis.
->>>>>>> 136d2188
     """
 
     _tags = {
@@ -71,21 +63,13 @@
 
     def __init__(self, axis):
         self.axis = axis
-<<<<<<< HEAD
-        self.metadata_ = {}  # metadata/properties of data seen in fit
-=======
         self.metadata_ = {}  # metadata/properties of data seen in fit/predict/transform
->>>>>>> 136d2188
 
         super().__init__()
         _check_estimator_deps(self)
 
     def _check_X(self, X, axis):
-<<<<<<< HEAD
-        """Check classifier input X is valid.
-=======
         """Check input X is valid.
->>>>>>> 136d2188
 
         Check if the input data is a compatible type, and that this estimator is
         able to handle the data characteristics. This is done by matching the
@@ -112,16 +96,8 @@
             metadata["n_channels"]: number of channels in X
             metadata["missing_values"]: whether X has missing values or not
         """
-<<<<<<< HEAD
-        # Checks: check valid type
-        if type(X) not in VALID_INPUT_TYPES:
-            raise ValueError(
-                f"Input type of X should be one of {VALID_INNER_TYPES}, saw {type(X)}"
-            )
-=======
         if axis > 1 or axis < 0:
             raise ValueError(f"Input axis should be 0 or 1, saw {axis}")
->>>>>>> 136d2188
 
         # Checks: check valid dtype
         if isinstance(X, np.ndarray):
@@ -136,13 +112,10 @@
         elif isinstance(X, pd.DataFrame):
             if not all(pd.api.types.is_numeric_dtype(X[col]) for col in X.columns):
                 raise ValueError("pd.DataFrame dtype must be numeric")
-<<<<<<< HEAD
-=======
         else:
             raise ValueError(
                 f"Input type of X should be one of {VALID_INNER_TYPES}, saw {type(X)}"
             )
->>>>>>> 136d2188
 
         metadata = {}
 
@@ -183,25 +156,6 @@
             raise ValueError(
                 f"Univariate data not supported by {self.__class__.__name__}"
             )
-<<<<<<< HEAD
-
-        return metadata
-
-    def _convert_X(self, X, axis):
-        if axis > 1 or axis < 0:
-            raise ValueError(f"Input axis should be 0 or 1, saw {axis}")
-
-        inner_type = self.get_tag("X_inner_type")
-        if not isinstance(inner_type, list):
-            inner_type = [inner_type]
-        inner_type = [i.split(".")[-1] for i in inner_type]
-
-        input = type(X).__name__
-        if input not in inner_type:
-            if inner_type[0] == "ndarray":
-                X = X.to_numpy()
-            elif inner_type[0] == "Series":
-=======
 
         return metadata
 
@@ -246,7 +200,6 @@
             if inner_names[0] == "ndarray":
                 X = X.to_numpy()
             elif inner_names[0] == "Series":
->>>>>>> 136d2188
                 if self.get_tag("capability:multivariate"):
                     raise ValueError(
                         "Cannot convert to pd.Series for multivariate capable "
@@ -262,11 +215,7 @@
 
                 X = X.squeeze()
                 X = pd.Series(X)
-<<<<<<< HEAD
-            elif inner_type[0] == "DataFrame":
-=======
             elif inner_names[0] == "DataFrame":
->>>>>>> 136d2188
                 # converting a 1d array will create a 2d array in axis 0 format
                 transpose = False
                 if X.ndim == 1 and axis == 1:
@@ -277,32 +226,18 @@
                 if transpose:
                     X = X.T
             else:
-<<<<<<< HEAD
-                tag = self.get_tag("X_inner_type")
-                raise ValueError(
-                    f"Unknown inner type {inner_type[0]} derived from {tag}"
-=======
                 raise ValueError(
                     f"Unsupported inner type {inner_names[0]} derived from {inner_type}"
->>>>>>> 136d2188
                 )
 
         if X.ndim > 1 and self.axis != axis:
             X = X.T
         elif X.ndim == 1 and isinstance(X, np.ndarray):
-<<<<<<< HEAD
-            X = X.reshape(1, -1) if axis == 1 else X.reshape(1, -1)
+            X = X[np.newaxis, :] if self.axis == 1 else X[:, np.newaxis]
 
         return X
 
-    def _preprocess_series(self, X, axis, overwrite_metadata):
-=======
-            X = X[np.newaxis, :] if self.axis == 1 else X[:, np.newaxis]
-
-        return X
-
     def _preprocess_series(self, X, axis, store_metadata):
->>>>>>> 136d2188
         """Preprocess input X prior to call to fit.
 
         Checks the characteristics of X, store metadata, checks self can handle
@@ -310,13 +245,6 @@
 
         Parameters
         ----------
-<<<<<<< HEAD
-        X: one of VALID_INNER_TYPES
-            The time series to be processed
-        axis: int or None
-            The timepoint axis of the input data. If None, the default axis is used.
-        overwrite_metadata: bool
-=======
         X: one of aeon.base._base_series.VALID_INPUT_TYPES
             A valid aeon time series data structure. See
             aeon.base._base_series.VALID_INPUT_TYPES for aeon supported types.
@@ -328,29 +256,10 @@
             ``(n_channels, n_timepoints)``.
             If None, the default class axis is used.
         store_metadata: bool
->>>>>>> 136d2188
             If True, overwrite metadata with the new metadata from X.
 
         Returns
         -------
-<<<<<<< HEAD
-        X: one of VALID_INNER_TYPES
-            Input time series with data structure of type self.get_tag("X_inner_type").
-
-        See Also
-        --------
-        _check_X: function that checks X is valid before conversion.
-        _convert_X: function that converts to inner type.
-        """
-        if axis is None:
-            axis = self.axis
-
-        meta = self._check_X(X, axis)
-        if overwrite_metadata:
-            self.metadata_ = meta
-
-        return self._convert_X(X, axis)
-=======
         X: one of aeon.base._base_series.VALID_INPUT_TYPES
             Input time series with data structure of type self.get_tag("X_inner_type").
         """
@@ -396,5 +305,4 @@
         if Xt.ndim == 1 or axis == self.axis:
             return Xt
         else:
-            return Xt.T
->>>>>>> 136d2188
+            return Xt.T