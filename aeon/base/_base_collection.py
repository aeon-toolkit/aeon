--- conflicted
+++ resolved
@@ -1,10 +1,8 @@
 """Base class for estimators that fit collections of time series."""
 
-<<<<<<< HEAD
 from abc import abstractmethod
-=======
+
 import numpy as np
->>>>>>> e31eddfc
 
 from aeon.base._base import BaseAeonEstimator
 from aeon.utils.conversion import (
