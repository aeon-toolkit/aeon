--- conflicted
+++ resolved
@@ -349,12 +349,7 @@
         y : 1D np.array of int, of shape [n_instances] - predicted class labels
             indices correspond to instance indices in X
         """
-<<<<<<< HEAD
         ...
-=======
-        y_proba = self._predict_proba(X)
-        return y_proba.argmax(axis=1)
->>>>>>> c7beaf2c
 
     def _predict_proba(self, X) -> np.ndarray:
         """Predicts labels probabilities for sequences in X.
