--- conflicted
+++ resolved
@@ -620,30 +620,6 @@
             n_jobs=self._n_jobs,
         )
 
-<<<<<<< HEAD
-    def _check_shape(self, X):
-        if not self.get_tag("capability:unequal_length"):
-            if get_n_timepoints(X) != self.metadata_["n_timepoints"]:
-                raise ValueError(
-                    "X has different length series to the data seen in fit but "
-                    "this classifier cannot handle unequal length series."
-                    "length of data in the train set was",
-                    self.metadata_["n_timepoints"],
-                    " length of data in predict is ",
-                    get_n_timepoints(X),
-                )
-        if self.get_tag("capability:multivariate"):
-            if get_n_channels(X) != self.metadata_["n_channels"]:
-                raise ValueError(
-                    "X has different number of channels to the data seen in fit."
-                    "The number of channels see in the train set was",
-                    self.metadata_["n_channels"],
-                    "but in predict it is ",
-                    get_n_channels(X),
-                )
-
-=======
->>>>>>> 007e3b52
     @staticmethod
     def _get_folds(dict):
         """Get the number of CV folds from kwargs dict."""
