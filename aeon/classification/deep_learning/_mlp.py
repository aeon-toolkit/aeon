"""Multi Layer Perceptron Network (MLP) for classification."""

__author__ = ["James-Large", "AurumnPegasus"]
__all__ = ["MLPClassifier"]

import gc
import os
import time
from copy import deepcopy

from sklearn.utils import check_random_state

from aeon.classification.deep_learning.base import BaseDeepClassifier
from aeon.networks import MLPNetwork


class MLPClassifier(BaseDeepClassifier):
    """Multi Layer Perceptron Network (MLP).

    Adapted from the implementation used in [1]_.

    Parameters
    ----------
    n_epochs : int, default = 2000
        the number of epochs to train the model
    batch_size : int, default = 16
        the number of samples per gradient update.
<<<<<<< HEAD
=======
    use_mini_batch_size : boolean, default = False
        Condition on using the mini batch size formula
    callbacks : callable or None, default
>>>>>>> ea3ecb10
    random_state : int or None, default=None
        Seed for random number generation.
    verbose : boolean, default = False
        whether to output extra information
    loss : string, default="mean_squared_error"
        fit parameter for the keras model
    file_path : str, default = "./"
        file_path when saving model_Checkpoint callback
    save_best_model : bool, default = False
        Whether or not to save the best model, if the
        modelcheckpoint callback is used by default,
        this condition, if True, will prevent the
        automatic deletion of the best saved model from
        file and the user can choose the file name
    save_last_model : bool, default = False
        Whether or not to save the last model, last
        epoch trained, using the base class method
        save_last_model_to_file
    best_file_name : str, default = "best_model"
        The name of the file of the best model, if
        save_best_model is set to False, this parameter
        is discarded
    last_file_name : str, default = "last_model"
        The name of the file of the last model, if
        save_last_model is set to False, this parameter
        is discarded
    optimizer : keras.optimizer, default=keras.optimizers.Adadelta(),
    metrics : list of strings, default=["accuracy"],
    activation : string or a tf callable, default="sigmoid"
        Activation function used in the output linear layer.
        List of available activation functions:
        https://keras.io/api/layers/activations/
    use_bias : boolean, default = True
        whether the layer uses a bias vector.

    Notes
    -----
    Adapted from the implementation from source code
    https://github.com/hfawaz/dl-4-tsc/blob/master/classifiers/mlp.py

    References
    ----------
    .. [1] Wang et. al, Time series classification from
    scratch with deep neural networks: A strong baseline,
    International joint conference on neural networks (IJCNN), 2017.

    Examples
    --------
    >>> from aeon.classification.deep_learning import MLPClassifier
    >>> from aeon.datasets import load_unit_test
    >>> X_train, y_train = load_unit_test(split="train")
    >>> mlp = MLPClassifier(n_epochs=20, batch_size=4)  # doctest: +SKIP
    >>> mlp.fit(X_train, y_train)  # doctest: +SKIP
    MLPClassifier(...)
    """

    def __init__(
        self,
        n_epochs=2000,
        batch_size=16,
        use_mini_batch_size=False,
        callbacks=None,
        verbose=False,
        loss="categorical_crossentropy",
        metrics=None,
        file_path="./",
        save_best_model=False,
        save_last_model=False,
        best_file_name="best_model",
        last_file_name="last_model",
        random_state=None,
        activation="sigmoid",
        use_bias=True,
        optimizer=None,
    ):
        self.callbacks = callbacks
        self.n_epochs = n_epochs
        self.verbose = verbose
        self.loss = loss
        self.metrics = metrics
        self.use_mini_batch_size = use_mini_batch_size
        self.activation = activation
        self.use_bias = use_bias
        self.file_path = file_path
        self.save_best_model = save_best_model
        self.save_last_model = save_last_model
        self.best_file_name = best_file_name
        self.optimizer = optimizer

        self.history = None

        super().__init__(
            batch_size=batch_size,
            random_state=random_state,
            last_file_name=last_file_name,
        )

        self._network = MLPNetwork(
            random_state=self.random_state,
        )

    def build_model(self, input_shape, n_classes, **kwargs):
        """Construct a compiled, un-trained, keras model that is ready for training.

        In aeon, time series are stored in numpy arrays of shape (d,m), where d
        is the number of dimensions, m is the series length. Keras/tensorflow assume
        data is in shape (m,d). This method also assumes (m,d). Transpose should
        happen in fit.

        Parameters
        ----------
        input_shape : tuple
            The shape of the data fed into the input layer, should be (m,d)
        n_classes: int
            The number of classes, which becomes the size of the output layer

        Returns
        -------
        output : a compiled Keras Model
        """
        import tensorflow as tf
        from tensorflow import keras

        tf.random.set_seed(self.random_state)

        if self.metrics is None:
            metrics = ["accuracy"]
        else:
            metrics = self.metrics
        input_layer, output_layer = self._network.build_network(input_shape, **kwargs)

        output_layer = keras.layers.Dense(
            units=n_classes, activation=self.activation, use_bias=self.use_bias
        )(output_layer)

        self.optimizer_ = (
            keras.optimizers.Adadelta() if self.optimizer is None else self.optimizer
        )

        model = keras.models.Model(inputs=input_layer, outputs=output_layer)
        model.compile(
            loss=self.loss,
            optimizer=self.optimizer_,
            metrics=metrics,
        )
        return model

    def _fit(self, X, y):
        """Fit the classifier on the training set (X, y).

        Parameters
        ----------
        X : np.ndarray of shape = (n_instances (n), n_channels (d), series_length (m))
            The training input samples.
        y : np.ndarray of shape n
            The training data class labels.

        Returns
        -------
        self : object
        """
        import tensorflow as tf

        y_onehot = self.convert_y_to_keras(y)
        # Transpose to conform to Keras input style.
        X = X.transpose(0, 2, 1)

        check_random_state(self.random_state)

        self.input_shape = X.shape[1:]
        self.training_model_ = self.build_model(self.input_shape, self.n_classes_)

        if self.verbose:
            self.training_model_.summary()

        self.file_name_ = (
            self.best_file_name if self.save_best_model else str(time.time_ns())
        )

        self.callbacks_ = (
            [
                tf.keras.callbacks.ReduceLROnPlateau(
                    monitor="loss", factor=0.5, patience=200, min_lr=0.1
                ),
                tf.keras.callbacks.ModelCheckpoint(
                    filepath=self.file_path + self.file_name_ + ".hdf5",
                    monitor="loss",
                    save_best_only=True,
                ),
            ]
            if self.callbacks is None
            else self.callbacks
        )

        if self.use_mini_batch_size:
            mini_batch_size = min(self.batch_size, X.shape[0] // 10)
        else:
            mini_batch_size = self.batch_size

        self.history = self.training_model_.fit(
            X,
            y_onehot,
            batch_size=mini_batch_size,
            epochs=self.n_epochs,
            verbose=self.verbose,
            callbacks=self.callbacks_,
        )

        try:
            self.model_ = tf.keras.models.load_model(
                self.file_path + self.file_name_ + ".hdf5", compile=False
            )
            if not self.save_best_model:
                os.remove(self.file_path + self.file_name_ + ".hdf5")
        except FileNotFoundError:
            self.model_ = deepcopy(self.training_model_)

        if self.save_last_model:
            self.save_last_model_to_file(file_path=self.file_path)

        gc.collect()
        return self

    @classmethod
    def get_test_params(cls, parameter_set="default"):
        """Return testing parameter settings for the estimator.

        Parameters
        ----------
        parameter_set : str, default="default"
            Name of the set of test parameters to return, for use in tests. If no
            special parameters are defined for a value, will return `"default"` set.
            For classifiers, a "default" set of parameters should be provided for
            general testing, and a "results_comparison" set for comparing against
            previously recorded results if the general set does not produce suitable
            probabilities to compare against.

        Returns
        -------
        params : dict or list of dict, default={}
            Parameters to create testing instances of the class.
            Each dict are parameters to construct an "interesting" test instance, i.e.,
            `MyClass(**params)` or `MyClass(**params[i])` creates a valid test instance.
            `create_test_instance` uses the first (or only) dictionary in `params`.
        """
        param1 = {
            "n_epochs": 10,
            "batch_size": 4,
            "use_bias": False,
        }

        test_params = [param1]

        return test_params<|MERGE_RESOLUTION|>--- conflicted
+++ resolved
@@ -25,12 +25,9 @@
         the number of epochs to train the model
     batch_size : int, default = 16
         the number of samples per gradient update.
-<<<<<<< HEAD
-=======
     use_mini_batch_size : boolean, default = False
         Condition on using the mini batch size formula
     callbacks : callable or None, default
->>>>>>> ea3ecb10
     random_state : int or None, default=None
         Seed for random number generation.
     verbose : boolean, default = False
