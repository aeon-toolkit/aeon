# -*- coding: utf-8 -*-
"""KNN time series classification.

A KNN classifier which supports time series distance measures.
The class has hardcoded string references to numba based distances in aeon.distances.
It can also be used with callable distance functions.
"""

__author__ = ["TonyBagnall", "GuiArcencio"]
__all__ = ["KNeighborsTimeSeriesClassifier"]

import numpy as np

from aeon.classification.base import BaseClassifier
from aeon.distances import get_distance_function

WEIGHTS_SUPPORTED = ["uniform", "distance"]


class KNeighborsTimeSeriesClassifier(BaseClassifier):
    """KNN Time Series Classifier.

    An adapted K-Neighbors Classifier for time series data.

    This class is a KNN classifier which supports time series distance measures.
    It has hardcoded string references to numba based distances in aeon.distances,
    and can also be used with callables, or aeon (pairwise transformer) estimators.

    Parameters
    ----------
    n_neighbors : int, set k for knn (default =1)
    weights : string or callable function, optional. default = 'uniform'
        mechanism for weighting a vot
        one of: 'uniform', 'distance', or a callable function
    distance : str or callable, optional. default ='dtw'
        distance measure between time series
        if str, must be one of the following strings:
            'euclidean', 'squared', 'dtw', 'ddtw', 'wdtw', 'wddtw',
            'lcss', 'edr', 'erp', 'msm', 'twe', 'mpdist'
        this will substitute a hard-coded distance metric from aeon.distances
        When mpdist is used, the subsequence length (parameter m) must be set
            Example: knn_mpdist = KNeighborsTimeSeriesClassifier(
                                distance='mpdist', distance_params={'m':30})
        if callable, must be of signature (X: np.ndarray, X2: np.ndarray) -> np.ndarray
    distance_params : dict, optional. default = None.
        dictionary for metric parameters for the case that distance is a str
    n_jobs : int, default=None
        The number of parallel jobs to run for neighbors search.
        ``None`` means 1 unless in a :obj:`joblib.parallel_backend` context.
        ``-1`` means using all processors. See :term:`Glossary <n_jobs>`
        for more details.
        Parameter for compatibility purposes, still unimplemented.

    Examples
    --------
    >>> from aeon.datasets import load_unit_test
    >>> from aeon.classification.distance_based import KNeighborsTimeSeriesClassifier
    >>> X_train, y_train = load_unit_test(split="train")
    >>> X_test, y_test = load_unit_test(split="test")
    >>> classifier = KNeighborsTimeSeriesClassifier(distance="euclidean")
    >>> classifier.fit(X_train, y_train)
    KNeighborsTimeSeriesClassifier(...)
    >>> y_pred = classifier.predict(X_test)
    """

    _tags = {
        "capability:multivariate": True,
        "capability:unequal_length": True,
        "X_inner_mtype": ["np-list", "numpy3D"],
        "algorithm_type": "distance",
    }

    def __init__(
        self,
        distance="dtw",
        distance_params=None,
        n_neighbors=1,
        weights="uniform",
        n_jobs=1,
    ):
        self.distance = distance
        self.distance_params = distance_params
        self.n_neighbors = n_neighbors
        self.n_jobs = n_jobs

        self._distance_params = distance_params
        if self._distance_params is None:
            self._distance_params = {}

        if weights not in WEIGHTS_SUPPORTED:
            raise ValueError(
                f"Unrecognised kNN weights: {weights}. "
                f"Allowed values are: {WEIGHTS_SUPPORTED}. "
            )
        self.weights = weights

        super(KNeighborsTimeSeriesClassifier, self).__init__()

    def _fit(self, X, y):
        """Fit the model using X as training data and y as target values.

        Parameters
        ----------
        X : 3D np.ndarray of shape = (n_cases, n_channels, n_timepoints) or list of
<<<<<<< HEAD
        shape[n_cases] of 2D arrays shape (n_channels,n_timepoints_i)
=======
        shape [n_cases] of 2D arrays shape (n_channels,n_timepoints_i)
>>>>>>> e1751e99
                If the series are all equal length, a numpy3D will be passed. If
                unequal, a list of 2D numpy arrays is passed, which may have
                different lengths.
        y : array-like, shape = (n_cases)
            The class labels.
        """
        if isinstance(self.distance, str):
            self.metric_ = get_distance_function(metric=self.distance)

        self.X_ = X
        self.classes_, self.y_ = np.unique(y, return_inverse=True)
        return self

    def _predict_proba(self, X):
        """Return probability estimates for the provided data.

        Parameters
        ----------
        X : 3D np.ndarray of shape = (n_cases, n_channels, n_timepoints) or list of
        shape[n_cases] of 2D arrays shape (n_channels,n_timepoints_i)
                If the series are all equal length, a numpy3D will be passed. If
                unequal, a list of 2D numpy arrays is passed, which may have
                different lengths.

        Returns
        -------
        p : array of shape = (n_cases, n_classes_)
            The class probabilities of the input samples. Classes are ordered
            by lexicographic order.
        """
        self.check_is_fitted()

        preds = np.zeros((len(X), len(self.classes_)))
        for i in range(len(X)):
            idx, weights = self._kneighbors(X[i])
            for id, w in zip(idx, weights):
                predicted_class = self.y_[id]
                preds[i, predicted_class] += w

            preds[i] = preds[i] / np.sum(preds[i])

        return preds

    def _predict(self, X):
        """Predict the class labels for the provided data.

        Parameters
        ----------
        X : 3D np.ndarray of shape = (n_cases, n_channels, n_timepoints) or list of
        shape[n_cases] of 2D arrays shape (n_channels,n_timepoints_i)
                If the series are all equal length, a numpy3D will be passed. If
                unequal, a list of 2D numpy arrays is passed, which may have
                different lengths.

        Returns
        -------
        y : array of shape (n_cases)
            Class labels for each data sample.
        """
        self.check_is_fitted()

        preds = np.empty(len(X), dtype=self.classes_.dtype)
        for i in range(len(X)):
            scores = np.zeros(len(self.classes_))
            idx, weights = self._kneighbors(X[i])
            for id, w in zip(idx, weights):
                predicted_class = self.y_[id]
                scores[predicted_class] += w

            preds[i] = self.classes_[np.argmax(scores)]

        return preds

    def _kneighbors(self, X):
        """Find the K-neighbors of a point.

        Returns indices and weights of each point.

        Parameters
        ----------
        X : 3D np.ndarray of shape = (n_cases, n_channels, n_timepoints) or list of
        shape[n_cases] of 2D arrays shape (n_channels,n_timepoints_i)
                If the series are all equal length, a numpy3D will be passed. If
                unequal, a list of 2D numpy arrays is passed, which may have
                different lengths.

        Returns
        -------
        ind : array
            Indices of the nearest points in the population matrix.
        ws : array
            Array representing the weights of each neighbor.
        """
<<<<<<< HEAD
        distances = np.array([self.metric_(X, self.X_[j]) for j in range(len(self.X_))])
=======
        distances = np.array(
            [
                self.metric_(X, self.X_[j], **self._distance_params)
                for j in range(len(self.X_))
            ]
        )
>>>>>>> e1751e99

        # Find indices of k nearest neighbors using partitioning:
        # [0..k-1], [k], [k+1..n-1]
        # They might not be ordered within themselves,
        # but it is not necessary and partitioning is
        # O(n) while sorting is O(nlogn)
        closest_idx = np.argpartition(distances, self.n_neighbors)
        closest_idx = closest_idx[: self.n_neighbors]

        if self.weights == "distance":
            ws = distances[closest_idx]
            ws = ws**2

            # Using epsilon ~= 0 to avoid division by zero
            ws = 1 / (ws + np.finfo(float).eps)
        elif self.weights == "uniform":
            ws = np.repeat(1.0, self.n_neighbors)
        else:
            raise Exception(f"Invalid kNN weights: {self.weights}")

        return closest_idx, ws

    @classmethod
    def get_test_params(cls, parameter_set="default"):
        """Return testing parameter settings for the estimator.

        Parameters
        ----------
        parameter_set : str, default="default"
            Name of the set of test parameters to return, for use in tests. If no
            special parameters are defined for a value, will return `"default"` set.

        Returns
        -------
        params : dict or list of dict, default={}
            Parameters to create testing instances of the class.
            Each dict are parameters to construct an "interesting" test instance, i.e.,
            `MyClass(**params)` or `MyClass(**params[i])` creates a valid test instance.
            `create_test_instance` uses the first (or only) dictionary in `params`.
        """
        # non-default distance and algorithm
        params1 = {"distance": "euclidean"}

        return [params1]<|MERGE_RESOLUTION|>--- conflicted
+++ resolved
@@ -102,11 +102,7 @@
         Parameters
         ----------
         X : 3D np.ndarray of shape = (n_cases, n_channels, n_timepoints) or list of
-<<<<<<< HEAD
-        shape[n_cases] of 2D arrays shape (n_channels,n_timepoints_i)
-=======
         shape [n_cases] of 2D arrays shape (n_channels,n_timepoints_i)
->>>>>>> e1751e99
                 If the series are all equal length, a numpy3D will be passed. If
                 unequal, a list of 2D numpy arrays is passed, which may have
                 different lengths.
@@ -200,16 +196,12 @@
         ws : array
             Array representing the weights of each neighbor.
         """
-<<<<<<< HEAD
-        distances = np.array([self.metric_(X, self.X_[j]) for j in range(len(self.X_))])
-=======
         distances = np.array(
             [
                 self.metric_(X, self.X_[j], **self._distance_params)
                 for j in range(len(self.X_))
             ]
         )
->>>>>>> e1751e99
 
         # Find indices of k nearest neighbors using partitioning:
         # [0..k-1], [k], [k+1..n-1]
