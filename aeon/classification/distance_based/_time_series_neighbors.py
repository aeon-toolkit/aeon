--- conflicted
+++ resolved
@@ -5,17 +5,11 @@
 distances in aeon.distances.
 """
 
-import numbers
-from typing import Optional
-
 __maintainer__ = []
 __all__ = ["KNeighborsTimeSeriesClassifier"]
 
-<<<<<<< HEAD
+import numbers
 from collections.abc import Callable
-=======
-from typing import Callable, Union
->>>>>>> fb34cef0
 
 import numpy as np
 
