"""Proximity Tree Time Series Classifier.

A decision tree classifier where the splits based on the
similarity of instances to chosen time series exemplars, measured using
aeon distances.
"""

__maintainer__ = []
__all__ = ["ProximityTree"]

from typing import Optional, Union

import numpy as np
from sklearn.utils import check_random_state

from aeon.classification.base import BaseClassifier
from aeon.distances import distance
from aeon.utils.numba.general import (
    slope_derivative_2d,
    slope_derivative_3d,
    unique_count,
)
from aeon.utils.numba.stats import gini_gain, std


class _ProximityNode:
    """Proximity Tree node.

    Parameters
    ----------
<<<<<<< HEAD
    node_id: str
        The id of node, root node has id ``0``.
    _is_leaf: bool
        To identify leaf nodes.
    label: int, str or None
        Contains the class label of leaf node, ``None`` otherwise.
    splitter: dict
        The splitter used to split the node.
    class_distribution: dict
        In case of unpure leaf node, save the class distribution to calculate
        probability of each class.
=======
    is_leaf: bool
        To identify leaf nodes.
    class_distribution: dict or None, default=None
        The class distribution for the node. Empty if not a leaf node.
    splitter: tuple or None, default=None
        The splitter used to split the node. Contains exemplars used, distance name and
        distance parameters.Empty if leaf node.

    Attributes
    ----------
>>>>>>> 477fbd24
    children: dict
        Contains the class label as a key and child node for that class. Empty for leaf
        nodes.
    """

    def __init__(
        self,
        is_leaf,
        class_distribution=None,
        splitter=None,
    ):
        self.is_leaf = is_leaf
        self.class_distribution = class_distribution
        self.splitter = splitter
        self.children = {}

        if is_leaf:
            assert class_distribution is not None
        else:
            assert splitter is not None


class ProximityTree(BaseClassifier):
    """Proximity Tree classifier.

    A Proximity Tree is a decision tree classifier where the splits based on the
    similarity of instances to chosen time series exemplars. This tree is built
    recursively, starting from the root and progressing down to the leaf nodes.

    At each internal node, a pool of candidate splitters is evaluated. Each splitter
    consists of a set of exemplar time series for each class and a parameterized
    similarity measure, both chosen randomly. The optimal splitter is selected based on
    its ability to maximize the reduction in Gini impurity, measured as the difference
    between the Gini impurity of the parent node and the weighted sum of the Gini
    impurity of the child nodes.

    Proximity Trees are particularly useful as they are the building blocks of Proximity
    Forest, the state-of-the art distance-based classifier.

    Parameters
    ----------
    n_splitters: int, default = 5
        The number of candidate splitters to be evaluated at each node.
    max_depth: int, default = None
        The maximum depth of the tree. If ``None``, then nodes are expanded until all
        leaves are pure or until all leaves contain less than ``min_samples_split``
        samples.
    min_samples_split: int, default = 2
        The minimum number of samples required to split an internal node.
    random_state : int, RandomState instance or None, default=None
        If ``int``, ``random_state`` is the seed used by the random number generator;
        If ``RandomState`` instance, ``random_state`` is the random number generator;
        If ``None``, the random number generator is the ``RandomState`` instance used
        by ``np.random``.

    Notes
    -----
    For the Java version, see
    `ProximityTree
    <https://github.com/fpetitjean/ProximityForest/blob/master/src/trees/ProximityTree.java>`_.

    References
    ----------
    .. [1] Lucas, B., Shifaz, A., Pelletier, C., O’Neill, L., Zaidi, N., Goethals, B.,
    Petitjean, F. and Webb, G.I., 2019. Proximity forest: an effective and scalable
    distance-based classifier for time series. Data Mining and Knowledge Discovery,
    33(3), pp.607-635.

    Examples
    --------
    >>> from aeon.datasets import load_unit_test
    >>> from aeon.classification.distance_based import ProximityTree
    >>> X_train, y_train = load_unit_test(split="train")
    >>> X_test, y_test = load_unit_test(split="test")
    >>> classifier = ProximityTree(n_splitters=3)
    >>> classifier.fit(X_train, y_train)
    ProximityTree(...)
    >>> y_pred = classifier.predict(X_test)
    """

    _tags = {
        "capability:unequal_length": True,
        "capability:multivariate": True,
        "algorithm_type": "distance",
        "X_inner_type": ["np-list", "numpy3D"],
    }

    def __init__(
        self,
        n_splitters: int = 5,
        max_depth: Optional[int] = None,
        min_samples_split: int = 2,
        random_state: Union[int, np.random.RandomState, None] = None,
    ) -> None:
        self.n_splitters = n_splitters
        self.max_depth = max_depth
        self.min_samples_split = min_samples_split
        self.random_state = random_state

        super().__init__()

    def _fit(self, X, y):
        # Reuse the transform for ddtw and wddtw
        der_X = self._get_derivatives(X)
        rng = check_random_state(self.random_state)
        self._root = self._build_tree(X, der_X, y, rng, 0)

    def _predict(self, X):
        return np.array(
            [self.classes_[int(np.argmax(prob))] for prob in self._predict_proba(X)]
        )

    def _predict_proba(self, X):
        # Reuse the transform for ddtw and wddtw
        der_X = self._get_derivatives(X)
        probas = np.zeros((len(X), len(self.classes_)))
        for i in range(len(X)):
            probas[i] = self._traverse_tree(self._root, X[i], der_X[i])
        return probas

    def _build_tree(self, X, der_X, y, rng, depth):
        """Build the tree recursively from the root node down to the leaf nodes.

        Parameters
        ----------
        X : np.ndarray shape (n_cases, n_channels, n_timepoints)
            The training input samples.
        der_X : np.ndarray shape (n_cases, n_channels, n_timepoints)
            The slope derivative of the training input samples, used for ddtw and wddtw.
        y : np.ndarray shape (n_cases,)
            The class labels for the training input samples.
        rng : np.random.RandomState
            Random number generator.
        depth : int
            The current depth of the tree, used to limit the maximum depth of the tree.

        Returns
        -------
        node : _ProximityNode
            The current node of the tree, which contains the splitter and children
            nodes.
            The root node will be returned to _fit.
        """
        # Target value in current node
        unique_classes, class_counts = unique_count(y)
        class_distribution = np.zeros(len(self.classes_))
        for i, label in enumerate(unique_classes):
            class_distribution[self._class_dictionary[label]] = class_counts[i] / len(X)

        if (
            # Pure node
            len(unique_classes) == 1
            # If min sample splits is reached
            or self.min_samples_split >= len(X)
            # If max depth is reached
            or (self.max_depth is not None and depth >= self.max_depth)
        ):
            leaf = _ProximityNode(
                is_leaf=True,
                class_distribution=class_distribution,
            )
            return leaf

        # Find the best splitter
        splitter, node_splits = self._get_best_splitter(
            X, der_X, y, unique_classes, rng
        )

        # Create root node
        node = _ProximityNode(is_leaf=False, splitter=splitter)

        # For each exemplar, create a branch
        for i, label in enumerate(unique_classes):
            child_node = self._build_tree(
                (
                    X[node_splits[i]]
                    if isinstance(X, np.ndarray)
                    else [X[j] for j in node_splits[i]]
                ),
                (
                    der_X[node_splits[i]]
                    if isinstance(der_X, np.ndarray)
                    else [der_X[j] for j in node_splits[i]]
                ),
                y[node_splits[i]],
                rng,
                depth + 1,
            )
            node.children[label] = child_node

        return node

    def _get_best_splitter(self, X, der_X, y, unique_classes, rng):
        """Get the best splitter for the current node which maximizes the gini gain.

        Parameters
        ----------
        X : np.ndarray shape (n_cases, n_channels, n_timepoints)
            The training input samples.
        der_X : np.ndarray shape (n_cases, n_channels, n_timepoints)
            The slope derivative of the training input samples, used for ddtw and wddtw.
        y : np.ndarray shape (n_cases,)
            The class labels for the training input samples.
        unique_classes : np.ndarray
            The unique class labels in the training set.
        rng : np.random.RandomState
            Random number generator.

        Returns
        -------
        best_splitter : tuple
            The best splitter found, containing exemplars, distance name and distance
            parameters.
        best_split : list of list
            The best split found, containing the indices of the time series in each
            class.
        """
<<<<<<< HEAD
        rng = check_random_state(self.random_state)

        exemplars = {}
        for label in np.unique(y):
            y_new = y[y == label]
            X_new = X[y == label]
            id = rng.randint(0, X_new.shape[0])
            exemplars[y_new[id]] = X_new[id, :]

        # Create a list with first element exemplars and second element a
        # random parameterized distance measure
        parameterized_distances = self._get_parameter_value(X)
        n = rng.randint(0, 9)
        dist = list(parameterized_distances.keys())[n]
        splitter = [exemplars, {dist: parameterized_distances[dist]}]

        return splitter

    def _get_best_splitter(self, X, y):
        """Get the splitter for a node which maximizes the ``gini`` gain."""
        max_gain = float("-inf")
=======
        max_gain = -np.inf
>>>>>>> 477fbd24
        best_splitter = None
        best_split = None
        X_std = None
        cls_idx = {}
        for label in unique_classes:
            cls_idx[label] = np.where(y == label)[0]

        for _ in range(self.n_splitters):
            exemplars, dist_name, dist_params, X_std = self._get_candidate_splitter(
                X, der_X, rng, cls_idx, X_std
            )
            splits = [[] for _ in unique_classes]

            # Use the slope derivative of the time series for ddtw and wddtw
            # use original distance to avoid recalculating every distance call
            X_used = X
            dist_used = dist_name
            if dist_name == "ddtw":
                X_used = der_X
                dist_used = "dtw"
            elif dist_name == "wddtw":
                X_used = der_X
                dist_used = "wdtw"

            # For each time series in the dataset, find the closest exemplar
            for j in range(len(X_used)):
                min_dist = np.inf
                best_exemplar_idx = None
                for i, label in enumerate(unique_classes):
                    dist = distance(
                        X_used[j],
                        exemplars[label],
                        method=dist_used,
                        **dist_params,
                    )
                    if dist < min_dist:
                        min_dist = dist
                        best_exemplar_idx = i
                splits[best_exemplar_idx].append(j)

            # Find the gini gain for this splitter separating series by closest exemplar
            # class
            y_subs = [
                np.array([y[n] for n in split], dtype=y.dtype) for split in splits
            ]
            gini_index = gini_gain(y, y_subs)
            if gini_index > max_gain:
                max_gain = gini_index
                best_splitter = (exemplars, dist_name, dist_params)
                best_split = splits

        return best_splitter, best_split

    def _traverse_tree(self, node, x, der_x):
        """Traverse the tree to find the class distribution for a given time series.

        Parameters
        ----------
        node : _ProximityNode
            The current node in the tree.
        x : np.ndarray
            The time series to classify.
        der_x : np.ndarray
            The slope derivative of the time series, used for ddtw and wddtw.

        Returns
        -------
        class_distribution : np.ndarray
            The class distribution for the time series, i.e. the estimated probabilities
            for each class.
        """
        if node.is_leaf:
            return node.class_distribution
        else:
            exemplars, dist_name, dist_params = node.splitter

            # Use the slope derivative of the time series for ddtw and wddtw
            # use original distance to avoid recalculating every distance call
            x_used = x
            dist_used = dist_name
            if dist_name == "ddtw":
                x_used = der_x
                dist_used = "dtw"
            elif dist_name == "wddtw":
                x_used = der_x
                dist_used = "wdtw"

            min_dist = np.inf
            best_exemplar_label = None
            for label, exemplar in exemplars.items():
                dist = distance(
                    x_used,
                    exemplar,
                    method=dist_used,
                    **dist_params,
                )
                if dist < min_dist:
                    min_dist = dist
                    best_exemplar_label = label

            return self._traverse_tree(node.children[best_exemplar_label], x, der_x)

    def _get_candidate_splitter(self, X, der_X, rng, cls_idx, X_std):
        """Generate candidate splitter.

        Takes a time series dataset and a set of parameterized
        distance measures to create a candidate splitter, which
        contains a parameterized distance measure and a set of exemplars.

        Parameters
        ----------
        X : np.ndarray shape (n_cases, n_channels, n_timepoints)
            The training input samples.
        der_X : np.ndarray shape (n_cases, n_channels, n_timepoints)
            The slope derivative of the training input samples, used for ddtw and wddtw.
        rng : np.random.RandomState
            Random number generator.
        cls_idx : dict
            The indices for each class label in the training set.
        X_std : float or None
            The standard deviation of the training set. If None, it will be
            calculated from the training set.

        Returns
        -------
        exemplars: dict
            The exemplars for each class, where the key is the class label
            and the value is the exemplar time series.
        dist_name: str
            The distance measure used for the splitter.
        dist_params: dict
            The parameters for the distance measure.
        X_std: float or None
            The standard deviation of the training set if calculated, otherwise same
            as input.
        """
        n = rng.randint(0, 11)
        derivative = False
        if n == 0:
            dist_name = "euclidean"
            dist_params = {}
        elif n == 1:
            dist_name = "dtw"
            dist_params = {}
        elif n == 2:
            dist_name = "dtw"
            dist_params = {"window": rng.uniform(0, 0.25)}
        elif n == 3:
            dist_name = "ddtw"
            dist_params = {}
            derivative = True
        elif n == 4:
            dist_name = "ddtw"
            dist_params = {"window": rng.uniform(0, 0.25)}
            derivative = True
        elif n == 5:
            dist_name = "wdtw"
            dist_params = {"g": rng.uniform(0, 1)}
        elif n == 6:
            dist_name = "wddtw"
            dist_params = {"g": rng.uniform(0, 1)}
            derivative = True
        elif n == 7:
            if X_std is None:
                X_std = self._get_std(X)
            dist_name = "erp"
            dist_params = {
                "window": rng.uniform(0, 0.25),
                "g": rng.uniform(X_std / 5, X_std),
            }
        elif n == 8:
            if X_std is None:
                X_std = self._get_std(X)
            dist_name = "lcss"
            dist_params = {
                "window": rng.uniform(0, 0.25),
                "epsilon": rng.uniform(X_std / 5, X_std),
            }
        elif n == 9:
            dist_name = "msm"
            dist_params = {"c": msm_params[rng.randint(0, len(msm_params))]}
        elif n == 10:
            dist_name = "twe"
            dist_params = {
                "nu": twe_nu_params[rng.randint(0, len(twe_nu_params))],
                "lmbda": twe_lmbda_params[rng.randint(0, len(twe_lmbda_params))],
            }
        else:
            raise ValueError(f"Invalid distance index {n}. Must be in range [0, 10].")

        exemplars = {}
        for label in cls_idx.keys():
            label_idx = cls_idx[label]
            id = rng.choice(label_idx)
            exemplars[label] = der_X[id] if derivative else X[id]

        return exemplars, dist_name, dist_params, X_std

    @staticmethod
    def _get_derivatives(X):
        if isinstance(X, np.ndarray):
            return slope_derivative_3d(X)
        else:
            der_X = []
            for x in X:
                der_X.append(slope_derivative_2d(x))
            return der_X

    @staticmethod
    def _get_std(X):
        if isinstance(X, np.ndarray):
            return std(X.flatten())
        else:
            return std(np.concatenate(X, axis=1).flatten())

    @classmethod
    def _get_test_params(
        cls, parameter_set: str = "default"
    ) -> Union[dict, list[dict]]:
        """Return testing parameter settings for the estimator.

        Parameters
        ----------
        parameter_set : str, default="default"
            Name of the set of test parameters to return, for use in tests. If no
            special parameters are defined for a value, will return `"default"` set.
            ElasticEnsemble provides the following special sets:
                 "results_comparison" - used in some classifiers to compare against
                    previously generated results where the default set of parameters
                    cannot produce suitable probability estimates

<<<<<<< HEAD
    Parameters
    ----------
    y : 1d numpy array
        ``array`` of class ``labels``

    Returns
    -------
    score : float
        ``gini`` score for the set of class labels (i.e. how pure they are). A
        larger score means more impurity. ``Zero`` means
        pure.
    """
    # get number instances at node
    n_instances = y.shape[0]
    if n_instances > 0:
        # count each class
        unique_labels = list(np.unique(y))
        class_counts = []
        for i in range(len(unique_labels)):
            cnt = 0
            for j in range(len(y)):
                if y[j] == unique_labels[i]:
                    cnt += 1
            class_counts.append(cnt)
        class_counts = np.array(class_counts)
        # subtract class entropy from current score for each class
        class_counts = np.divide(class_counts, n_instances)
        class_counts = np.power(class_counts, 2)
        sum = np.sum(class_counts)
        return 1 - sum
    else:
        # y is empty, therefore considered pure
        raise ValueError("y empty")


@njit(cache=True, fastmath=True)
def gini_gain(y, y_subs) -> float:
    """Get gini score of a split, i.e. the gain from parent to children.

    Parameters
    ----------
    y : 1d array
        ``array`` of class labels at parent
    y_subs : list of 1d array like
        ``list`` of array of class labels, one ``array`` per child

    Returns
    -------
    score : float
        ``gini`` score of the split from parent class labels to children. Note a
        higher score means better gain, i.e. a better split
    """
    # find number of instances overall
    parent_n_instances = y.shape[0]
    # if parent has no instances then is pure
    if parent_n_instances == 0:
        for child in y_subs:
            if len(child) > 0:
                raise ValueError("children populated but parent empty")
        return 0.5
    # find gini for parent node
    score = gini(y)
    # sum the children's gini scores
    for index in range(len(y_subs)):
        child_class_labels = y_subs[index]
        # ignore empty children
        if len(child_class_labels) > 0:
            # find gini score for this child
            child_score = gini(child_class_labels)
            # weight score by proportion of instances at child compared to
            # parent
            child_size = len(child_class_labels)
            child_score *= child_size / parent_n_instances
            # add to cumulative sum
            score -= child_score
    return score
=======
        Returns
        -------
        params : dict or list of dict, default={}
            Parameters to create testing instances of the class.
            Each dict are parameters to construct an "interesting" test instance, i.e.,
            `MyClass(**params)` or `MyClass(**params[i])` creates a valid test instance.
        """
        return {
            "n_splitters": 3,
        }


msm_params = [
    0.01,
    0.01375,
    0.0175,
    0.02125,
    0.025,
    0.02875,
    0.0325,
    0.03625,
    0.04,
    0.04375,
    0.0475,
    0.05125,
    0.055,
    0.05875,
    0.0625,
    0.06625,
    0.07,
    0.07375,
    0.0775,
    0.08125,
    0.085,
    0.08875,
    0.0925,
    0.09625,
    0.1,
    0.136,
    0.172,
    0.208,
    0.244,
    0.28,
    0.316,
    0.352,
    0.388,
    0.424,
    0.46,
    0.496,
    0.532,
    0.568,
    0.604,
    0.64,
    0.676,
    0.712,
    0.748,
    0.784,
    0.82,
    0.856,
    0.892,
    0.928,
    0.964,
    1,
    1.36,
    1.72,
    2.08,
    2.44,
    2.8,
    3.16,
    3.52,
    3.88,
    4.24,
    4.6,
    4.96,
    5.32,
    5.68,
    6.04,
    6.4,
    6.76,
    7.12,
    7.48,
    7.84,
    8.2,
    8.56,
    8.92,
    9.28,
    9.64,
    10,
    13.6,
    17.2,
    20.8,
    24.4,
    28,
    31.6,
    35.2,
    38.8,
    42.4,
    46,
    49.6,
    53.2,
    56.8,
    60.4,
    64,
    67.6,
    71.2,
    74.8,
    78.4,
    82,
    85.6,
    89.2,
    92.8,
    96.4,
    100,
]

twe_nu_params = [0.00001, 0.0001, 0.0005, 0.001, 0.005, 0.01, 0.05, 0.1, 0.5, 1]

twe_lmbda_params = [
    0,
    0.011111111,
    0.022222222,
    0.033333333,
    0.044444444,
    0.055555556,
    0.066666667,
    0.077777778,
    0.088888889,
    0.1,
]
>>>>>>> 477fbd24
<|MERGE_RESOLUTION|>--- conflicted
+++ resolved
@@ -28,30 +28,16 @@
 
     Parameters
     ----------
-<<<<<<< HEAD
-    node_id: str
-        The id of node, root node has id ``0``.
-    _is_leaf: bool
-        To identify leaf nodes.
-    label: int, str or None
-        Contains the class label of leaf node, ``None`` otherwise.
-    splitter: dict
-        The splitter used to split the node.
-    class_distribution: dict
-        In case of unpure leaf node, save the class distribution to calculate
-        probability of each class.
-=======
     is_leaf: bool
         To identify leaf nodes.
     class_distribution: dict or None, default=None
         The class distribution for the node. Empty if not a leaf node.
     splitter: tuple or None, default=None
         The splitter used to split the node. Contains exemplars used, distance name and
-        distance parameters.Empty if leaf node.
+        distance parameters. Empty if leaf node.
 
     Attributes
     ----------
->>>>>>> 477fbd24
     children: dict
         Contains the class label as a key and child node for that class. Empty for leaf
         nodes.
@@ -269,31 +255,7 @@
             The best split found, containing the indices of the time series in each
             class.
         """
-<<<<<<< HEAD
-        rng = check_random_state(self.random_state)
-
-        exemplars = {}
-        for label in np.unique(y):
-            y_new = y[y == label]
-            X_new = X[y == label]
-            id = rng.randint(0, X_new.shape[0])
-            exemplars[y_new[id]] = X_new[id, :]
-
-        # Create a list with first element exemplars and second element a
-        # random parameterized distance measure
-        parameterized_distances = self._get_parameter_value(X)
-        n = rng.randint(0, 9)
-        dist = list(parameterized_distances.keys())[n]
-        splitter = [exemplars, {dist: parameterized_distances[dist]}]
-
-        return splitter
-
-    def _get_best_splitter(self, X, y):
-        """Get the splitter for a node which maximizes the ``gini`` gain."""
-        max_gain = float("-inf")
-=======
         max_gain = -np.inf
->>>>>>> 477fbd24
         best_splitter = None
         best_split = None
         X_std = None
@@ -524,85 +486,7 @@
                  "results_comparison" - used in some classifiers to compare against
                     previously generated results where the default set of parameters
                     cannot produce suitable probability estimates
-
-<<<<<<< HEAD
-    Parameters
-    ----------
-    y : 1d numpy array
-        ``array`` of class ``labels``
-
-    Returns
-    -------
-    score : float
-        ``gini`` score for the set of class labels (i.e. how pure they are). A
-        larger score means more impurity. ``Zero`` means
-        pure.
-    """
-    # get number instances at node
-    n_instances = y.shape[0]
-    if n_instances > 0:
-        # count each class
-        unique_labels = list(np.unique(y))
-        class_counts = []
-        for i in range(len(unique_labels)):
-            cnt = 0
-            for j in range(len(y)):
-                if y[j] == unique_labels[i]:
-                    cnt += 1
-            class_counts.append(cnt)
-        class_counts = np.array(class_counts)
-        # subtract class entropy from current score for each class
-        class_counts = np.divide(class_counts, n_instances)
-        class_counts = np.power(class_counts, 2)
-        sum = np.sum(class_counts)
-        return 1 - sum
-    else:
-        # y is empty, therefore considered pure
-        raise ValueError("y empty")
-
-
-@njit(cache=True, fastmath=True)
-def gini_gain(y, y_subs) -> float:
-    """Get gini score of a split, i.e. the gain from parent to children.
-
-    Parameters
-    ----------
-    y : 1d array
-        ``array`` of class labels at parent
-    y_subs : list of 1d array like
-        ``list`` of array of class labels, one ``array`` per child
-
-    Returns
-    -------
-    score : float
-        ``gini`` score of the split from parent class labels to children. Note a
-        higher score means better gain, i.e. a better split
-    """
-    # find number of instances overall
-    parent_n_instances = y.shape[0]
-    # if parent has no instances then is pure
-    if parent_n_instances == 0:
-        for child in y_subs:
-            if len(child) > 0:
-                raise ValueError("children populated but parent empty")
-        return 0.5
-    # find gini for parent node
-    score = gini(y)
-    # sum the children's gini scores
-    for index in range(len(y_subs)):
-        child_class_labels = y_subs[index]
-        # ignore empty children
-        if len(child_class_labels) > 0:
-            # find gini score for this child
-            child_score = gini(child_class_labels)
-            # weight score by proportion of instances at child compared to
-            # parent
-            child_size = len(child_class_labels)
-            child_score *= child_size / parent_n_instances
-            # add to cumulative sum
-            score -= child_score
-    return score
-=======
+                    
         Returns
         -------
         params : dict or list of dict, default={}
@@ -731,5 +615,4 @@
     0.077777778,
     0.088888889,
     0.1,
-]
->>>>>>> 477fbd24
+]