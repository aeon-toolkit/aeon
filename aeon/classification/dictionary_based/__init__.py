--- conflicted
+++ resolved
@@ -10,20 +10,14 @@
     "WEASEL_V2",
     "MUSE",
     "REDCOMETS",
-<<<<<<< HEAD
+    "MrSQMClassifier",
     "MrSEQLClassifier",
-=======
-    "MrSQMClassifier",
->>>>>>> 7eb8e76d
 ]
 
 from aeon.classification.dictionary_based._boss import BOSSEnsemble, IndividualBOSS
 from aeon.classification.dictionary_based._cboss import ContractableBOSS
-<<<<<<< HEAD
 from aeon.classification.dictionary_based._mrseql import MrSEQLClassifier
-=======
 from aeon.classification.dictionary_based._mrsqm import MrSQMClassifier
->>>>>>> 7eb8e76d
 from aeon.classification.dictionary_based._muse import MUSE
 from aeon.classification.dictionary_based._redcomets import REDCOMETS
 from aeon.classification.dictionary_based._tde import (
