"""REDCOMETS test code."""

__maintainer__ = []

from sys import platform

import numpy as np
import pytest

from aeon.classification.dictionary_based import REDCOMETS
from aeon.datasets import load_basic_motions, load_unit_test
from aeon.utils.validation._dependencies import _check_soft_dependencies


@pytest.mark.skipif(
    not _check_soft_dependencies(
        "imbalanced-learn",
        package_import_alias={"imbalanced-learn": "imblearn"},
        severity="none",
    ),
    reason="skip test if required soft dependency imbalanced-learn not available",
)
def test_redcomets_score_univariate():
    """Test of REDCOMETS train estimate on unit test data."""
    # load unit test data
    X_train, y_train = load_unit_test(split="train")
    X_test, y_test = load_unit_test(split="test")

    def test_variant(v, expected_result):
        # train REDCOMETS-<v>
        redcomets = REDCOMETS(variant=v, n_trees=3, random_state=0)
        redcomets.fit(X_train, y_train)

        score = redcomets.score(X_test, y_test)

        assert isinstance(score, float)
<<<<<<< HEAD

        # We cannot guarantee same results on ARM macOS
        if platform != "darwin":
            np.testing.assert_almost_equal(score, 0.818181, decimal=4)
=======
        np.testing.assert_almost_equal(score, expected_result, decimal=4)
>>>>>>> b0b7d639

    test_variant(1, 0.7272)
    test_variant(2, 0.6818)
    test_variant(3, 0.7272)


@pytest.mark.skipif(
    not _check_soft_dependencies(
        "imbalanced-learn",
        package_import_alias={"imbalanced-learn": "imblearn"},
        severity="none",
    ),
    reason="skip test if required soft dependency imbalanced-learn not available",
)
def test_redcomets_score_multivariate():
    """Test of REDCOMETS train estimate on unit test data."""
    # load unit test data
    X_train, y_train = load_basic_motions(split="train")
    X_test, y_test = load_basic_motions(split="test")

    def test_variant(v, expected_result):
        # train REDCOMETS-<v>
        redcomets = REDCOMETS(variant=v, n_trees=3, random_state=0)
        redcomets.fit(X_train, y_train)

        score = redcomets.score(X_test, y_test)

        assert isinstance(score, float)

        # We cannot guarantee same results on ARM macOS
        if platform != "darwin":
            np.testing.assert_almost_equal(score, expected_result, decimal=4)

    test_variant(1, 0.95)
    test_variant(2, 0.975)
    test_variant(3, 0.975)
    test_variant(4, 0.875)
    test_variant(5, 0.875)
    test_variant(6, 0.875)
    test_variant(7, 0.875)
    test_variant(8, 0.875)
    test_variant(9, 0.875)


@pytest.mark.skipif(
    not _check_soft_dependencies(
        "imbalanced-learn",
        package_import_alias={"imbalanced-learn": "imblearn"},
        severity="none",
    ),
    reason="skip test if required soft dependency imbalanced-learn not available",
)
def test_redcomets_lens_generation():
    """Test of REDCOMETS random lens generation."""
    # load unit test data
    X, y = load_unit_test()

    # Generate 10 random lenses
    redcomets = REDCOMETS(random_state=0)
    lenses = redcomets._get_random_lenses(np.squeeze(X), 10)

    assert len(lenses) == 10
    assert isinstance(lenses, list)

    for w, a in lenses:
        assert isinstance(w, int)
        assert isinstance(a, int)<|MERGE_RESOLUTION|>--- conflicted
+++ resolved
@@ -34,14 +34,10 @@
         score = redcomets.score(X_test, y_test)
 
         assert isinstance(score, float)
-<<<<<<< HEAD
 
         # We cannot guarantee same results on ARM macOS
         if platform != "darwin":
-            np.testing.assert_almost_equal(score, 0.818181, decimal=4)
-=======
-        np.testing.assert_almost_equal(score, expected_result, decimal=4)
->>>>>>> b0b7d639
+            np.testing.assert_almost_equal(score, expected_result, decimal=4)
 
     test_variant(1, 0.7272)
     test_variant(2, 0.6818)
