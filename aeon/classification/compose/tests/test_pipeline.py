--- conflicted
+++ resolved
@@ -31,11 +31,7 @@
     t1 = ExponentTransformer(power=4)
     t2 = ExponentTransformer(power=0.25)
 
-<<<<<<< HEAD
-    c = RocketClassifier(num_kernels=50)
-=======
     c = DummyClassifier()
->>>>>>> e1751e99
     t12c_1 = t1 * (t2 * c)
     t12c_2 = (t1 * t2) * c
     t12c_3 = t1 * t2 * c
@@ -63,11 +59,7 @@
     )
     t1 = ExponentTransformer(power=2)
     t2 = StandardScaler()
-<<<<<<< HEAD
-    c = RocketClassifier(num_kernels=50, random_state=RAND_SEED)
-=======
     c = DummyClassifier()
->>>>>>> e1751e99
 
     t12c_1 = t1 * (t2 * c)
     t12c_2 = (t1 * t2) * c
@@ -85,11 +77,7 @@
 
 def test_missing_unequal_tag_inference():
     """Test that ClassifierPipeline infers missing/unequal tags correctly."""
-<<<<<<< HEAD
-    c = RocketClassifier(num_kernels=50)
-=======
     c = RocketClassifier(num_kernels=100)
->>>>>>> e1751e99
     c1 = ExponentTransformer() * PaddingTransformer() * ExponentTransformer() * c
     c2 = ExponentTransformer() * ExponentTransformer() * c
     c3 = Imputer() * ExponentTransformer() * c
