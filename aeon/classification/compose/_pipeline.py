--- conflicted
+++ resolved
@@ -287,21 +287,12 @@
         """
         # imports
         from aeon.classification import DummyClassifier
-<<<<<<< HEAD
-        from aeon.transformations.collection.convolution_based import Rocket
-
-        t = Rocket(num_kernels=200)
-        cls = DummyClassifier()
-
-        return {"transformers": [t], "classifier": cls}
-=======
         from aeon.transformations.collection.convolution_based import MiniRocket
 
         t1 = MiniRocket(num_kernels=200)
         cls = DummyClassifier()
         params = {"transformers": [t1], "classifier": cls}
         return params
->>>>>>> b650a2d2
 
 
 class SklearnClassifierPipeline(_HeterogenousMetaEstimator, BaseClassifier):
@@ -566,17 +557,9 @@
         """
         from sklearn.neighbors import KNeighborsClassifier
 
-<<<<<<< HEAD
-        from aeon.transformations.collection.convolution_based import Rocket
-
-        t1 = Rocket(num_kernels=200)
-        c = KNeighborsClassifier()
-        return {"transformers": [t1], "classifier": c}
-=======
         from aeon.transformations.collection.convolution_based import MiniRocket
 
         t1 = MiniRocket(num_kernels=200)
         c = KNeighborsClassifier()
         params1 = {"transformers": [t1], "classifier": c}
-        return params1
->>>>>>> b650a2d2
+        return params1