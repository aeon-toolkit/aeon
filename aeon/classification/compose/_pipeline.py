--- conflicted
+++ resolved
@@ -129,7 +129,7 @@
         self.set_tags(**tags_to_set)
         if unequal:
             tags_to_set = {
-                "X_inner_type": ["np-list", "numpy3D"],
+                "X_inner_mtype": ["np-list", "numpy3D"],
             }
             self.set_tags(**tags_to_set)
 
@@ -172,7 +172,7 @@
 
         Parameters
         ----------
-        X : Training data of type self.get_tag("X_inner_type")
+        X : Training data of type self.get_tag("X_inner_mtype")
         y : array-like, shape = [n_instances] - the class labels
 
         Returns
@@ -195,7 +195,7 @@
 
         Parameters
         ----------
-        X : data not used in training, of type self.get_tag("X_inner_type")
+        X : data not used in training, of type self.get_tag("X_inner_mtype")
 
         Returns
         -------
@@ -213,7 +213,7 @@
 
         Parameters
         ----------
-        X : data to predict y with, of type self.get_tag("X_inner_type")
+        X : data to predict y with, of type self.get_tag("X_inner_mtype")
 
         Returns
         -------
@@ -312,11 +312,6 @@
         sequentially, with `trafo[i]` receiving the output of `trafo[i-1]`,
         and then running `clf.fit` with `X` the output of `trafo[N]` converted to numpy,
         and `y` identical with the input to `self.fit`.
-<<<<<<< HEAD
-        `X` is converted to `numpy2D` mtype if `X` is of `Panel` type;
-        `X` is converted to `numpy2D` mtype if `X` is of `Table` type.
-=======
->>>>>>> 603e6b4e
     `predict(X)` - result is of executing `trafo1.transform`, `trafo2.transform`, etc
         with `trafo[i].transform` input = output of `trafo[i-1].transform`,
         then running `clf.predict` on the numpy converted output of `trafoN.transform`,
@@ -443,7 +438,7 @@
 
         Parameters
         ----------
-        X : Training data of type self.get_tag("X_inner_type")
+        X : Training data of type self.get_tag("X_inner_mtype")
         y : array-like, shape = [n_instances] - the class labels
 
         Returns
@@ -455,7 +450,7 @@
         creates fitted model (attributes ending in "_")
         """
         Xt = self.transformers_.fit_transform(X=X, y=y)
-        Xt_sklearn = convert_collection(Xt, "numpy2D")
+        Xt_sklearn = convert_collection(Xt, "numpyflat")
         self.classifier_.fit(Xt_sklearn, y)
 
         return self
@@ -467,14 +462,14 @@
 
         Parameters
         ----------
-        X : data not used in training, of type self.get_tag("X_inner_type")
+        X : data not used in training, of type self.get_tag("X_inner_mtype")
 
         Returns
         -------
         y : predictions of labels for X, np.ndarray
         """
         Xt = self.transformers_.transform(X=X)
-        Xt_sklearn = convert_collection(Xt, "numpy2D")
+        Xt_sklearn = convert_collection(Xt, "numpyflat")
         return self.classifier_.predict(Xt_sklearn)
 
     def _predict_proba(self, X) -> np.ndarray:
@@ -486,7 +481,7 @@
 
         Parameters
         ----------
-        X : data to predict y with, of type self.get_tag("X_inner_type")
+        X : data to predict y with, of type self.get_tag("X_inner_mtype")
 
         Returns
         -------
@@ -496,7 +491,7 @@
         if not hasattr(self.classifier_, "predict_proba"):
             # if sklearn classifier does not have predict_proba
             return BaseClassifier._predict_proba(self, X)
-        Xt_sklearn = convert_collection(Xt, "numpy2D")
+        Xt_sklearn = convert_collection(Xt, "numpyflat")
         return self.classifier_.predict_proba(Xt_sklearn)
 
     def get_params(self, deep=True):
