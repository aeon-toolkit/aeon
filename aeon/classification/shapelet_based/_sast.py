--- conflicted
+++ resolved
@@ -70,11 +70,7 @@
         length_list=None,
         stride: int = 1,
         nb_inst_per_class: int = 1,
-<<<<<<< HEAD
-        random_state: Optional[int] = None,
-=======
-        seed: int | None = None,
->>>>>>> 03f72e2f
+        random_state: int | None = None,
         classifier=None,
         n_jobs: int = 1,
     ) -> None:
