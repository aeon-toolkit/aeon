# -*- coding: utf-8 -*-
# copyright: aeon developers, BSD-3-Clause License (see LICENSE file)
"""Interval-based time series classifiers."""

__all__ = [
    "CanonicalIntervalForest",
    "DrCIF",
    "IntervalForestClassifier",
    "RandomIntervalClassifier",
    "SupervisedIntervalClassifier",
    "RandomIntervalSpectralEnsemble",
<<<<<<< HEAD
=======
    "RSTSF",
>>>>>>> a1b7e4f6
    "SupervisedTimeSeriesForest",
    "TimeSeriesForestClassifier",
]

from aeon.classification.interval_based._cif import CanonicalIntervalForest
from aeon.classification.interval_based._drcif import DrCIF
<<<<<<< HEAD
from aeon.classification.interval_based._interval_forest import IntervalForestClassifier
=======
>>>>>>> a1b7e4f6
from aeon.classification.interval_based._interval_pipelines import (
    RandomIntervalClassifier,
    SupervisedIntervalClassifier,
)
from aeon.classification.interval_based._rise import RandomIntervalSpectralEnsemble
from aeon.classification.interval_based._rstsf import RSTSF
from aeon.classification.interval_based._stsf import SupervisedTimeSeriesForest
from aeon.classification.interval_based._tsf import TimeSeriesForestClassifier<|MERGE_RESOLUTION|>--- conflicted
+++ resolved
@@ -9,20 +9,14 @@
     "RandomIntervalClassifier",
     "SupervisedIntervalClassifier",
     "RandomIntervalSpectralEnsemble",
-<<<<<<< HEAD
-=======
     "RSTSF",
->>>>>>> a1b7e4f6
     "SupervisedTimeSeriesForest",
     "TimeSeriesForestClassifier",
 ]
 
 from aeon.classification.interval_based._cif import CanonicalIntervalForest
 from aeon.classification.interval_based._drcif import DrCIF
-<<<<<<< HEAD
 from aeon.classification.interval_based._interval_forest import IntervalForestClassifier
-=======
->>>>>>> a1b7e4f6
 from aeon.classification.interval_based._interval_pipelines import (
     RandomIntervalClassifier,
     SupervisedIntervalClassifier,
