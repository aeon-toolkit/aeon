--- conflicted
+++ resolved
@@ -166,69 +166,10 @@
         if use_pyfftw:
             self.set_tags(**{"python_dependencies": "pyfftw"})
 
-<<<<<<< HEAD
-        self.base_estimator = DecisionTreeClassifier(random_state=random_state)
-
-        super(RandomIntervalSpectralEnsemble, self).__init__()
-
-    def _fit(self, X, y):
-        """Build a forest of trees from the training set (X, y).
-
-        using random intervals and spectral features.
-
-        Parameters
-        ----------
-        X : array-like or sparse matrix of shape = [n_instances,
-        series_length] or shape = [n_instances,n_columns]
-            The training input samples. If a Pandas data frame is passed it
-            must have a single column (i.e., univariate classification).
-            RISE has no bespoke method for multivariate classification as yet.
-        y : array-like, shape = [n_instances]
-            The class labels.
-
-        Returns
-        -------
-        self : object
-        """
-        X = X.squeeze(1)
-        n_instances, self.series_length = X.shape
-        self.min_interval_, self.max_interval_ = self.min_interval, self.max_interval
-        if self.max_interval_ not in range(1, self.series_length):
-            self.max_interval_ = self.series_length
-        if self.min_interval_ not in range(1, self.series_length + 1):
-            self.min_interval_ = self.series_length // 2
-
-        rng = check_random_state(self.random_state)
-
-        self.estimators_ = []
-        # self.intervals = _produce_intervals(
-        #     self.n_estimators,
-        #     self.min_interval,
-        #     self.max_interval,
-        #     self.series_length,
-        #     rng
-        # )
-        self.intervals_ = np.empty((self.n_estimators, 2), dtype=int)
-        self.intervals_[:] = [
-            _select_interval(
-                self.min_interval_, self.max_interval_, self.series_length, rng
-            )
-            for _ in range(self.n_estimators)
-        ]
-
-        # Check lag against global properties
-        self.acf_lag_ = self.acf_lag
-        if self.acf_lag > self.series_length - self.acf_min_values:
-            self.acf_lag_ = self.series_length - self.acf_min_values
-        if self.acf_lag < 0:
-            self.acf_lag_ = 1
-        self.lags = np.zeros(self.n_estimators, dtype=int)
-=======
         if isinstance(base_estimator, ContinuousIntervalTree):
             replace_nan = "nan"
         else:
             replace_nan = 0
->>>>>>> 3eb55b73
 
         interval_features = [
             PeriodogramTransformer(use_pyfftw=use_pyfftw, pad_with="mean"),
