--- conflicted
+++ resolved
@@ -88,13 +88,8 @@
 
 @pytest.mark.parametrize("cross_validation_method", CROSS_VALIDATION_METHODS)
 def test_sklearn_cross_validation_iterators(cross_validation_method):
-<<<<<<< HEAD
     """Test if sklearn cross-validation iterators can handle aeon data."""
-    X, y = make_3d_test_data(n_cases=20, n_channels=2, n_timepoints=30)
-=======
-    """Test if sklearn cross-validation iterators can handle aeon time series data."""
     X, y = make_example_3d_numpy(n_cases=20, n_channels=2, n_timepoints=30)
->>>>>>> f18f0422
     groups = [1, 1, 2, 2, 3, 3, 4, 4, 5, 5, 6, 6, 7, 7, 8, 8, 9, 9, 10, 10]
 
     for train, test in cross_validation_method.split(X=X, y=y, groups=groups):
