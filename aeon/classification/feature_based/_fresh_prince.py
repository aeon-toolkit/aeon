--- conflicted
+++ resolved
@@ -116,13 +116,8 @@
         Changes state by creating a fitted model that updates attributes
         ending in "_" and sets is_fitted flag to True.
         """
-<<<<<<< HEAD
-        self._fit_fresh_prince(X, y)
-
-=======
         X_t = self._fit_fp_shared(X, y)
         self._rotf.fit(X_t, y)
->>>>>>> 4911ab8e
         return self
 
     def _predict(self, X) -> np.ndarray:
@@ -163,25 +158,14 @@
         return self._rotf.fit_predict(X_t, y)
 
     def _fit_predict_proba(self, X, y) -> np.ndarray:
-<<<<<<< HEAD
-        Xt = self._fit_fresh_prince(X, y, save_rotf_data=True)
-        return self._rotf._get_train_probs(Xt, y)
-
-    def _fit_fresh_prince(self, X, y, save_rotf_data=False):
-=======
         X_t = self._fit_fp_shared(X, y)
         return self._rotf.fit_predict_proba(X_t, y)
 
     def _fit_fp_shared(self, X, y):
->>>>>>> 4911ab8e
         self.n_cases_, self.n_channels_, self.n_timepoints_ = X.shape
 
         self._rotf = RotationForestClassifier(
             n_estimators=self.n_estimators,
-<<<<<<< HEAD
-            save_transformed_data=save_rotf_data,
-=======
->>>>>>> 4911ab8e
             n_jobs=self._n_jobs,
             random_state=self.random_state,
         )
