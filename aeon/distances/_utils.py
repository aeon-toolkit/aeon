from typing import Optional, Tuple

import numpy as np
from numba import njit
<<<<<<< HEAD
from numba.typed import List
from sklearn.utils import check_random_state
=======
>>>>>>> b353eef5


@njit(cache=True, fastmath=True)
def reshape_pairwise_to_multiple(
    x: np.ndarray, y: np.ndarray
) -> Tuple[np.ndarray, np.ndarray]:
    """Reshape two collections of time series for pairwise distance computation.

    Parameters
    ----------
    x : np.ndarray
        One or more time series of shape (n_instances, n_channels,
        n_timepoints) or
            (n_instances, n_timepoints) or (n_timepoints,).
    y : np.ndarray
        One or more time series of shape (m_instances, m_channels, m_timepoints) or
            (m_instances, m_timepoints) or (m_timepoints,)

    Returns
    -------
    np.ndarray,
        Reshaped x.
    np.ndarray
        Reshaped y.

    Raises
    ------
    ValueError
        If x and y are not 1D, 2D or 3D arrays.
    """
    if x.ndim == y.ndim:
        if y.ndim == 3 and x.ndim == 3:
            return x, y
        if y.ndim == 2 and x.ndim == 2:
            _x = x.reshape((x.shape[0], 1, x.shape[1]))
            _y = y.reshape((y.shape[0], 1, y.shape[1]))
            return _x, _y
        if y.ndim == 1 and x.ndim == 1:
            _x = x.reshape((1, 1, x.shape[0]))
            _y = y.reshape((1, 1, y.shape[0]))
            return _x, _y
        raise ValueError("x and y must be 1D, 2D, or 3D arrays")
    else:
<<<<<<< HEAD
=======
        if x.ndim == 3 and y.ndim == 2:
            _y = y.reshape((1, y.shape[0], y.shape[1]))
            return x, _y
        if y.ndim == 3 and x.ndim == 2:
            _x = x.reshape((1, x.shape[0], x.shape[1]))
            return _x, y
        if x.ndim == 3 and y.ndim == 1:
            _x = x
            _y = y.reshape((1, 1, y.shape[0]))
            return _x, _y
        if x.ndim == 1 and y.ndim == 3:
            _x = x.reshape((1, 1, x.shape[0]))
            _y = y
            return _x, _y
>>>>>>> b353eef5
        if x.ndim == 2 and y.ndim == 1:
            _x = x.reshape((x.shape[0], 1, x.shape[1]))
            _y = y.reshape((1, 1, y.shape[0]))
            return _x, _y
        if y.ndim == 2 and x.ndim == 1:
            _x = x.reshape((1, 1, x.shape[0]))
            _y = y.reshape((y.shape[0], 1, y.shape[1]))
            return _x, _y
        if x.ndim == 3 and y.ndim == 2:
            _y = y.reshape((1, y.shape[0], y.shape[1]))
            return x, _y
        if y.ndim == 3 and x.ndim == 2:
            _x = x.reshape((1, x.shape[0], x.shape[1]))
            return _x, y
        raise ValueError("x and y must be 1D, 2D, or 3D arrays")


@njit(cache=True, fastmath=True)
def _reshape_pairwise_single(
    x: np.ndarray, y: np.ndarray
) -> Tuple[np.ndarray, np.ndarray]:
    """Reshape two time series for pairwise distance computation.

    If x and y are 1D arrays (univariate time series), they are reshaped to (1, n) and
    (1, m) keeping their individual length. If x and y are already 2D arrays
    (multivariate time series), they keep their shape.

    Parameters
    ----------
    x : np.ndarray
        One time series of shape (n_timepoints,) or (n_channels, n_timepoints).
    y : np.ndarray
        One time series of shape (m_timepoints,) or (m_channels, m_timepoints).

    Returns
    -------
    np.ndarray,
        Reshaped x.
    np.ndarray
        Reshaped y.

    Raises
    ------
    ValueError
        If x and y are not 1D or 2D arrays.
    """
    if x.ndim == y.ndim:
        if y.ndim == 2 and x.ndim == 2:
            return x, y
        if y.ndim == 1 and x.ndim == 1:
            _x = x.reshape((1, x.shape[0]))
            _y = y.reshape((1, y.shape[0]))
            return _x, _y
        raise ValueError("x and y must be 1D or 2D arrays")
    else:
        if x.ndim == 2 and y.ndim == 1:
            _y = y.reshape((1, y.shape[0]))
            return x, _y
        if y.ndim == 2 and x.ndim == 1:
            _x = x.reshape((1, x.shape[0]))
            return _x, y
        raise ValueError("x and y must be 1D or 2D arrays")


@njit(cache=True, fastmath=True)
def _ensure_equal_dims(x: np.ndarray, y: np.ndarray) -> None:
    if x.ndim != y.ndim:
        raise ValueError("x and y must have the same number of dimensions")

    if x.ndim == 3 and y.ndim == 3 and x.shape[1] != y.shape[1]:
        raise ValueError("x and y must have the same number of channels")

    if x.ndim == 2 and y.ndim == 2 and x.shape[0] != y.shape[0]:
        raise ValueError("x and y must have the same number of channels")


@njit(cache=True, fastmath=True)
def _ensure_equal_dims_in_list(
    x: List[np.ndarray], y: Optional[List[np.ndarray]] = None
) -> None:
    x_shapes = [a.shape for a in x]
    x_dims = np.array([a.ndim for a in x], dtype=np.int_)

    if y is None:
        if np.any(x_dims == 1):
            # all time series must be univariate
            multivariate_ts = np.array(
                [s[0] != 1 for s in x_shapes if len(s) == 2], dtype=np.bool_
            )
            if np.any(multivariate_ts):
                raise ValueError("x and y must have the same number of channels")
        else:
            # the number of channels must be the same for multivariate time series
            x_n_channels = [s[0] for s in x_shapes]
            if sum(x_n_channels) / len(x_n_channels) != x_n_channels[0]:
                raise ValueError("x and y must have the same number of channels")

    else:
        y_shapes = [a.shape for a in y]
        y_dims = np.array([a.ndim for a in y], dtype=np.int_)
        if np.any(x_dims == 1) or np.any(y_dims == 1):
            # all time series must be univariate
            multivariate_ts = np.array(
                [s[0] != 1 for s in x_shapes if len(s) == 2]
                + [s[0] != 1 for s in y_shapes if len(s) == 2],
                dtype=np.bool_,
            )
            if np.any(multivariate_ts):
                raise ValueError("x and y must have the same number of channels")
        else:
            # the number of channels must be the same for multivariate time series
            n_channels = [s[0] for s in x_shapes] + [s[0] for s in y_shapes]
            if sum(n_channels) / len(n_channels) != n_channels[0]:
                raise ValueError("x and y must have the same number of channels")


def _make_3d_series(x: np.ndarray) -> np.ndarray:
    """Check a series being passed into pairwise is 3d.

    Pairwise assumes it has been passed two sets of series, if passed a single
    series this function reshapes.

    If given a 1d array the time series is reshaped to (m, 1, 1). This is so when
    looped over x[i] = (1, m).

    If given a 2d array then the time series is reshaped to (d, 1, m). The dimensions
    are put to the start so the ts can be looped through correctly. When looped over
    the time series x[i] = (d, m).

    Parameters
    ----------
    x: np.ndarray, 2d or 3d

    Returns
    -------
    np.ndarray, 3d
    """
    num_dims = x.ndim
    if num_dims == 1:
        shape = x.shape
        _x = np.reshape(x, (1, 1, shape[0]))
    elif num_dims == 2:
        shape = x.shape
        _x = np.reshape(x, (shape[0], 1, shape[1]))
    elif num_dims > 3:
        raise ValueError(
            "The matrix provided has more than 3 dimensions. This is not"
            "supported. Please provide a matrix with less than "
            "3 dimensions"
        )
    else:
        _x = x
    return _x<|MERGE_RESOLUTION|>--- conflicted
+++ resolved
@@ -2,11 +2,7 @@
 
 import numpy as np
 from numba import njit
-<<<<<<< HEAD
 from numba.typed import List
-from sklearn.utils import check_random_state
-=======
->>>>>>> b353eef5
 
 
 @njit(cache=True, fastmath=True)
@@ -50,8 +46,6 @@
             return _x, _y
         raise ValueError("x and y must be 1D, 2D, or 3D arrays")
     else:
-<<<<<<< HEAD
-=======
         if x.ndim == 3 and y.ndim == 2:
             _y = y.reshape((1, y.shape[0], y.shape[1]))
             return x, _y
@@ -66,7 +60,6 @@
             _x = x.reshape((1, 1, x.shape[0]))
             _y = y
             return _x, _y
->>>>>>> b353eef5
         if x.ndim == 2 and y.ndim == 1:
             _x = x.reshape((x.shape[0], 1, x.shape[1]))
             _y = y.reshape((1, 1, y.shape[0]))
@@ -75,12 +68,6 @@
             _x = x.reshape((1, 1, x.shape[0]))
             _y = y.reshape((y.shape[0], 1, y.shape[1]))
             return _x, _y
-        if x.ndim == 3 and y.ndim == 2:
-            _y = y.reshape((1, y.shape[0], y.shape[1]))
-            return x, _y
-        if y.ndim == 3 and x.ndim == 2:
-            _x = x.reshape((1, x.shape[0], x.shape[1]))
-            return _x, y
         raise ValueError("x and y must be 1D, 2D, or 3D arrays")
 
 
