--- conflicted
+++ resolved
@@ -2,11 +2,7 @@
 
 __maintainer__ = []
 
-<<<<<<< HEAD
-from typing import List, Optional, Tuple
-=======
 from typing import List, Optional, Tuple, Union
->>>>>>> 4911ab8e
 
 import numpy as np
 from numba import njit
@@ -251,13 +247,8 @@
 
 
 def twe_pairwise_distance(
-<<<<<<< HEAD
-    X: np.ndarray,
-    y: Optional[np.ndarray] = None,
-=======
     X: Union[np.ndarray, List[np.ndarray]],
     y: Optional[Union[np.ndarray, List[np.ndarray]]] = None,
->>>>>>> 4911ab8e
     window: Optional[float] = None,
     nu: float = 0.001,
     lmbda: float = 1.0,
@@ -323,8 +314,6 @@
     array([[18.004],
            [15.004],
            [12.004]])
-<<<<<<< HEAD
-=======
 
     >>> # Distance between each TS in a collection of unequal-length time series
     >>> X = [np.array([1, 2, 3]), np.array([4, 5, 6, 7]), np.array([8, 9, 10, 11, 12])]
@@ -332,26 +321,15 @@
     array([[ 0.   , 13.005, 19.006],
            [13.005,  0.   , 18.007],
            [19.006, 18.007,  0.   ]])
->>>>>>> 4911ab8e
     """
     multivariate_conversion = _is_multivariate(X, y)
     _X, unequal_length = _convert_to_list(X, "X", multivariate_conversion)
     if y is None:
         # To self
-<<<<<<< HEAD
-        if X.ndim == 3:
-            return _twe_pairwise_distance(X, window, nu, lmbda, itakura_max_slope)
-        if X.ndim == 2:
-            _X = X.reshape((X.shape[0], 1, X.shape[1]))
-            return _twe_pairwise_distance(_X, window, nu, lmbda, itakura_max_slope)
-        raise ValueError("x and y must be 1D, 2D, or 3D arrays")
-    _x, _y = reshape_pairwise_to_multiple(X, y)
-=======
         return _twe_pairwise_distance(
             _X, window, nu, lmbda, itakura_max_slope, unequal_length
         )
     _y, unequal_length = _convert_to_list(y, "y", multivariate_conversion)
->>>>>>> 4911ab8e
     return _twe_from_multiple_to_multiple_distance(
         _X, _y, window, nu, lmbda, itakura_max_slope, unequal_length
     )
@@ -359,19 +337,12 @@
 
 @njit(cache=True, fastmath=True)
 def _twe_pairwise_distance(
-<<<<<<< HEAD
-    X: np.ndarray,
-=======
     X: NumbaList[np.ndarray],
->>>>>>> 4911ab8e
     window: Optional[float],
     nu: float,
     lmbda: float,
     itakura_max_slope: Optional[float],
-<<<<<<< HEAD
-=======
     unequal_length: bool,
->>>>>>> 4911ab8e
 ) -> np.ndarray:
     n_cases = len(X)
     distances = np.zeros((n_cases, n_cases))
@@ -402,21 +373,13 @@
 
 @njit(cache=True, fastmath=True)
 def _twe_from_multiple_to_multiple_distance(
-<<<<<<< HEAD
-    x: np.ndarray,
-    y: np.ndarray,
-=======
     x: NumbaList[np.ndarray],
     y: NumbaList[np.ndarray],
->>>>>>> 4911ab8e
     window: Optional[float],
     nu: float,
     lmbda: float,
     itakura_max_slope: Optional[float],
-<<<<<<< HEAD
-=======
     unequal_length: bool,
->>>>>>> 4911ab8e
 ) -> np.ndarray:
     n_cases = len(x)
     m_cases = len(y)
