__maintainer__ = []

from typing import Union

import numpy as np
from numba import njit, prange

from aeon.utils._threading import threaded
from aeon.utils.conversion._convert_collection import _convert_collection_to_numba_list
from aeon.utils.numba._threading import threaded
from aeon.utils.validation.collection import _is_numpy_list_multivariate


@njit(cache=True, fastmath=True)
def mindist_dft_sfa_distance(
    x_dft: np.ndarray, y_sfa: np.ndarray, breakpoints: np.ndarray
) -> float:
    r"""Compute the DFT-SFA lower bounding distance between DFT and SFA representation.

    Parameters
    ----------
    x_dft : np.ndarray
        First DFT transform of the time series, univariate, shape ``(n_timepoints,)``
    y_sfa : np.ndarray
        Second SFA transform of the time series, univariate, shape ``(n_timepoints,)``
    breakpoints: np.ndarray
        The breakpoints of the SFA transformation

    Returns
    -------
    float
        SFA lower bounding distance between x and y.

    Raises
    ------
    ValueError
        If x and y are not 1D or 2D arrays.

    References
    ----------
    .. [1] Schäfer, Patrick, and Mikael Högqvist. "SFA: a symbolic fourier approximation
    and  index for similarity search in high dimensional datasets." Proceedings of the
    15th international conference on extending database technology. 2012.

    Examples
    --------
    >>> import numpy as np
    >>> from aeon.distances import mindist_dft_sfa_distance
    >>> from aeon.transformations.collection.dictionary_based import SFAWhole
    >>> x = np.random.rand(1,1,10) # (n_cases, n_channels, n_timepoints)
    >>> y = np.random.rand(1,1,10)
    >>> transform = SFAWhole(
    ...    word_length=8,
    ...    alphabet_size=8,
    ...    norm=True,
    ... )
    >>> x_sfa, _ = transform.fit_transform(x)
    >>> _, y_dft = transform.transform(y)
    >>> for i in range(x.shape[0]):
    ...    dist = mindist_dft_sfa_distance(y_dft[0], x_sfa[0], transform.breakpoints)
    """
    if x_dft.ndim == 1 and y_sfa.ndim == 1:
        return _univariate_dft_sfa_distance(x_dft, y_sfa, breakpoints)
    raise ValueError(
        f"x and y must be 1D, but got x of shape {x_dft.shape} and y of shape"
        f"{y_sfa.shape}"
    )


@njit(cache=True, fastmath=True)
def _univariate_dft_sfa_distance(
    x_dft: np.ndarray, y_sfa: np.ndarray, breakpoints: np.ndarray
) -> float:
    dist = 0.0
    for i in range(x_dft.shape[0]):
        if y_sfa[i] >= breakpoints.shape[-1]:
            br_upper = np.inf
        else:
            br_upper = breakpoints[i, y_sfa[i]]

        if y_sfa[i] - 1 < 0:
            br_lower = -np.inf
        else:
            br_lower = breakpoints[i, y_sfa[i] - 1]

        if br_lower > x_dft[i]:
            dist += (br_lower - x_dft[i]) ** 2
        elif br_upper < x_dft[i]:
            dist += (x_dft[i] - br_upper) ** 2

    return np.sqrt(2 * dist)


@threaded
def mindist_dft_sfa_pairwise_distance(
<<<<<<< HEAD
    X: np.ndarray, y: np.ndarray, breakpoints: np.ndarray, n_jobs: int = 1, **kwargs
=======
    X: np.ndarray, y: np.ndarray, breakpoints: np.ndarray, n_jobs: int = 1
>>>>>>> 2255f861
) -> np.ndarray:
    """Compute the DFT SFA pairwise distance between a set of SFA representations.

    Parameters
    ----------
    X : np.ndarray
        A collection of DFT instances  of shape ``(n_instances, n_timepoints)``.
    y : np.ndarray
        A collection of SFA instances  of shape ``(n_instances, n_timepoints)``.
    breakpoints: np.ndarray
        The breakpoints of the SAX transformation
    n_jobs : int, default=1
        The number of jobs to run in parallel. If -1, then the number of jobs is set
        to the number of CPU cores. If 1, then the function is executed in a single
        thread. If greater than 1, then the function is executed in parallel.

    Returns
    -------
    np.ndarray (n_instances, n_instances)
        SFA pairwise matrix between the instances of X.

    Raises
    ------
    ValueError
        If X is not 2D array when only passing X.
        If X and y are not 1D, 2D arrays when passing both X and y.
    """
    multivariate_conversion = _is_numpy_list_multivariate(X, y)
    _X, unequal_length = _convert_collection_to_numba_list(
        X, "X", multivariate_conversion
    )
    if y is None:
        return _dft_sfa_from_multiple_to_multiple_distance(_X, None, breakpoints)

    _y, unequal_length = _convert_collection_to_numba_list(
        y, "y", multivariate_conversion
    )
    return _dft_sfa_from_multiple_to_multiple_distance(_X, _y, breakpoints)


@njit(cache=True, fastmath=True, parallel=True)
def _dft_sfa_from_multiple_to_multiple_distance(
    X: np.ndarray, y: Union[np.ndarray, None], breakpoints: np.ndarray
) -> np.ndarray:
    if y is None:
        n_instances = X.shape[0]
        distances = np.zeros((n_instances, n_instances))

        for i in prange(n_instances):
            for j in range(i + 1, n_instances):
                distances[i, j] = _univariate_dft_sfa_distance(X[i], X[j], breakpoints)
                distances[j, i] = distances[i, j]
    else:
        n_instances = X.shape[0]
        m_instances = y.shape[0]
        distances = np.zeros((n_instances, m_instances))

        for i in prange(n_instances):
            for j in range(m_instances):
                distances[i, j] = _univariate_dft_sfa_distance(X[i], y[j], breakpoints)

    return distances<|MERGE_RESOLUTION|>--- conflicted
+++ resolved
@@ -5,7 +5,6 @@
 import numpy as np
 from numba import njit, prange
 
-from aeon.utils._threading import threaded
 from aeon.utils.conversion._convert_collection import _convert_collection_to_numba_list
 from aeon.utils.numba._threading import threaded
 from aeon.utils.validation.collection import _is_numpy_list_multivariate
@@ -93,11 +92,7 @@
 
 @threaded
 def mindist_dft_sfa_pairwise_distance(
-<<<<<<< HEAD
-    X: np.ndarray, y: np.ndarray, breakpoints: np.ndarray, n_jobs: int = 1, **kwargs
-=======
     X: np.ndarray, y: np.ndarray, breakpoints: np.ndarray, n_jobs: int = 1
->>>>>>> 2255f861
 ) -> np.ndarray:
     """Compute the DFT SFA pairwise distance between a set of SFA representations.
 
