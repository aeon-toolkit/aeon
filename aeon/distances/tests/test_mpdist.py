--- conflicted
+++ resolved
@@ -1,6 +1,5 @@
 """Test MPDist function."""
 
-import os
 import re
 
 import numpy as np
@@ -11,16 +10,8 @@
 
 def test_mpdist():
     """Minimal test for MPDist prior to redesign."""
-<<<<<<< HEAD
-    if os.environ.get("NUMBA_DISABLE_JIT") == "1":
-        return
-
-    x = make_series(10, return_numpy=True, random_state=1)
-    y = make_series(10, 2, return_numpy=True, random_state=2)
-=======
     x = np.random.randn(1, 10)
     y = np.random.randn(2, 10)
->>>>>>> 50225d7c
 
     # Test for ValueError if ts1 is not a 1D array
     with pytest.raises(
