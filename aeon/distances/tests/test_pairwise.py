--- conflicted
+++ resolved
@@ -146,10 +146,7 @@
     name: Name of the distance metric.
     distance: Distance function.
     single_to_multiple_distance: Single to multiple distance function.
-<<<<<<< HEAD
-=======
     run_inverse: Boolean that reruns the test with x and y swapped in position
->>>>>>> 4911ab8e
     """
     single_to_multiple_result = single_to_multiple_distance(x, y)
 
@@ -188,16 +185,6 @@
 
     for i in range(single_to_multiple_result.shape[-1]):
         curr = single_to_multiple_result[0, i]
-<<<<<<< HEAD
-
-        curr_x = x
-        if curr_x.ndim > curr_y.ndim:
-            curr_y = curr_y.reshape((1, curr_y.shape[0]))
-        elif curr_x.ndim < curr_y.ndim:
-            curr_x = curr_x.reshape((1, curr_x.shape[0]))
-
-        dist = distance(curr_x, curr_y)
-=======
         curr_x = x[i]
         if y.ndim == 1:
             y = y.reshape(1, -1)
@@ -205,7 +192,6 @@
             curr_x = curr_x.reshape(1, -1)
 
         dist = distance(curr_x, y)
->>>>>>> 4911ab8e
         assert_almost_equal(dist, curr)
 
 
@@ -395,13 +381,8 @@
 
 
 @pytest.mark.parametrize("dist", DISTANCES)
-<<<<<<< HEAD
-def test_new_single_to_multiple_distances(dist):
-    """Test new single to multiple distances."""
-=======
 def test_single_to_multiple_distances(dist):
     """Test single to multiple distances."""
->>>>>>> 4911ab8e
     # ================== Test equal length ==================
     # Test passing a singular univariate time series of shape (n_timepoints,) compared
     # to a collection of univariate time series of shape (n_cases, n_timepoints)
@@ -443,21 +424,6 @@
         dist["pairwise_distance"],
     )
 
-<<<<<<< HEAD
-    # ==================== Unequal length tests ====================
-    if _supports_nonequal_length(dist):
-        # Test passing a singular univariate time series of shape (n_timepoints,)
-        # compared to a collection of unequal length univariate time series of shape
-        # (n_cases, m_timepoints)
-        _validate_single_to_multiple_result(
-            make_series(5, return_numpy=True, random_state=1),
-            make_example_2d_unequal_length(5, random_state=2, return_y=False),
-            dist["name"],
-            dist["distance"],
-            dist["pairwise_distance"],
-        )
-
-=======
     # Test passing a singular multivariate time series of shape
     # (n_channels, n_timepoints) compared to a collection of multivariate time series
     # of shape (n_cases, n_channels, n_timepoints)
@@ -482,7 +448,6 @@
             dist["pairwise_distance"],
         )
 
->>>>>>> 4911ab8e
         # Test passing a singular univariate time series of shape (1, n_timepoints)
         # compare to a collection of unequal length univariate time series of shape
         # (n_cases, m_timepoints)
@@ -542,11 +507,7 @@
         # compared to a collection of a single multivariate time series in the shape
         # (n_cases, n_channels, 1)
         _validate_single_to_multiple_result(
-<<<<<<< HEAD
-            make_series(1, 5, return_numpy=True, random_state=1),
-=======
             make_example_2d_numpy(5, 1, random_state=1, return_y=False),
->>>>>>> 4911ab8e
             make_example_3d_numpy(5, 5, 1, random_state=2, return_y=False),
             dist["name"],
             dist["distance"],
