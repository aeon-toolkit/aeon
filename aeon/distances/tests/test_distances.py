"""Tests for computing distances."""

import numpy as np
import pytest
from numpy.testing import assert_almost_equal

from aeon.distances import alignment_path, cost_matrix
from aeon.distances import distance as compute_distance
from aeon.distances import get_distance_function_names, pairwise_distance
from aeon.distances._distance import (
    DISTANCES,
    MIN_DISTANCES,
    MP_DISTANCES,
    SINGLE_POINT_NOT_SUPPORTED_DISTANCES,
    UNEQUAL_LENGTH_SUPPORT_DISTANCES,
    _custom_func_pairwise,
    _resolve_key_from_distance,
)
from aeon.testing.data_generation import (
    make_example_1d_numpy,
    make_example_2d_numpy_series,
)
from aeon.testing.expected_results.expected_distance_results import (
    _expected_distance_results,
)

UNEQUAL_LENGTH_NOT_SUPPORTED_DISTANCES = ["shift_scale"]


def _validate_distance_result(
    x, y, name, distance, symmetric, expected_result=10, check_xy_permuted=True
):
    """
    Validate the distance result by comparing it with the expected result.

    Parameters
    ----------
    x (np.ndarray): First array.
    y (np.ndarray): Second array.
    name (str): Name of the distance method.
    distance (callable): Distance function.
    expected_result (float): Expected distance result.
    check_xy_permuted: (bool): recursively call with swapped series
    """
    original_x = x.copy()
    original_y = y.copy()
    if expected_result is None:
        return

    dist_result = distance(x, y)
    assert isinstance(dist_result, float)
    assert_almost_equal(dist_result, expected_result)
    assert_almost_equal(dist_result, compute_distance(x, y, method=name))
    assert_almost_equal(dist_result, compute_distance(x, y, method=distance))

    dist_result_to_self = distance(x, x)
    assert isinstance(dist_result_to_self, float)

    # If unequal length swap where x and y are to ensure it works both ways around
<<<<<<< HEAD
    if (
        name == "dtw_gi"
        and original_x.shape[-1] != original_y.shape[-1]
        and check_xy_permuted
    ):
=======
    if symmetric and original_x.shape[-1] != original_y.shape[-1] and check_xy_permuted:
>>>>>>> 5a759d87
        _validate_distance_result(
            original_x,
            original_y,
            name,
            distance,
            symmetric,
            expected_result,
            check_xy_permuted=False,
        )
    else:
        if original_x.shape[-1] != original_y.shape[-1] and check_xy_permuted:
            _validate_distance_result(
                original_y,
                original_x,
                name,
                distance,
                expected_result,
                check_xy_permuted=False,
            )


@pytest.mark.parametrize("dist", DISTANCES)
def test_distances(dist):
    """Test distance functions."""
    # For now skipping mpdist and mindist
    if dist["name"] in MIN_DISTANCES or dist["name"] in MP_DISTANCES:
        return

    # ================== Test equal length ==================
    # Test univariate of shape (n_timepoints,)
    _validate_distance_result(
        make_example_1d_numpy(10, random_state=1),
        make_example_1d_numpy(10, random_state=2),
        dist["name"],
        dist["distance"],
        dist["symmetric"],
        _expected_distance_results[dist["name"]][0],
    )

    # Test univariate of shape (1, n_timepoints)
    _validate_distance_result(
        make_example_2d_numpy_series(10, 1, random_state=1),
        make_example_2d_numpy_series(10, 1, random_state=2),
        dist["name"],
        dist["distance"],
        dist["symmetric"],
        _expected_distance_results[dist["name"]][0],
    )

    # Test multivariate of shape (n_channels, n_timepoints)
    _validate_distance_result(
        make_example_2d_numpy_series(10, 1, random_state=1),
        make_example_2d_numpy_series(10, 1, random_state=2),
        dist["name"],
        dist["distance"],
        dist["symmetric"],
        _expected_distance_results[dist["name"]][1],
    )

    # ================== Test unequal length ==================
    if dist["name"] in UNEQUAL_LENGTH_SUPPORT_DISTANCES:
        # Test univariate unequal length of shape (n_timepoints,)
        _validate_distance_result(
            make_example_1d_numpy(5, random_state=1),
            make_example_1d_numpy(10, random_state=2),
            dist["name"],
            dist["distance"],
            dist["symmetric"],
            _expected_distance_results[dist["name"]][2],
        )

        # Test univariate unequal length of shape (1, n_timepoints)
        _validate_distance_result(
            make_example_2d_numpy_series(5, 1, random_state=1),
            make_example_2d_numpy_series(10, 1, random_state=2),
            dist["name"],
            dist["distance"],
            dist["symmetric"],
            _expected_distance_results[dist["name"]][2],
        )

        # Test multivariate unequal length of shape (n_channels, n_timepoints)
        _validate_distance_result(
            make_example_2d_numpy_series(5, 5, random_state=1),
            make_example_2d_numpy_series(10, 10, random_state=2),
            dist["name"],
            dist["distance"],
            dist["symmetric"],
            _expected_distance_results[dist["name"]][3],
        )

    # ============== Test single point series ==============
    if dist["name"] not in SINGLE_POINT_NOT_SUPPORTED_DISTANCES:
        # Test singe point univariate of shape (1,)
        _validate_distance_result(
            np.array([10.0]),
            np.array([15.0]),
            dist["name"],
            dist["distance"],
            dist["symmetric"],
            _expected_distance_results[dist["name"]][4],
        )

        # Test singe point univariate of shape (1, 1)
        _validate_distance_result(
            np.array([[10.0]]),
            np.array([[15.0]]),
            dist["name"],
            dist["distance"],
            dist["symmetric"],
            _expected_distance_results[dist["name"]][4],
        )


def test_get_distance_function_names():
    """Test get_distance_function_names."""
    assert get_distance_function_names() == sorted([dist["name"] for dist in DISTANCES])


def test_resolve_key_from_distance():
    """Test _resolve_key_from_distance."""
    with pytest.raises(ValueError, match="Unknown method"):
        _resolve_key_from_distance(method="FOO", key="cost_matrix")
    with pytest.raises(ValueError):
        _resolve_key_from_distance(method="dtw", key="FOO")

    def foo(x, y):
        return 0

    assert callable(_resolve_key_from_distance(foo, key="FOO"))


def test_incorrect_inputs():
    """Test the handling of incorrect inputs."""
    x = np.array([[1, 2, 3, 4, 5, 6, 7, 8, 9, 10]])
    y = np.array([[11, 12, 13, 14, 15, 16, 17, 18, 19, 20]])
    with pytest.raises(
        ValueError,
        match="Method must be one of the supported strings or a " "callable",
    ):
        compute_distance(x, y, method="FOO")
    with pytest.raises(
        ValueError,
        match="Method must be one of the supported strings or a " "callable",
    ):
        pairwise_distance(x, y, method="FOO")
    with pytest.raises(ValueError, match="Method must be one of the supported strings"):
        alignment_path(x, y, method="FOO")
    with pytest.raises(ValueError, match="Method must be one of the supported strings"):
        cost_matrix(x, y, method="FOO")

    x = np.array([1, 2, 3, 4, 5, 6, 7, 8, 9, 10])
    with pytest.raises(ValueError, match="dist_func must be a callable"):
        _custom_func_pairwise(x, dist_func=None)<|MERGE_RESOLUTION|>--- conflicted
+++ resolved
@@ -57,36 +57,19 @@
     assert isinstance(dist_result_to_self, float)
 
     # If unequal length swap where x and y are to ensure it works both ways around
-<<<<<<< HEAD
-    if (
-        name == "dtw_gi"
-        and original_x.shape[-1] != original_y.shape[-1]
-        and check_xy_permuted
-    ):
-=======
+
     if symmetric and original_x.shape[-1] != original_y.shape[-1] and check_xy_permuted:
->>>>>>> 5a759d87
-        _validate_distance_result(
+        _validate_distance_result(
+            original_y,
             original_x,
-            original_y,
             name,
             distance,
             symmetric,
             expected_result,
             check_xy_permuted=False,
         )
-    else:
-        if original_x.shape[-1] != original_y.shape[-1] and check_xy_permuted:
-            _validate_distance_result(
-                original_y,
-                original_x,
-                name,
-                distance,
-                expected_result,
-                check_xy_permuted=False,
-            )
-
-
+
+        
 @pytest.mark.parametrize("dist", DISTANCES)
 def test_distances(dist):
     """Test distance functions."""
