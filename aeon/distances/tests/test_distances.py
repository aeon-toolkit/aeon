--- conflicted
+++ resolved
@@ -13,13 +13,6 @@
     _custom_func_pairwise,
     _resolve_key_from_distance,
 )
-<<<<<<< HEAD
-from aeon.distances.tests.test_expected_results import _expected_distance_results
-from aeon.testing.utils.data_gen import make_series
-
-
-def _validate_distance_result(x, y, name, distance, expected_result=10):
-=======
 from aeon.distances.tests.test_utils import SINGLE_POINT_NOT_SUPPORTED_DISTANCES
 from aeon.testing.expected_results.expected_distance_results import (
     _expected_distance_results,
@@ -44,7 +37,6 @@
     """
     original_x = x.copy()
     original_y = y.copy()
->>>>>>> 6f50602d
     if expected_result is None:
         return
 
@@ -85,13 +77,8 @@
 
     # Test univariate of shape (1, n_timepoints)
     _validate_distance_result(
-<<<<<<< HEAD
-        make_series(10, return_numpy=True, random_state=1),
-        make_series(10, return_numpy=True, random_state=2),
-=======
         make_series(10, 1, return_numpy=True, random_state=1),
         make_series(10, 1, return_numpy=True, random_state=2),
->>>>>>> 6f50602d
         dist["name"],
         dist["distance"],
         _expected_distance_results[dist["name"]][1],
@@ -118,10 +105,6 @@
 
     # Test univariate unequal length of shape (1, n_timepoints)
     _validate_distance_result(
-<<<<<<< HEAD
-        make_series(5, 10, return_numpy=True, random_state=1).T,
-        make_series(10, 10, return_numpy=True, random_state=2).T,
-=======
         make_series(5, 1, return_numpy=True, random_state=1),
         make_series(10, 1, return_numpy=True, random_state=2),
         dist["name"],
@@ -133,7 +116,6 @@
     _validate_distance_result(
         make_series(5, 10, return_numpy=True, random_state=1),
         make_series(10, 10, return_numpy=True, random_state=2),
->>>>>>> 6f50602d
         dist["name"],
         dist["distance"],
         _expected_distance_results[dist["name"]][4],
