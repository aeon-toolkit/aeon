"""Tests for computing distances."""

import numpy as np
import pytest
from numpy.testing import assert_almost_equal

from aeon.distances import alignment_path, cost_matrix
from aeon.distances import distance
from aeon.distances import distance as compute_distance
from aeon.distances import get_distance_function_names, pairwise_distance
from aeon.distances._distance import (
    DISTANCES,
    _custom_func_pairwise,
    _resolve_key_from_distance,
)
from aeon.distances.tests.test_utils import SINGLE_POINT_NOT_SUPPORTED_DISTANCES
from aeon.testing.expected_results.expected_distance_results import (
    _expected_distance_results,
)
from aeon.testing.utils.data_gen import make_series


def _validate_distance_result(
    x, y, name, distance, expected_result=10, check_xy_permuted=True
):
    """
    Validate the distance result by comparing it with the expected result.

    Parameters
    ----------
    x (np.ndarray): First array.
    y (np.ndarray): Second array.
    name (str): Name of the distance metric.
    distance (callable): Distance function.
    expected_result (float): Expected distance result.
    check_xy_permuted: (bool): recursively call with swapped series
    """
    original_x = x.copy()
    original_y = y.copy()
    if expected_result is None:
        return

    dist_result = distance(x, y)

    assert isinstance(dist_result, float)
    assert_almost_equal(dist_result, expected_result)
    assert_almost_equal(dist_result, compute_distance(x, y, metric=name))
    assert_almost_equal(dist_result, compute_distance(x, y, metric=distance))

    dist_result_to_self = distance(x, x)
    assert isinstance(dist_result_to_self, float)

    # If unequal length swap where x and y are to ensure it works both ways around
    if original_x.shape[-1] != original_y.shape[-1] and check_xy_permuted:
        _validate_distance_result(
            original_y,
            original_x,
            name,
            distance,
            expected_result,
            check_xy_permuted=False,
        )


@pytest.mark.parametrize("dist", DISTANCES)
def test_distances(dist):
    """Test distance functions."""
    # ================== Test equal length ==================
    # Test univariate of shape (n_timepoints,)
    _validate_distance_result(
        make_series(10, return_numpy=True, random_state=1),
        make_series(10, return_numpy=True, random_state=2),
        dist["name"],
        dist["distance"],
        _expected_distance_results[dist["name"]][1],
    )

    # Test univariate of shape (1, n_timepoints)
    _validate_distance_result(
        make_series(10, 1, return_numpy=True, random_state=1),
        make_series(10, 1, return_numpy=True, random_state=2),
        dist["name"],
        dist["distance"],
        _expected_distance_results[dist["name"]][1],
    )

    # Test multivariate of shape (n_channels, n_timepoints)
    _validate_distance_result(
        make_series(10, 10, return_numpy=True, random_state=1),
        make_series(10, 10, return_numpy=True, random_state=2),
        dist["name"],
        dist["distance"],
        _expected_distance_results[dist["name"]][2],
    )

    # ================== Test unequal length ==================
    # Test univariate unequal length of shape (n_timepoints,)
    _validate_distance_result(
        make_series(5, return_numpy=True, random_state=1),
        make_series(10, return_numpy=True, random_state=2),
        dist["name"],
        dist["distance"],
        _expected_distance_results[dist["name"]][3],
    )

    # Test univariate unequal length of shape (1, n_timepoints)
    _validate_distance_result(
        make_series(5, 1, return_numpy=True, random_state=1),
        make_series(10, 1, return_numpy=True, random_state=2),
        dist["name"],
        dist["distance"],
        _expected_distance_results[dist["name"]][3],
    )

    # Test multivariate unequal length of shape (n_channels, n_timepoints)
    _validate_distance_result(
        make_series(5, 10, return_numpy=True, random_state=1),
        make_series(10, 10, return_numpy=True, random_state=2),
        dist["name"],
        dist["distance"],
        _expected_distance_results[dist["name"]][4],
    )

    # ============== Test single point series ==============
    if dist["name"] not in SINGLE_POINT_NOT_SUPPORTED_DISTANCES:
        # Test singe point univariate of shape (1,)
        _validate_distance_result(
            np.array([10.0]),
            np.array([15.0]),
            dist["name"],
            dist["distance"],
            _expected_distance_results[dist["name"]][0],
        )

        # Test singe point univariate of shape (1, 1)
        _validate_distance_result(
            np.array([[10.0]]),
            np.array([[15.0]]),
            dist["name"],
            dist["distance"],
            _expected_distance_results[dist["name"]][0],
        )


def test_get_distance_function_names():
    """Test get_distance_function_names."""
    assert get_distance_function_names() == sorted([dist["name"] for dist in DISTANCES])


def test_resolve_key_from_distance():
    """Test _resolve_key_from_distance."""
    with pytest.raises(ValueError, match="Unknown metric"):
        _resolve_key_from_distance(metric="FOO", key="cost_matrix")
    with pytest.raises(ValueError):
        _resolve_key_from_distance(metric="dtw", key="FOO")

    def foo(x, y):
        return 0

    assert callable(_resolve_key_from_distance(foo, key="FOO"))


def test_incorrect_inputs():
    """Test the handling of incorrect inputs."""
    x = np.array([[1, 2, 3, 4, 5, 6, 7, 8, 9, 10]])
    y = np.array([[11, 12, 13, 14, 15, 16, 17, 18, 19, 20]])
    with pytest.raises(
        ValueError, match="Metric must be one of the supported strings or a " "callable"
    ):
        distance(x, y, metric="FOO")
    with pytest.raises(
        ValueError, match="Metric must be one of the supported strings or a " "callable"
    ):
        pairwise_distance(x, y, metric="FOO")
    with pytest.raises(ValueError, match="Metric must be one of the supported strings"):
        alignment_path(x, y, metric="FOO")
    with pytest.raises(ValueError, match="Metric must be one of the supported strings"):
        cost_matrix(x, y, metric="FOO")

    x = np.array([1, 2, 3, 4, 5, 6, 7, 8, 9, 10])
<<<<<<< HEAD
    with pytest.raises(ValueError, match="x and y must be 2D or 3D arrays"):
        _custom_func_pairwise(x, dist_func=lambda x, y: 0)
=======
    with pytest.raises(ValueError, match="x and y must be 1D, 2D, or 3D arrays"):
        _custom_func_pairwise(x)
>>>>>>> 513708cc
<|MERGE_RESOLUTION|>--- conflicted
+++ resolved
@@ -178,10 +178,5 @@
         cost_matrix(x, y, metric="FOO")
 
     x = np.array([1, 2, 3, 4, 5, 6, 7, 8, 9, 10])
-<<<<<<< HEAD
-    with pytest.raises(ValueError, match="x and y must be 2D or 3D arrays"):
-        _custom_func_pairwise(x, dist_func=lambda x, y: 0)
-=======
     with pytest.raises(ValueError, match="x and y must be 1D, 2D, or 3D arrays"):
-        _custom_func_pairwise(x)
->>>>>>> 513708cc
+        _custom_func_pairwise(x, dist_func=lambda x, y: 0)