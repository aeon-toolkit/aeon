<<<<<<< HEAD
"""Test for bounding matrix."""

__maintainer__ = []

=======
>>>>>>> 5ee1eade
import numpy as np
import pytest

from aeon.distances import create_bounding_matrix


def test_full_bounding():
    """Test to check the creation of a full bounding matrix."""
    matrix = create_bounding_matrix(10, 10)
    assert np.all(matrix)


def test_window_bounding():
    """Test to check the creation of a windowed bounding matrix."""
    matrix = create_bounding_matrix(10, 10, window=0.2)
    num_true = 0
    num_false = 0
    for row in matrix:
        for val in row:
            if val:
                num_true += 1
            else:
                num_false += 1

    assert num_true == 44
    assert num_false == 56

    unequal_1 = create_bounding_matrix(5, 10, window=0.2)
    unequal_2 = create_bounding_matrix(10, 5, window=0.2).T
    assert np.array_equal(unequal_2, unequal_1)


def test_itakura_parallelogram():
    """Test to check the creation of an Itakura parallelogram bounding matrix."""
    matrix = create_bounding_matrix(10, 10, itakura_max_slope=0.2)
    assert isinstance(matrix, np.ndarray)

    with pytest.raises(
        ValueError,
        match="""Itakura parallelogram does not support unequal length time series.
Please consider using a full bounding matrix or a sakoe chiba bounding matrix
instead.""",
    ):
        create_bounding_matrix(5, 10, itakura_max_slope=0.2)<|MERGE_RESOLUTION|>--- conflicted
+++ resolved
@@ -1,10 +1,5 @@
-<<<<<<< HEAD
 """Test for bounding matrix."""
 
-__maintainer__ = []
-
-=======
->>>>>>> 5ee1eade
 import numpy as np
 import pytest
 
