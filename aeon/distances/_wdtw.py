--- conflicted
+++ resolved
@@ -48,19 +48,12 @@
 
     Parameters
     ----------
-<<<<<<< HEAD
-    x : np.ndarray, of shape (n_channels, n_timepoints) or (n_timepoints,)
-        First time series.
-    y : np.ndarray, of shape (m_channels, m_timepoints) or (m_timepoints,)
-        Second time series.
-=======
     x : np.ndarray
         First time series, either univariate, shape ``(n_timepoints,)``, or
         multivariate, shape ``(n_channels, n_timepoints)``.
     y : np.ndarray
         Second time series, either univariate, shape ``(n_timepoints,)``, or
         multivariate, shape ``(n_channels, n_timepoints)``.
->>>>>>> 6859e397
     window : float, default=None
         The window to use for the bounding matrix. If None, no bounding matrix
         is used.
@@ -124,19 +117,12 @@
 
     Parameters
     ----------
-<<<<<<< HEAD
-    x : np.ndarray, of shape (n_channels, n_timepoints) or (n_timepoints,)
-        First time series.
-    y : np.ndarray, of shape (m_channels, m_timepoints) or (m_timepoints,)
-        Second time series.
-=======
     x : np.ndarray
         First time series, either univariate, shape ``(n_timepoints,)``, or
         multivariate, shape ``(n_channels, n_timepoints)``.
     y : np.ndarray
         Second time series, either univariate, shape ``(n_timepoints,)``, or
         multivariate, shape ``(n_channels, n_timepoints)``.
->>>>>>> 6859e397
     window : float, default=None
         The window to use for the bounding matrix. If None, no bounding matrix
         is used.
@@ -385,6 +371,9 @@
     g : float, default=0.05
         Constant that controls the level of penalisation for the points with larger
         phase difference. Default is 0.05.
+    itakura_max_slope : float, default = None
+        Maximum slope as a % of the number of time points used to create Itakura
+        parallelogram on the bounding matrix. Must be between 0. and 1.
 
     Returns
     -------
