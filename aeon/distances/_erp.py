# -*- coding: utf-8 -*-
r"""Edit real penalty (erp) distance between two time series.

ERP, first proposed in [1]_, attempts to align time series
by better considering how indexes are carried forward through the cost matrix.
Usually in the dtw cost matrix, if an alignment can't be found the previous value
is carried forward. Erp instead proposes the idea of gaps or sequences of points
that have no matches. These gaps are then punished based on their distance from 'g'.

References
----------
.. [1] Lei Chen and Raymond Ng. 2004. On the marriage of Lp-norms and edit distance.
In Proceedings of the Thirtieth international conference on Very large data bases
 - Volume 30 (VLDB '04). VLDB Endowment, 792–803.
"""
__author__ = ["chrisholder", "TonyBagnall"]

from typing import List, Tuple, Union

import numpy as np
from numba import njit

from aeon.distances._alignment_paths import (
    _add_inf_to_out_of_bounds_cost_matrix,
    compute_min_return_path,
)
from aeon.distances._bounding_matrix import create_bounding_matrix
from aeon.distances._euclidean import _univariate_euclidean_distance
from aeon.distances._utils import reshape_pairwise_to_multiple


@njit(cache=True, fastmath=True)
def erp_distance(
    x: np.ndarray,
    y: np.ndarray,
    window: float = None,
<<<<<<< HEAD
    g: Union[float, np.ndarray] = 0.0,
    itakura_max_slope: float = None,
=======
    g: float = 0.0,
    g_arr: np.ndarray = None,
>>>>>>> 5441fcce
) -> float:
    """Compute the ERP distance between two time series.

    ERP, first proposed in [1]_, attempts to align time series
    by better considering how indexes are carried forward through the cost matrix.
    Usually in the dtw cost matrix, if an alignment can't be found the previous value
    is carried forward. Erp instead proposes the idea of gaps or sequences of points
    that have no matches. These gaps are then punished based on their distance from 'g'.

    The optimal value of g is selected from the range [σ/5, σ], where σ is the
    standard deviation of the training data. When there is > 1 channel, g should
    be a np.ndarray where the nth value is the standard deviation of the nth
    channel.

    Parameters
    ----------
    x: np.ndarray, of shape (n_channels, n_timepoints) or (n_timepoints,)
        First time series.
    y: np.ndarray, of shape (m_channels, m_timepoints) or (m_timepoints,)
        Second time series.
    window: float, defaults=None
        The window to use for the bounding matrix. If None, no bounding matrix
        is used.
<<<<<<< HEAD
    g: float or np.ndarray of shape (n_channels), defaults=0.
        The reference value to penalise gaps. The default is 0. If it is an array
        then it must be the length of the number of channels in x and y. If a single
        value is provided then that value is used across each channel
    itakura_max_slope: float, defaults=None
        Maximum slope as a % of the number of time points used to create Itakura
        parallelogram on the bounding matrix. Must be between 0. and 1..
=======
    g: float.
        The reference value to penalise gaps. The default is 0.
    g_arr: np.ndarray of shape (n_channels), defaults=None
        Numpy array that must be the length of the number of channels in x and y.
>>>>>>> 5441fcce

    Returns
    -------
    float
        ERP distance between x and y.

    Raises
    ------
    ValueError
        If x and y are not 1D or 2D arrays.

    Examples
    --------
    >>> import numpy as np
    >>> from aeon.distances import erp_distance
    >>> x = np.array([[1, 2, 3, 4, 5, 6, 7, 8, 9, 10]])
    >>> y = np.array([[1, 2, 3, 4, 5, 6, 7, 8, 9, 10]])
    >>> dist = erp_distance(x, y)

    References
    ----------
    .. [1] Lei Chen and Raymond Ng. 2004. On the marriage of Lp-norms and edit distance.
    In Proceedings of the Thirtieth international conference on Very large data bases
     - Volume 30 (VLDB '04). VLDB Endowment, 792–803.
    """
    if x.ndim == 1 and y.ndim == 1:
        _x = x.reshape((1, x.shape[0]))
        _y = y.reshape((1, y.shape[0]))
<<<<<<< HEAD
        bounding_matrix = create_bounding_matrix(
            _x.shape[1], _y.shape[1], window, itakura_max_slope
        )
        return _erp_distance(_x, _y, bounding_matrix, g)
    if x.ndim == 2 and y.ndim == 2:
        bounding_matrix = create_bounding_matrix(
            x.shape[1], y.shape[1], window, itakura_max_slope
        )
        return _erp_distance(x, y, bounding_matrix, g)
=======
        bounding_matrix = create_bounding_matrix(_x.shape[1], _y.shape[1], window)
        return _erp_distance(_x, _y, bounding_matrix, g, g_arr)
    if x.ndim == 2 and y.ndim == 2:
        bounding_matrix = create_bounding_matrix(x.shape[1], y.shape[1], window)
        return _erp_distance(x, y, bounding_matrix, g, g_arr)
>>>>>>> 5441fcce
    raise ValueError("x and y must be 1D or 2D")


@njit(cache=True, fastmath=True)
def erp_cost_matrix(
    x: np.ndarray,
    y: np.ndarray,
    window: float = None,
    g: Union[float, np.ndarray] = 0.0,
<<<<<<< HEAD
    itakura_max_slope: float = None,
=======
    g_arr: np.ndarray = None,
>>>>>>> 5441fcce
) -> np.ndarray:
    """Compute the ERP cost matrix between two time series.

    The optimal value of g is selected from the range [σ/5, σ], where σ is the
    standard deviation of the training data. When there is > 1 channel, g should
    be a np.ndarray where the nth value is the standard deviation of the nth
    channel.

    Parameters
    ----------
    x: np.ndarray, of shape (n_channels, n_timepoints) or (n_timepoints,)
        First time series.
    y: np.ndarray, of shape (m_channels, m_timepoints) or (m_timepoints,)
        Second time series.
    window: float, defaults=None
        The window to use for the bounding matrix. If None, no bounding matrix
        is used.
<<<<<<< HEAD
    g: float or np.ndarray of shape (n_channels), defaults=0.
        The reference value to penalise gaps. The default is 0. If it is an array
        then it must be the length of the number of channels in x and y. If a single
        value is provided then that value is used across each channel.
    itakura_max_slope: float, defaults=None
        Maximum slope as a % of the number of time points used to create Itakura
        parallelogram on the bounding matrix. Must be between 0. and 1..
=======
    g: float.
        The reference value to penalise gaps. The default is 0.
    g_arr: np.ndarray of shape (n_channels), defaults=None
        Numpy array that must be the length of the number of channels in x and y.
>>>>>>> 5441fcce

    Returns
    -------
    np.ndarray (n_timepoints_x, n_timepoints_y)
        ERP cost matrix between x and y.

    Raises
    ------
    ValueError
        If x and y are not 1D or 2D arrays.

    Examples
    --------
    >>> import numpy as np
    >>> from aeon.distances import erp_cost_matrix
    >>> x = np.array([[1, 2, 3, 4, 5, 6, 7, 8, 9, 10]])
    >>> y = np.array([[1, 2, 3, 4, 5, 6, 7, 8, 9, 10]])
    >>> erp_cost_matrix(x, y)
    array([[ 0.,  2.,  5.,  9., 14., 20., 27., 35., 44., 54.],
           [ 2.,  0.,  3.,  7., 12., 18., 25., 33., 42., 52.],
           [ 5.,  3.,  0.,  4.,  9., 15., 22., 30., 39., 49.],
           [ 9.,  7.,  4.,  0.,  5., 11., 18., 26., 35., 45.],
           [14., 12.,  9.,  5.,  0.,  6., 13., 21., 30., 40.],
           [20., 18., 15., 11.,  6.,  0.,  7., 15., 24., 34.],
           [27., 25., 22., 18., 13.,  7.,  0.,  8., 17., 27.],
           [35., 33., 30., 26., 21., 15.,  8.,  0.,  9., 19.],
           [44., 42., 39., 35., 30., 24., 17.,  9.,  0., 10.],
           [54., 52., 49., 45., 40., 34., 27., 19., 10.,  0.]])
    """
    if x.ndim == 1 and y.ndim == 1:
        _x = x.reshape((1, x.shape[0]))
        _y = y.reshape((1, y.shape[0]))
<<<<<<< HEAD
        bounding_matrix = create_bounding_matrix(
            _x.shape[1], _y.shape[1], window, itakura_max_slope
        )
        return _erp_cost_matrix(_x, _y, bounding_matrix, g)
    if x.ndim == 2 and y.ndim == 2:
        bounding_matrix = create_bounding_matrix(
            x.shape[1], y.shape[1], window, itakura_max_slope
        )
        return _erp_cost_matrix(x, y, bounding_matrix, g)
=======
        bounding_matrix = create_bounding_matrix(_x.shape[1], _y.shape[1], window)
        return _erp_cost_matrix(_x, _y, bounding_matrix, g, g_arr)
    if x.ndim == 2 and y.ndim == 2:
        bounding_matrix = create_bounding_matrix(x.shape[1], y.shape[1], window)
        return _erp_cost_matrix(x, y, bounding_matrix, g, g_arr)
>>>>>>> 5441fcce
    raise ValueError("x and y must be 1D or 2D")


@njit(cache=True, fastmath=True)
def _erp_distance(
    x: np.ndarray,
    y: np.ndarray,
    bounding_matrix: np.ndarray,
    g: float,
    g_arr: np.ndarray,
) -> float:
    return _erp_cost_matrix(x, y, bounding_matrix, g, g_arr)[
        x.shape[1] - 1, y.shape[1] - 1
    ]


@njit(cache=True, fastmath=True)
def _erp_cost_matrix(
    x: np.ndarray,
    y: np.ndarray,
    bounding_matrix: np.ndarray,
    g: float,
    g_arr: np.ndarray,
) -> np.ndarray:
    x_size = x.shape[1]
    y_size = y.shape[1]

    cost_matrix = np.zeros((x_size + 1, y_size + 1))

    gx_distance, x_sum = _precompute_g(x, g, g_arr)
    gy_distance, y_sum = _precompute_g(y, g, g_arr)

    cost_matrix[1:, 0] = x_sum
    cost_matrix[0, 1:] = y_sum

    for i in range(1, x_size + 1):
        for j in range(1, y_size + 1):
            if bounding_matrix[i - 1, j - 1]:
                cost_matrix[i, j] = min(
                    cost_matrix[i - 1, j - 1]
                    + _univariate_euclidean_distance(x[:, i - 1], y[:, j - 1]),
                    cost_matrix[i - 1, j] + gx_distance[i - 1],
                    cost_matrix[i, j - 1] + gy_distance[j - 1],
                )

    return cost_matrix[1:, 1:]


@njit(cache=True, fastmath=True)
def _precompute_g(
    x: np.ndarray, g: float, g_array: np.ndarray
) -> Tuple[np.ndarray, float]:
    gx_distance = np.zeros(x.shape[1])
    if g_array is None:
        g_arr = np.full(x.shape[0], g)
    else:
        if g_array.shape[0] != x.shape[0]:
            raise ValueError("g must be a float or an array with shape (x.shape[0],)")
        g_arr = g_array
    x_sum = 0

    for i in range(x.shape[1]):
        temp = _univariate_euclidean_distance(x[:, i], g_arr)
        gx_distance[i] = temp
        x_sum += temp
    return gx_distance, x_sum


@njit(cache=True, fastmath=True)
def erp_pairwise_distance(
    X: np.ndarray,
    y: np.ndarray = None,
    window: float = None,
<<<<<<< HEAD
    g: Union[float, np.ndarray] = 0.0,
    itakura_max_slope: float = None,
=======
    g: float = 0.0,
    g_arr: np.ndarray = None,
>>>>>>> 5441fcce
) -> np.ndarray:
    """Compute the erp pairwise distance between a set of time series.

    The optimal value of g is selected from the range [σ/5, σ], where σ is the
    standard deviation of the training data. When there is > 1 channel, g should
    be a np.ndarray where the nth value is the standard deviation of the nth
    channel.

    Parameters
    ----------
    X: np.ndarray, of shape (n_instances, n_channels, n_timepoints) or
            (n_instances, n_timepoints)
        A collection of time series instances.
    y: np.ndarray, of shape (m_instances, m_channels, m_timepoints) or
            (m_instances, m_timepoints) or (m_timepoints,), default=None
        A collection of time series instances.
    window: float, default=None
        The window to use for the bounding matrix. If None, no bounding matrix
        is used.
<<<<<<< HEAD
    g: float or np.ndarray of shape (n_channels), defaults=0
        The reference value to penalise gaps. The default is 0. If it is an array
        then it must be the length of the number of channels in x and y. If a single
        value is provided then that value is used across each channel.
    itakura_max_slope: float, defaults=None
        Maximum slope as a % of the number of time points used to create Itakura
        parallelogram on the bounding matrix. Must be between 0. and 1..
=======
    g: float.
        The reference value to penalise gaps. The default is 0.
    g_arr: np.ndarray of shape (n_channels), defaults=None
        Numpy array that must be the length of the number of channels in x and y.
>>>>>>> 5441fcce

    Returns
    -------
    np.ndarray (n_instances, n_instances)
        erp pairwise matrix between the instances of X.


    Raises
    ------
    ValueError
        If X is not 2D or 3D array when only passing X.
        If X and y are not 1D, 2D or 3D arrays when passing both X and y.

    Examples
    --------
    >>> import numpy as np
    >>> from aeon.distances import erp_pairwise_distance
    >>> # Distance between each time series in a collection of time series
    >>> X = np.array([[[1, 2, 3]],[[4, 5, 6]], [[7, 8, 9]]])
    >>> erp_pairwise_distance(X)
    array([[ 0.,  9., 18.],
           [ 9.,  0.,  9.],
           [18.,  9.,  0.]])

    >>> # Distance between two collections of time series
    >>> X = np.array([[[1, 2, 3]],[[4, 5, 6]], [[7, 8, 9]]])
    >>> y = np.array([[[11, 12, 13]],[[14, 15, 16]], [[17, 18, 19]]])
    >>> erp_pairwise_distance(X, y)
    array([[30., 39., 48.],
           [21., 30., 39.],
           [12., 21., 30.]])

    >>> X = np.array([[[1, 2, 3]],[[4, 5, 6]], [[7, 8, 9]]])
    >>> y_univariate = np.array([[11, 12, 13],[14, 15, 16], [17, 18, 19]])
    >>> erp_pairwise_distance(X, y_univariate)
    array([[30.],
           [21.],
           [12.]])
    """
    if y is None:
        # To self
        if X.ndim == 3:
<<<<<<< HEAD
            return _erp_pairwise_distance(X, window, g, itakura_max_slope)
        if X.ndim == 2:
            _X = X.reshape((X.shape[0], 1, X.shape[1]))
            return _erp_pairwise_distance(_X, window, g, itakura_max_slope)
        raise ValueError("x and y must be 2D or 3D arrays")
    _x, _y = reshape_pairwise_to_multiple(X, y)
    return _erp_from_multiple_to_multiple_distance(_x, _y, window, g, itakura_max_slope)
=======
            return _erp_pairwise_distance(X, window, g, g_arr)
        if X.ndim == 2:
            _X = X.reshape((X.shape[0], 1, X.shape[1]))
            return _erp_pairwise_distance(_X, window, g, g_arr)
        raise ValueError("x and y must be 2D or 3D arrays")
    _x, _y = reshape_pairwise_to_multiple(X, y)
    return _erp_from_multiple_to_multiple_distance(_x, _y, window, g, g_arr)
>>>>>>> 5441fcce


@njit(cache=True, fastmath=True)
def _erp_pairwise_distance(
    X: np.ndarray,
    window: float,
<<<<<<< HEAD
    g: Union[float, np.ndarray],
    itakura_max_slope: float = None,
=======
    g: float,
    g_arr: np.ndarray,
>>>>>>> 5441fcce
) -> np.ndarray:
    n_instances = X.shape[0]
    distances = np.zeros((n_instances, n_instances))
    bounding_matrix = create_bounding_matrix(
        X.shape[2], X.shape[2], window, itakura_max_slope
    )

    for i in range(n_instances):
        for j in range(i + 1, n_instances):
            distances[i, j] = _erp_distance(X[i], X[j], bounding_matrix, g, g_arr)
            distances[j, i] = distances[i, j]

    return distances


@njit(cache=True, fastmath=True)
def _erp_from_multiple_to_multiple_distance(
    x: np.ndarray,
    y: np.ndarray,
    window: float,
<<<<<<< HEAD
    g: Union[float, np.ndarray],
    itakura_max_slope: float = None,
=======
    g: float,
    g_arr: np.ndarray,
>>>>>>> 5441fcce
) -> np.ndarray:
    n_instances = x.shape[0]
    m_instances = y.shape[0]
    distances = np.zeros((n_instances, m_instances))
    bounding_matrix = create_bounding_matrix(
        x.shape[2], y.shape[2], window, itakura_max_slope
    )

    for i in range(n_instances):
        for j in range(m_instances):
            distances[i, j] = _erp_distance(x[i], y[j], bounding_matrix, g, g_arr)
    return distances


@njit(cache=True, fastmath=True)
def erp_alignment_path(
    x: np.ndarray,
    y: np.ndarray,
    window: float = None,
<<<<<<< HEAD
    g: Union[float, np.ndarray] = 0.0,
    itakura_max_slope: float = None,
=======
    g: float = 0.0,
    g_arr: np.ndarray = None,
>>>>>>> 5441fcce
) -> Tuple[List[Tuple[int, int]], float]:
    """Compute the erp alignment path between two time series.

    The optimal value of g is selected from the range [σ/5, σ], where σ is the
    standard deviation of the training data. When there is > 1 channel, g should
    be a np.ndarray where the nth value is the standard deviation of the nth
    channel.

    Parameters
    ----------
    x: np.ndarray, of shape (n_channels, n_timepoints) or (n_timepoints,)
        First time series.
    y: np.ndarray, of shape (m_channels, m_timepoints) or (m_timepoints,)
        Second time series.
    window: float, default=None
        The window to use for the bounding matrix. If None, no bounding matrix
        is used.
<<<<<<< HEAD
    g: float or np.ndarray of shape (n_channels), defaults=0.
        The reference value to penalise gaps. The default is 0. If it is an array
        then it must be the length of the number of channels in x and y. If a single
        value is provided then that value is used across each channel.
    itakura_max_slope: float, defaults=None
        Maximum slope as a % of the number of time points used to create Itakura
        parallelogram on the bounding matrix. Must be between 0. and 1..
=======
    g: float.
        The reference value to penalise gaps. The default is 0.
    g_arr: np.ndarray of shape (n_channels), defaults=None
        Numpy array that must be the length of the number of channels in x and y.
>>>>>>> 5441fcce

    Returns
    -------
    List[Tuple[int, int]]
        The alignment path between the two time series where each element is a tuple
        of the index in x and the index in y that have the best alignment according
        to the cost matrix.
    float
        The erp distance betweeen the two time series.

    Raises
    ------
    ValueError
        If x and y are not 1D or 2D arrays.

    Examples
    --------
    >>> import numpy as np
    >>> from aeon.distances import erp_alignment_path
    >>> x = np.array([[1, 2, 3, 6]])
    >>> y = np.array([[1, 2, 3, 4]])
    >>> erp_alignment_path(x, y)
    ([(0, 0), (1, 1), (2, 2), (3, 3)], 2.0)
    """
    bounding_matrix = create_bounding_matrix(
        x.shape[-1], y.shape[-1], window, itakura_max_slope
    )
    cost_matrix = _add_inf_to_out_of_bounds_cost_matrix(
        erp_cost_matrix(x, y, window, g, g_arr), bounding_matrix
    )
    return (
        compute_min_return_path(cost_matrix),
        cost_matrix[x.shape[-1] - 1, y.shape[-1] - 1],
    )<|MERGE_RESOLUTION|>--- conflicted
+++ resolved
@@ -34,13 +34,9 @@
     x: np.ndarray,
     y: np.ndarray,
     window: float = None,
-<<<<<<< HEAD
-    g: Union[float, np.ndarray] = 0.0,
-    itakura_max_slope: float = None,
-=======
     g: float = 0.0,
     g_arr: np.ndarray = None,
->>>>>>> 5441fcce
+    itakura_max_slope: float = None,
 ) -> float:
     """Compute the ERP distance between two time series.
 
@@ -64,20 +60,13 @@
     window: float, defaults=None
         The window to use for the bounding matrix. If None, no bounding matrix
         is used.
-<<<<<<< HEAD
-    g: float or np.ndarray of shape (n_channels), defaults=0.
-        The reference value to penalise gaps. The default is 0. If it is an array
-        then it must be the length of the number of channels in x and y. If a single
-        value is provided then that value is used across each channel
-    itakura_max_slope: float, defaults=None
-        Maximum slope as a % of the number of time points used to create Itakura
-        parallelogram on the bounding matrix. Must be between 0. and 1..
-=======
     g: float.
         The reference value to penalise gaps. The default is 0.
     g_arr: np.ndarray of shape (n_channels), defaults=None
         Numpy array that must be the length of the number of channels in x and y.
->>>>>>> 5441fcce
+    itakura_max_slope: float, defaults=None
+        Maximum slope as a % of the number of time points used to create Itakura
+        parallelogram on the bounding matrix. Must be between 0. and 1..
 
     Returns
     -------
@@ -106,23 +95,15 @@
     if x.ndim == 1 and y.ndim == 1:
         _x = x.reshape((1, x.shape[0]))
         _y = y.reshape((1, y.shape[0]))
-<<<<<<< HEAD
         bounding_matrix = create_bounding_matrix(
             _x.shape[1], _y.shape[1], window, itakura_max_slope
         )
-        return _erp_distance(_x, _y, bounding_matrix, g)
+        return _erp_distance(_x, _y, bounding_matrix, g, g_arr)
     if x.ndim == 2 and y.ndim == 2:
         bounding_matrix = create_bounding_matrix(
             x.shape[1], y.shape[1], window, itakura_max_slope
         )
-        return _erp_distance(x, y, bounding_matrix, g)
-=======
-        bounding_matrix = create_bounding_matrix(_x.shape[1], _y.shape[1], window)
-        return _erp_distance(_x, _y, bounding_matrix, g, g_arr)
-    if x.ndim == 2 and y.ndim == 2:
-        bounding_matrix = create_bounding_matrix(x.shape[1], y.shape[1], window)
         return _erp_distance(x, y, bounding_matrix, g, g_arr)
->>>>>>> 5441fcce
     raise ValueError("x and y must be 1D or 2D")
 
 
@@ -132,11 +113,8 @@
     y: np.ndarray,
     window: float = None,
     g: Union[float, np.ndarray] = 0.0,
-<<<<<<< HEAD
-    itakura_max_slope: float = None,
-=======
     g_arr: np.ndarray = None,
->>>>>>> 5441fcce
+    itakura_max_slope: float = None,
 ) -> np.ndarray:
     """Compute the ERP cost matrix between two time series.
 
@@ -154,20 +132,13 @@
     window: float, defaults=None
         The window to use for the bounding matrix. If None, no bounding matrix
         is used.
-<<<<<<< HEAD
-    g: float or np.ndarray of shape (n_channels), defaults=0.
-        The reference value to penalise gaps. The default is 0. If it is an array
-        then it must be the length of the number of channels in x and y. If a single
-        value is provided then that value is used across each channel.
-    itakura_max_slope: float, defaults=None
-        Maximum slope as a % of the number of time points used to create Itakura
-        parallelogram on the bounding matrix. Must be between 0. and 1..
-=======
     g: float.
         The reference value to penalise gaps. The default is 0.
     g_arr: np.ndarray of shape (n_channels), defaults=None
         Numpy array that must be the length of the number of channels in x and y.
->>>>>>> 5441fcce
+    itakura_max_slope: float, defaults=None
+        Maximum slope as a % of the number of time points used to create Itakura
+        parallelogram on the bounding matrix. Must be between 0. and 1..
 
     Returns
     -------
@@ -200,23 +171,15 @@
     if x.ndim == 1 and y.ndim == 1:
         _x = x.reshape((1, x.shape[0]))
         _y = y.reshape((1, y.shape[0]))
-<<<<<<< HEAD
         bounding_matrix = create_bounding_matrix(
             _x.shape[1], _y.shape[1], window, itakura_max_slope
         )
-        return _erp_cost_matrix(_x, _y, bounding_matrix, g)
+        return _erp_cost_matrix(_x, _y, bounding_matrix, g, g_arr)
     if x.ndim == 2 and y.ndim == 2:
         bounding_matrix = create_bounding_matrix(
             x.shape[1], y.shape[1], window, itakura_max_slope
         )
-        return _erp_cost_matrix(x, y, bounding_matrix, g)
-=======
-        bounding_matrix = create_bounding_matrix(_x.shape[1], _y.shape[1], window)
-        return _erp_cost_matrix(_x, _y, bounding_matrix, g, g_arr)
-    if x.ndim == 2 and y.ndim == 2:
-        bounding_matrix = create_bounding_matrix(x.shape[1], y.shape[1], window)
         return _erp_cost_matrix(x, y, bounding_matrix, g, g_arr)
->>>>>>> 5441fcce
     raise ValueError("x and y must be 1D or 2D")
 
 
@@ -290,13 +253,9 @@
     X: np.ndarray,
     y: np.ndarray = None,
     window: float = None,
-<<<<<<< HEAD
-    g: Union[float, np.ndarray] = 0.0,
-    itakura_max_slope: float = None,
-=======
     g: float = 0.0,
     g_arr: np.ndarray = None,
->>>>>>> 5441fcce
+    itakura_max_slope: float = None,
 ) -> np.ndarray:
     """Compute the erp pairwise distance between a set of time series.
 
@@ -316,20 +275,13 @@
     window: float, default=None
         The window to use for the bounding matrix. If None, no bounding matrix
         is used.
-<<<<<<< HEAD
-    g: float or np.ndarray of shape (n_channels), defaults=0
-        The reference value to penalise gaps. The default is 0. If it is an array
-        then it must be the length of the number of channels in x and y. If a single
-        value is provided then that value is used across each channel.
-    itakura_max_slope: float, defaults=None
-        Maximum slope as a % of the number of time points used to create Itakura
-        parallelogram on the bounding matrix. Must be between 0. and 1..
-=======
     g: float.
         The reference value to penalise gaps. The default is 0.
     g_arr: np.ndarray of shape (n_channels), defaults=None
         Numpy array that must be the length of the number of channels in x and y.
->>>>>>> 5441fcce
+    itakura_max_slope: float, defaults=None
+        Maximum slope as a % of the number of time points used to create Itakura
+        parallelogram on the bounding matrix. Must be between 0. and 1..
 
     Returns
     -------
@@ -372,36 +324,24 @@
     if y is None:
         # To self
         if X.ndim == 3:
-<<<<<<< HEAD
-            return _erp_pairwise_distance(X, window, g, itakura_max_slope)
+            return _erp_pairwise_distance(X, window, g, g_arr, itakura_max_slope)
         if X.ndim == 2:
             _X = X.reshape((X.shape[0], 1, X.shape[1]))
-            return _erp_pairwise_distance(_X, window, g, itakura_max_slope)
+            return _erp_pairwise_distance(_X, window, g, g_arr, itakura_max_slope)
         raise ValueError("x and y must be 2D or 3D arrays")
     _x, _y = reshape_pairwise_to_multiple(X, y)
-    return _erp_from_multiple_to_multiple_distance(_x, _y, window, g, itakura_max_slope)
-=======
-            return _erp_pairwise_distance(X, window, g, g_arr)
-        if X.ndim == 2:
-            _X = X.reshape((X.shape[0], 1, X.shape[1]))
-            return _erp_pairwise_distance(_X, window, g, g_arr)
-        raise ValueError("x and y must be 2D or 3D arrays")
-    _x, _y = reshape_pairwise_to_multiple(X, y)
-    return _erp_from_multiple_to_multiple_distance(_x, _y, window, g, g_arr)
->>>>>>> 5441fcce
+    return _erp_from_multiple_to_multiple_distance(
+        _x, _y, window, g, g_arr, itakura_max_slope
+    )
 
 
 @njit(cache=True, fastmath=True)
 def _erp_pairwise_distance(
     X: np.ndarray,
     window: float,
-<<<<<<< HEAD
-    g: Union[float, np.ndarray],
-    itakura_max_slope: float = None,
-=======
     g: float,
     g_arr: np.ndarray,
->>>>>>> 5441fcce
+    itakura_max_slope: float = None,
 ) -> np.ndarray:
     n_instances = X.shape[0]
     distances = np.zeros((n_instances, n_instances))
@@ -422,13 +362,9 @@
     x: np.ndarray,
     y: np.ndarray,
     window: float,
-<<<<<<< HEAD
-    g: Union[float, np.ndarray],
-    itakura_max_slope: float = None,
-=======
     g: float,
     g_arr: np.ndarray,
->>>>>>> 5441fcce
+    itakura_max_slope: float = None,
 ) -> np.ndarray:
     n_instances = x.shape[0]
     m_instances = y.shape[0]
@@ -448,13 +384,9 @@
     x: np.ndarray,
     y: np.ndarray,
     window: float = None,
-<<<<<<< HEAD
-    g: Union[float, np.ndarray] = 0.0,
-    itakura_max_slope: float = None,
-=======
     g: float = 0.0,
     g_arr: np.ndarray = None,
->>>>>>> 5441fcce
+    itakura_max_slope: float = None,
 ) -> Tuple[List[Tuple[int, int]], float]:
     """Compute the erp alignment path between two time series.
 
@@ -472,20 +404,13 @@
     window: float, default=None
         The window to use for the bounding matrix. If None, no bounding matrix
         is used.
-<<<<<<< HEAD
-    g: float or np.ndarray of shape (n_channels), defaults=0.
-        The reference value to penalise gaps. The default is 0. If it is an array
-        then it must be the length of the number of channels in x and y. If a single
-        value is provided then that value is used across each channel.
-    itakura_max_slope: float, defaults=None
-        Maximum slope as a % of the number of time points used to create Itakura
-        parallelogram on the bounding matrix. Must be between 0. and 1..
-=======
     g: float.
         The reference value to penalise gaps. The default is 0.
     g_arr: np.ndarray of shape (n_channels), defaults=None
         Numpy array that must be the length of the number of channels in x and y.
->>>>>>> 5441fcce
+    itakura_max_slope: float, defaults=None
+        Maximum slope as a % of the number of time points used to create Itakura
+        parallelogram on the bounding matrix. Must be between 0. and 1..
 
     Returns
     -------
