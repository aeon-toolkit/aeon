# -*- coding: utf-8 -*-
"""Distance computation."""
__author__ = ["chrisholder", "TonyBagnall"]
__all__ = [
    "create_bounding_matrix",
    "squared_distance",
    "squared_pairwise_distance",
    "euclidean_distance",
    "euclidean_pairwise_distance",
    "dtw_distance",
    "dtw_pairwise_distance",
    "dtw_cost_matrix",
    "dtw_alignment_path",
    "ddtw_distance",
    "ddtw_pairwise_distance",
    "ddtw_alignment_path",
    "ddtw_cost_matrix",
    "wdtw_distance",
    "wdtw_pairwise_distance",
    "wdtw_from_single_to_multiple_distance",
    "wdtw_from_multiple_to_multiple_distance",
    "wdtw_cost_matrix",
    "wdtw_alignment_path",
    "distance",
    "distance_factory",
    "pairwise_distance",
    "euclidean_distance",
    "squared_distance",
    "wddtw_distance",
    "edr_distance",
    "erp_distance",
    "msm_distance",
    "lcss_distance",
    "twe_distance",
    "lcss_alignment_path",
    "msm_alignment_path",
    "erp_alignment_path",
    "edr_alignment_path",
    "distance_alignment_path_factory",
    "distance_alignment_path",
    "twe_alignment_path",
    "wddtw_alignment_path",
]

from aeon.distances._bounding_matrix import create_bounding_matrix
from aeon.distances._ddtw import (
    ddtw_alignment_path,
    ddtw_cost_matrix,
    ddtw_distance,
    ddtw_pairwise_distance,
)
from aeon.distances._distance import (
    distance,
    distance_alignment_path,
    distance_alignment_path_factory,
    distance_factory,
    edr_alignment_path,
    edr_distance,
    erp_alignment_path,
    erp_distance,
    lcss_alignment_path,
    lcss_distance,
    msm_alignment_path,
    msm_distance,
    pairwise_distance,
    twe_alignment_path,
    twe_distance,
    wddtw_alignment_path,
    wddtw_distance,
)
from aeon.distances._dtw import (
    dtw_alignment_path,
    dtw_cost_matrix,
    dtw_distance,
    dtw_pairwise_distance,
)
<<<<<<< HEAD
from aeon.distances._euclidean import (
    euclidean_distance,
    euclidean_from_multiple_to_multiple_distance,
    euclidean_from_single_to_multiple_distance,
    euclidean_pairwise_distance,
)
from aeon.distances._squared import (
    squared_distance,
    squared_from_multiple_to_multiple_distance,
    squared_from_single_to_multiple_distance,
    squared_pairwise_distance,
)
from aeon.distances._wdtw import (
    wdtw_alignment_path,
    wdtw_cost_matrix,
    wdtw_distance,
    wdtw_from_multiple_to_multiple_distance,
    wdtw_from_single_to_multiple_distance,
    wdtw_pairwise_distance,
)
=======
from aeon.distances._euclidean import euclidean_distance, euclidean_pairwise_distance
from aeon.distances._squared import squared_distance, squared_pairwise_distance
>>>>>>> e40cfaa6
<|MERGE_RESOLUTION|>--- conflicted
+++ resolved
@@ -74,19 +74,8 @@
     dtw_distance,
     dtw_pairwise_distance,
 )
-<<<<<<< HEAD
-from aeon.distances._euclidean import (
-    euclidean_distance,
-    euclidean_from_multiple_to_multiple_distance,
-    euclidean_from_single_to_multiple_distance,
-    euclidean_pairwise_distance,
-)
-from aeon.distances._squared import (
-    squared_distance,
-    squared_from_multiple_to_multiple_distance,
-    squared_from_single_to_multiple_distance,
-    squared_pairwise_distance,
-)
+from aeon.distances._euclidean import euclidean_distance, euclidean_pairwise_distance
+from aeon.distances._squared import squared_distance, squared_pairwise_distance
 from aeon.distances._wdtw import (
     wdtw_alignment_path,
     wdtw_cost_matrix,
@@ -94,8 +83,4 @@
     wdtw_from_multiple_to_multiple_distance,
     wdtw_from_single_to_multiple_distance,
     wdtw_pairwise_distance,
-)
-=======
-from aeon.distances._euclidean import euclidean_distance, euclidean_pairwise_distance
-from aeon.distances._squared import squared_distance, squared_pairwise_distance
->>>>>>> e40cfaa6
+)