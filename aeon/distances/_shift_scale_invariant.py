--- conflicted
+++ resolved
@@ -3,16 +3,11 @@
 from typing import Optional, Union
 
 import numpy as np
-<<<<<<< HEAD
-from numba import njit, prange, set_num_threads
-=======
 from numba import njit, prange
->>>>>>> 4afc8dfa
 from numba.typed import List as NumbaList
 
 from aeon.utils._threading import threaded
 from aeon.utils.conversion._convert_collection import _convert_collection_to_numba_list
-from aeon.utils.validation import check_n_jobs
 from aeon.utils.validation.collection import _is_numpy_list_multivariate
 
 
@@ -236,8 +231,6 @@
     >>> y_univariate = np.array([11., 12., 13.])
     >>> single_pw =shift_scale_invariant_pairwise_distance(X, y_univariate)
     """
-    n_jobs = check_n_jobs(n_jobs)
-    set_num_threads(n_jobs)
     if max_shift is None:
         if y is None:
             max_shift = X.shape[-1]
