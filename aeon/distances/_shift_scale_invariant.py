"""Shift-invariant distance."""

from typing import Optional, Union

import numpy as np
from numba import njit, prange
from numba.typed import List as NumbaList

from aeon.utils._threading import threaded
from aeon.utils.conversion._convert_collection import _convert_collection_to_numba_list
from aeon.utils.numba._threading import threaded
from aeon.utils.validation.collection import _is_numpy_list_multivariate


@njit(cache=True, fastmath=True)
def shift_scale_invariant_distance(
    x: np.ndarray, y: np.ndarray, max_shift: Optional[int] = None
) -> float:
    r"""Compute the shift and scale invariant distance [1]_ between two time series.

    The shift and scale invariant distance is designed to compare two time series while
    being robust to both shifts in time (translation) and changes in scale. The method
    uses an optimisation process to find the best shift (``q``) and scale factor
    (``α``) that minimises the distance between the two time series.

    Given two time series, the second time series is shifted by a maximum of
    ``max_shift`` time points to the left or right, and for each shift, a scaling
    factor is computed that minimises the L2 norm between the scaled and shifted
    version of the second time series and the first time series.

    The optimal scale factor ``α`` is computed for a fixed shift ``q`` using a
    closed-form solution derived from minimising the distance. The algorithm starts by
    aligning the peaks of the two time series, and then adjusts the shift locally to
    find the optimal ``q``. The shift and scale that yield the smallest distance are
    returned as the final distance.

    Formally the shift and scale invariant distance is defined as:

    .. math::
        \hat{d}(a, b) = \min_{\alpha, q} \frac{L_2(a, \alpha b_{(q)})}{L_2(a, a)}

    where alpha is defined as:

    .. math::
        \alpha = \frac{L_2(a, b_{(q)})^2}{L_2(b_{(q)},b_{(q)})^2}


    Parameters
    ----------
    x : np.ndarray
        First time series, either univariate, shape ``(n_timepoints,)``, or
        multivariate, shape ``(n_channels, n_timepoints)``.
    y : np.ndarray
        Second time series, either univariate, shape ``(n_timepoints,)``, or
        multivariate, shape ``(n_channels, n_timepoints)``.
    max_shift : int or None, default=None
        Maximum shift allowed in the alignment path. If None, then max_shift is set
        to min(x.shape[-1], y.shape[-1]).

    Returns
    -------
    float
        Shift-scale invariant distance between x and y, minimum value 0.

    Raises
    ------
    ValueError
        If x and y are not 1D or 2D arrays.

    References
    ----------
    .. [1] J. Yang and J. Leskovec. Patterns of temporal variation in online media. In
    Proc. of the fourth ACM international conf. on Web search and data mining, page
    177. ACM, 2011.

    Examples
    --------
    >>> import numpy as np
    >>> from aeon.distances import shift_scale_invariant_distance
    >>> x = np.array([1., 2., 3., 4., 5., 6., 7., 8., 9., 10.])
    >>> y = np.array([11., 12., 13., 14., 15., 16., 17., 18., 19., 20.])
    >>> univ_dist = shift_scale_invariant_distance(x, y)

    >>> x = np.array([[1., 2., 3., 4.], [6., 7., 8., 9.], [0., 1., 0., 2.]])
    >>> y = np.array([[11., 12., 13., 14.], [3., 22., 5., 4.], [12., 3., 4., 5.]])
    >>> multi_dist = shift_scale_invariant_distance(x, y)
    """
    if max_shift is None:
        max_shift = min(x.shape[-1], y.shape[-1])

    if x.ndim == 1 and y.ndim == 1:
        dist, _ = _univariate_shift_scale_invariant_distance(x, y, max_shift)
        return dist
    if x.ndim == 2 and y.ndim == 2:
        if x.shape[0] == 1 and y.shape[0] == 1:
            dist, _ = _univariate_shift_scale_invariant_distance(
                x[0, :], y[0, :], max_shift
            )
            return dist
        else:
            n_channels = min(x.shape[0], y.shape[0])
            distance = 0.0
            for i in range(n_channels):
                dist, _ = _univariate_shift_scale_invariant_distance(
                    x[i], y[i], max_shift
                )
                distance += dist

            return distance
    raise ValueError("x and y must be 1D or 2D")


@njit(cache=True, fastmath=True)
def _scale_d(x: np.ndarray, y: np.ndarray) -> float:
    denominator = np.dot(y, y)

    # Prevent divide by zero
    if denominator == 0:
        return float(np.finfo(np.float64).max)

    alpha = np.dot(x, y) / denominator

    norm_x = np.linalg.norm(x)
    # Prevent divide by zero
    if norm_x == 0:
        return float(np.finfo(np.float64).max)

    dist = np.linalg.norm(x - alpha * y) / norm_x

    return dist


@njit(cache=True, fastmath=True)
def _univariate_shift_scale_invariant_distance(
    x: np.ndarray, y: np.ndarray, max_shift: int
) -> tuple[float, np.ndarray]:
    if np.array_equal(x, y):
        return 0.0, y
    min_dist = _scale_d(x, y)
    best_shifted_y = y

    for sh in range(-max_shift, max_shift + 1):
        if sh == 0:
            shifted_y = y
        elif sh < 0:
            # Shift left
            shifted_y = np.append(y[-sh:], np.zeros(-sh))
        else:
            # Shift right
            shifted_y = np.append(np.zeros(sh), y[:-sh])

        dist = _scale_d(x, shifted_y)

        if dist < min_dist:
            min_dist = dist
            best_shifted_y = shifted_y

    return min_dist, best_shifted_y


@threaded
def shift_scale_invariant_pairwise_distance(
    X: Union[np.ndarray, list[np.ndarray]],
    y: Optional[Union[np.ndarray, list[np.ndarray]]] = None,
    max_shift: Optional[int] = None,
    n_jobs: int = 1,
<<<<<<< HEAD
    **kwargs,
=======
>>>>>>> 2255f861
) -> np.ndarray:
    r"""Compute the shift-scale invariant pairwise distance between time series.

    By default, this takes a collection of :math:`n` time series :math:`X` and returns a
    matrix
    :math:`D` where :math:`D_{i,j}` is the shift-scale distance between the
    :math:`i^{th}` and the :math:`j^{th}` series in :math:`X`. If :math:`X` is 2
    dimensional, it is assumed to be a collection of univariate series with shape
    ``(n_cases, n_timepoints)``. If it is 3 dimensional, it is assumed to be shape
    ``(n_cases, n_channels, n_timepoints)``.

    This function has an optional argument, :math:`y`, to allow calculation of the
    distance matrix between :math:`X` and one or more series stored in :math:`y`. If
    :math:`y` is 1 dimensional, we assume it is a single univariate series and the
    distance matrix returned is shape ``(n_cases,1)``. If it is 2D, we assume it
    is a collection of univariate series with shape ``(m_cases, m_timepoints)``
    and the distance ``(n_cases,m_cases)``. If it is 3 dimensional,
    it is assumed to be shape ``(m_cases, m_channels, m_timepoints)``.

    Parameters
    ----------
    X : np.ndarray or List of np.ndarray
        A collection of time series instances  of shape ``(n_cases, n_timepoints)``
        or ``(n_cases, n_channels, n_timepoints)``.
    y : np.ndarray or List of np.ndarray or None, default=None
        A single series or a collection of time series of shape ``(m_timepoints,)`` or
        ``(m_cases, m_timepoints)`` or ``(m_cases, m_channels, m_timepoints)``.
        If None, then the dtw pairwise distance between the instances of X is
        calculated.
    max_shift : int or None, default=None
        Maximum shift allowed in the alignment path. If None, then max_shift is set
        to min(X.shape[-1], y.shape[-1]) or if y is None, max_shift is set to
        X.shape[-1].
    n_jobs : int, default=1
        The number of jobs to run in parallel. If -1, then the number of jobs is set
        to the number of CPU cores. If 1, then the function is executed in a single
        thread. If greater than 1, then the function is executed in parallel.

    Returns
    -------
    np.ndarray
        Shift-scale invariant  pairwise matrix between the instances of X of shape
        ``(n_cases, n_cases)`` or between X and y of shape ``(n_cases,
        n_cases)``.

    Raises
    ------
    ValueError
        If X is not 2D or 3D array and if y is not 1D, 2D or 3D arrays when passing y.

    Examples
    --------
    >>> import numpy as np
    >>> from aeon.distances import shift_scale_invariant_pairwise_distance
    >>> # Distance between each time series in a collection of time series
    >>> X = np.array([[[1., 2., 3.]],[[4., 5., 6.]], [[7., 8., 9.]]])
    >>> pw_self = shift_scale_invariant_pairwise_distance(X)

    >>> # Distance between two collections of time series
    >>> X = np.array([[[1., 2., 3.]],[[4., 5., 6.]], [[7., 8., 9.]]])
    >>> y = np.array([[[11., 12., 13.]],[[14., 15., 16.]], [[17., 18., 19.]]])
    >>> pw = shift_scale_invariant_pairwise_distance(X, y)

    >>> X = np.array([[[1., 2., 3.]],[[4., 5., 6.]], [[7., 8., 9.]]])
    >>> y_univariate = np.array([11., 12., 13.])
    >>> single_pw =shift_scale_invariant_pairwise_distance(X, y_univariate)
    """
    if max_shift is None:
        if y is None:
            max_shift = X.shape[-1]
        else:
            max_shift = min(X.shape[-1], y.shape[-1])
    multivariate_conversion = _is_numpy_list_multivariate(X, y)
    _X, _ = _convert_collection_to_numba_list(X, "", multivariate_conversion)

    if y is None:
        return _shift_invariant_pairwise_distance(_X, _X, max_shift)

    _y, _ = _convert_collection_to_numba_list(y, "y", multivariate_conversion)
    return _shift_invariant_pairwise_distance(_X, _y, max_shift)


def shift_scale_invariant_best_shift(
    x: np.ndarray, y: np.ndarray, max_shift: int = None
) -> tuple[float, np.ndarray]:
    """Compute the best shift for the shift-invariant distance.

    This function computes the best shift for the shift-invariant distance between
    two time series. The best shift value returned is the shift of y that minimises the
    distance between x and y.

    Parameters
    ----------
    x : np.ndarray
        First time series, either univariate, shape ``(n_timepoints,)``, or
        multivariate, shape ``(n_channels, n_timepoints)``.
    y : np.ndarray
        Second time series, either univariate, shape ``(n_timepoints,)``, or
        multivariate, shape ``(n_channels, n_timepoints)``.
    max_shift : int or None, default=None
        Maximum shift allowed in the alignment path. If None, then max_shift is set
        to min(x.shape[1], y.shape[1]).

    Returns
    -------
    float
        Shift-scale invariant distance between x and y, minimum value 0.
    np.ndarray
        Shifts of y that minimise the distance between x and y.

    Raises
    ------
    ValueError
        If x and y are not 1D or 2D arrays.

    Examples
    --------
    >>> import numpy as np
    >>> from aeon.distances import shift_scale_invariant_best_shift
    >>> x = np.array([1., 2., 3., 4., 5., 6., 7., 8., 9., 10.])
    >>> y = np.array([11., 12., 13., 14., 15., 16., 17., 18., 19., 20.])
    >>> univ_dist, univ_shift = shift_scale_invariant_best_shift(x, y)

    >>> x = np.array([[1., 2., 3., 4.], [6., 7., 8., 9.], [0., 1., 0., 2.]])
    >>> y = np.array([[11., 12., 13., 14.],[7., 8., 9., 20.],[1., 3., 4., 5.]])
    >>> multi_dist, multi_shift = shift_scale_invariant_best_shift(x, y)
    """
    if max_shift is None:
        max_shift = min(x.shape[-1], y.shape[-1])
    if x.ndim == 1 and y.ndim == 1:
        return _univariate_shift_scale_invariant_distance(x, y, max_shift)
    if x.ndim == 2 and y.ndim == 2:
        if x.shape[0] == 1 and y.shape[0] == 1:
            return _univariate_shift_scale_invariant_distance(
                x[0, :], y[0, :], max_shift
            )
        else:
            n_channels = min(x.shape[0], y.shape[0])
            distance = 0.0
            best_shift = np.zeros((n_channels, y.shape[1]))
            for i in range(n_channels):
                dist, curr_shift = _univariate_shift_scale_invariant_distance(
                    x[i], y[i], max_shift
                )
                best_shift[i] = curr_shift
                distance += dist

            return distance, best_shift

    raise ValueError("x and y must be 1D or 2D")


@njit(cache=True, fastmath=True, parallel=True)
def _shift_invariant_pairwise_distance(
    x: NumbaList[np.ndarray], y: NumbaList[np.ndarray], max_shift: int
) -> np.ndarray:
    n_cases = len(x)
    m_cases = len(y)
    distances = np.zeros((n_cases, m_cases))

    for i in prange(n_cases):
        for j in range(m_cases):
            distances[i, j] = shift_scale_invariant_distance(x[i], y[j], max_shift)
    return distances<|MERGE_RESOLUTION|>--- conflicted
+++ resolved
@@ -6,7 +6,6 @@
 from numba import njit, prange
 from numba.typed import List as NumbaList
 
-from aeon.utils._threading import threaded
 from aeon.utils.conversion._convert_collection import _convert_collection_to_numba_list
 from aeon.utils.numba._threading import threaded
 from aeon.utils.validation.collection import _is_numpy_list_multivariate
@@ -164,10 +163,6 @@
     y: Optional[Union[np.ndarray, list[np.ndarray]]] = None,
     max_shift: Optional[int] = None,
     n_jobs: int = 1,
-<<<<<<< HEAD
-    **kwargs,
-=======
->>>>>>> 2255f861
 ) -> np.ndarray:
     r"""Compute the shift-scale invariant pairwise distance between time series.
 
