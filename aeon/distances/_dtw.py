# -*- coding: utf-8 -*-
r"""Dynamic time warping (DTW) between two time series."""
__author__ = ["chrisholder", "TonyBagnall"]

from typing import List, Tuple

import numpy as np
from numba import njit

from aeon.distances._alignment_paths import compute_min_return_path
from aeon.distances._bounding_matrix import create_bounding_matrix
from aeon.distances._squared import _univariate_squared_distance
from aeon.distances._utils import reshape_pairwise_to_multiple


@njit(cache=True, fastmath=True)
<<<<<<< HEAD
def dtw_distance(
    x: np.ndarray, y: np.ndarray, window: float = None, itakura_max_slope: float = None
) -> float:
    r"""Compute the dtw distance between two time series.
=======
def dtw_distance(x: np.ndarray, y: np.ndarray, window: float = None) -> float:
    r"""Compute the DTW distance between two time series.
>>>>>>> 6859e397

    DTW is the most widely researched and used elastic distance measure. It mitigates
    distortions in the time axis by realligning (warping) the series to best match
    each other. A good background into DTW can be found in [1]_. For two series,
    possibly of unequal length,
    :math:`\mathbf{x}=\{x_1,x_2,\ldots,x_n\}` and
    :math:`\mathbf{y}=\{y_1,y_2, \ldots,y_m\}` DTW first calculates
    :math:`M(\mathbf{x},\mathbf{y})`, the :math:`n \times m`
    pointwise distance matrix between series :math:`\mathbf{x}` and :math:`\mathbf{y}`,
    where :math:`M_{i,j}=   (x_i-y_j)^2`.

    A warping path

    .. math::
        P = <(e_1, f_1), (e_2, f_2), \ldots, (e_s, f_s)>

    is a set of pairs of indices that  define a traversal of matrix :math:`M`. A
    valid warping path must start at location :math:`(1,1)` and end at point :math:`(
    n,m)` and not backtrack, i.e. :math:`0 \leq e_{i+1}-e_{i} \leq 1` and :math:`0
    \leq f_{i+1}- f_i \leq 1` for all :math:`1< i < m`.

    The DTW distance between series is the path through :math:`M` that minimizes the
    total distance. The distance for any path :math:`P` of length :math:`s` is

    .. math::
        D_P(\mathbf{x},\mathbf{y}, M) =\sum_{i=1}^s M_{e_i,f_i}

    If :math:`\mathcal{P}` is the space of all possible paths, the DTW path :math:`P^*`
    is the path that has the minimum distance, hence the DTW distance between series is

    .. math::
        d_{dtw}(\mathbf{x}, \mathbf{x}) =D_{P*}(\mathbf{x},\mathbf{x}, M).

    The optimal warping path :math:`P^*` can be found exactly through a dynamic
    programming formulation. This can be a time consuming operation, and it is common to
    put a restriction on the amount of warping allowed. This is implemented through
    the bounding_matrix structure, that supplies a mask for allowable warpings.
    The most common bounding strategies include the Sakoe-Chiba band [2]_. The width
    of the allowed warping is controlled through the ``window`` parameter
    which sets the maximum proportion of warping allowed.

    Parameters
    ----------
<<<<<<< HEAD
    x : np.ndarray, of shape (n_channels, n_timepoints) or (n_timepoints,)
        First time series.
    y : np.ndarray, of shape (m_channels, m_timepoints) or (m_timepoints,)
        Second time series.
    window : float, default=None
        The window to use for the bounding matrix. If None, no bounding matrix
        is used.
    itakura_max_slope : float, default = None
        Maximum slope as a % of the number of time points used to create Itakura
        parallelogram on the bounding matrix. Must be between 0. and 1.
=======
    x : np.ndarray
        First time series, either univariate, shape ``(n_timepoints,)``, or
        multivariate, shape ``(n_channels, n_timepoints)``.
    y : np.ndarray
        Second time series, either univariate, shape ``(n_timepoints,)``, or
        multivariate, shape ``(n_channels, n_timepoints)``.
    window : float or None, default=None
        The window to use for the bounding matrix. If None, no bounding matrix
        is used. window is a percentage deviation, so if ``window = 0.1`` then
        10% of the series length is the max warping allowed.
>>>>>>> 6859e397

    Returns
    -------
    float
        DTW distance between x and y, minimum value 0.

    Raises
    ------
    ValueError
        If x and y are not 1D or 2D arrays.

    References
    ----------
    .. [1] Ratanamahatana C and Keogh E.: Three myths about dynamic time warping data
    mining, Proceedings of 5th SIAM International Conference on Data Mining, 2005.

    .. [2] Sakoe H. and Chiba S.: Dynamic programming algorithm optimization for
    spoken word recognition. IEEE Transactions on Acoustics, Speech, and Signal
    Processing 26(1):43–49, 1978.

    Examples
    --------
    >>> import numpy as np
    >>> from aeon.distances import dtw_distance
    >>> x = np.array([1, 2, 3, 4, 5, 6, 7, 8, 9, 10])
    >>> y = np.array([11, 12, 13, 14, 15, 16, 17, 18, 19, 20])
    >>> dtw_distance(x, y) # 1D series
    768.0
    >>> x = np.array([[1, 2, 3, 4, 5], [6, 7, 8, 9, 10], [0, 1, 0, 2, 0]])
    >>> y = np.array([[11, 12, 13, 14],[7, 8, 9, 20],[1, 3, 4, 5]] )
    >>> dtw_distance(x, y) # 2D series with 3 channels, unequal length
    564.0
    """
    if x.ndim == 1 and y.ndim == 1:
        _x = x.reshape((1, x.shape[0]))
        _y = y.reshape((1, y.shape[0]))
        bounding_matrix = create_bounding_matrix(
            _x.shape[1], _y.shape[1], window, itakura_max_slope
        )
        return _dtw_distance(_x, _y, bounding_matrix)
    if x.ndim == 2 and y.ndim == 2:
        bounding_matrix = create_bounding_matrix(
            x.shape[1], y.shape[1], window, itakura_max_slope
        )
        return _dtw_distance(x, y, bounding_matrix)
    raise ValueError("x and y must be 1D or 2D")


@njit(cache=True, fastmath=True)
<<<<<<< HEAD
def dtw_cost_matrix(
    x: np.ndarray, y: np.ndarray, window: float = None, itakura_max_slope: float = None
) -> np.ndarray:
    """Compute the dtw cost matrix between two time series.

    Parameters
    ----------
    x : np.ndarray, of shape (n_channels, n_timepoints) or (n_timepoints,)
        First time series.
    y : np.ndarray, of shape (m_channels, m_timepoints) or (m_timepoints,)
        Second time series.
    window : float, default=None
        The window to use for the bounding matrix. If None, no bounding matrix
        is used.
    itakura_max_slope : float, default = None
        Maximum slope as a % of the number of time points used to create Itakura
        parallelogram on the bounding matrix. Must be between 0. and 1.
=======
def dtw_cost_matrix(x: np.ndarray, y: np.ndarray, window: float = None) -> np.ndarray:
    r"""Compute the DTW cost matrix between two time series.

    The cost matrix is the pairwise Euclidean distance between all points
    :math:`M_{i,j}=(x_i-x_j)^2`. It is used in the DTW path calculations.

    Parameters
    ----------
    x : np.ndarray
        First time series, either univariate, shape ``(n_timepoints,)``, or
        multivariate, shape ``(n_channels, n_timepoints)``.
    y : np.ndarray
        Second time series, either univariate, shape ``(n_timepoints,)``, or
        multivariate, shape ``(n_channels, n_timepoints)``.
    window : float, default=None
        The window to use for the bounding matrix. If None, no bounding matrix
        is used. window is a percentage deviation, so if ``window = 0.1``,
        10% of the series length is the max warping allowed.
>>>>>>> 6859e397

    Returns
    -------
    np.ndarray (n_timepoints, m_timepoints)
        dtw cost matrix between x and y.

    Raises
    ------
    ValueError
        If x and y are not 1D or 2D arrays.

    Examples
    --------
    >>> import numpy as np
    >>> from aeon.distances import dtw_cost_matrix
    >>> x = np.array([[1, 2, 3, 4, 5, 6, 7, 8, 9, 10]])
    >>> y = np.array([[1, 2, 3, 4, 5, 6, 7, 8, 9, 10]])
    >>> dtw_cost_matrix(x, y)
    array([[  0.,   1.,   5.,  14.,  30.,  55.,  91., 140., 204., 285.],
           [  1.,   0.,   1.,   5.,  14.,  30.,  55.,  91., 140., 204.],
           [  5.,   1.,   0.,   1.,   5.,  14.,  30.,  55.,  91., 140.],
           [ 14.,   5.,   1.,   0.,   1.,   5.,  14.,  30.,  55.,  91.],
           [ 30.,  14.,   5.,   1.,   0.,   1.,   5.,  14.,  30.,  55.],
           [ 55.,  30.,  14.,   5.,   1.,   0.,   1.,   5.,  14.,  30.],
           [ 91.,  55.,  30.,  14.,   5.,   1.,   0.,   1.,   5.,  14.],
           [140.,  91.,  55.,  30.,  14.,   5.,   1.,   0.,   1.,   5.],
           [204., 140.,  91.,  55.,  30.,  14.,   5.,   1.,   0.,   1.],
           [285., 204., 140.,  91.,  55.,  30.,  14.,   5.,   1.,   0.]])
    """
    if x.ndim == 1 and y.ndim == 1:
        _x = x.reshape((1, x.shape[0]))
        _y = y.reshape((1, y.shape[0]))
        bounding_matrix = create_bounding_matrix(
            _x.shape[1], _y.shape[1], window, itakura_max_slope
        )
        return _dtw_cost_matrix(_x, _y, bounding_matrix)
    if x.ndim == 2 and y.ndim == 2:
        bounding_matrix = create_bounding_matrix(
            x.shape[1], y.shape[1], window, itakura_max_slope
        )
        return _dtw_cost_matrix(x, y, bounding_matrix)
    raise ValueError("x and y must be 1D or 2D")


@njit(cache=True, fastmath=True)
def _dtw_distance(x: np.ndarray, y: np.ndarray, bounding_matrix: np.ndarray) -> float:
    return _dtw_cost_matrix(x, y, bounding_matrix)[x.shape[1] - 1, y.shape[1] - 1]


@njit(cache=True, fastmath=True)
def _dtw_cost_matrix(
    x: np.ndarray, y: np.ndarray, bounding_matrix: np.ndarray
) -> np.ndarray:
    x_size = x.shape[1]
    y_size = y.shape[1]
    cost_matrix = np.full((x_size + 1, y_size + 1), np.inf)
    cost_matrix[0, 0] = 0.0

    for i in range(x_size):
        for j in range(y_size):
            if bounding_matrix[i, j]:
                cost_matrix[i + 1, j + 1] = _univariate_squared_distance(
                    x[:, i], y[:, j]
                ) + min(
                    cost_matrix[i, j + 1],
                    cost_matrix[i + 1, j],
                    cost_matrix[i, j],
                )

    return cost_matrix[1:, 1:]


@njit(cache=True, fastmath=True)
def dtw_pairwise_distance(
    X: np.ndarray,
    y: np.ndarray = None,
    window: float = None,
    itakura_max_slope: float = None,
) -> np.ndarray:
    r"""Compute the DTW pairwise distance between a set of time series.

    By default, this takes a collection of :math:`n` time series :math:`X` and returns a
    matrix
    :math:`D` where :math:`D_{i,j}` is the DTW distance between the :math:`i^{th}`
    and the :math:`j^{th}` series in :math:`X`. If :math:`X` is 2 dimensional,
    it is assumed to be a collection of univariate series with shape ``(n_instances,
    n_timepoints)``. If it is 3 dimensional, it is assumed to be shape ``(n_instances,
    n_channels, n_timepoints)``.

    This function has an optional argument, :math:`y`, to allow calculation of the
    distance matrix between :math:`X` and one or more series stored in :math:`y`. If
    :math:`y` is 1 dimensional, we assume it is a single univariate series and the
    distance matrix returned is shape ``(n_instances,1)``. If it is 2D, we assume it
    is a collection of univariate series with shape ``(m_instances, m_timepoints)``
    and the distance ``(n_instances,m_instances)``. If it is 3 dimensional,
    it is assumed to be shape ``(m_instances, m_channels, m_timepoints)``.

    Parameters
    ----------
<<<<<<< HEAD
    X : np.ndarray, of shape (n_instances, n_channels, n_timepoints) or
            (n_instances, n_timepoints)
        A collection of time series instances.
    y : np.ndarray, of shape (m_instances, m_channels, m_timepoints) or
            (m_instances, m_timepoints) or (m_timepoints,), default=None
        A collection of time series instances.
    window : float, default=None
=======
    X : np.ndarray
        A collection of time series instances  of shape ``(n_instances, n_timepoints)``
        or ``(n_instances, n_channels, n_timepoints)``.
    y : np.ndarray or None, default=None
        A single series or a collection of time series of shape ``(m_timepoints,)`` or
        ``(m_instances, m_timepoints)`` or ``(m_instances, m_channels, m_timepoints)``.
    window : float or None, default=None
>>>>>>> 6859e397
        The window to use for the bounding matrix. If None, no bounding matrix
        is used.
    itakura_max_slope : float, default = None
        Maximum slope as a % of the number of time points used to create Itakura
        parallelogram on the bounding matrix. Must be between 0. and 1.

    Returns
    -------
    np.ndarray
        DTW pairwise matrix between the instances of X of shape
        ``(n_instances, n_instances)`` or between X and y of shape ``(n_instances,
        n_instances)``.

    Raises
    ------
    ValueError
        If X is not 2D or 3D array and if y is not 1D, 2D or 3D arrays when passing y.

    Examples
    --------
    >>> import numpy as np
    >>> from aeon.distances import dtw_pairwise_distance
    >>> # Distance between each time series in a collection of time series
    >>> X = np.array([[[1, 2, 3]],[[4, 5, 6]], [[7, 8, 9]]])
    >>> dtw_pairwise_distance(X)
    array([[  0.,  26., 108.],
           [ 26.,   0.,  26.],
           [108.,  26.,   0.]])

    >>> # Distance between two collections of time series
    >>> X = np.array([[[1, 2, 3]],[[4, 5, 6]], [[7, 8, 9]]])
    >>> y = np.array([[[11, 12, 13]],[[14, 15, 16]], [[17, 18, 19]]])
    >>> dtw_pairwise_distance(X, y)
    array([[300., 507., 768.],
           [147., 300., 507.],
           [ 48., 147., 300.]])

    >>> X = np.array([[[1, 2, 3]],[[4, 5, 6]], [[7, 8, 9]]])
    >>> y_univariate = np.array([[11, 12, 13],[14, 15, 16], [17, 18, 19]])
    >>> dtw_pairwise_distance(X, y_univariate)
    array([[300.],
           [147.],
           [ 48.]])
    """
    if y is None:
        # To self
        if X.ndim == 3:
            return _dtw_pairwise_distance(X, window, itakura_max_slope)
        if X.ndim == 2:
            _X = X.reshape((X.shape[0], 1, X.shape[1]))
            return _dtw_pairwise_distance(_X, window, itakura_max_slope)
        raise ValueError("x and y must be 2D or 3D arrays")
    _x, _y = reshape_pairwise_to_multiple(X, y)
    return _dtw_from_multiple_to_multiple_distance(_x, _y, window, itakura_max_slope)


@njit(cache=True, fastmath=True)
def _dtw_pairwise_distance(
    X: np.ndarray, window: float, itakura_max_slope: float
) -> np.ndarray:
    n_instances = X.shape[0]
    distances = np.zeros((n_instances, n_instances))
    bounding_matrix = create_bounding_matrix(
        X.shape[2], X.shape[2], window, itakura_max_slope
    )

    for i in range(n_instances):
        for j in range(i + 1, n_instances):
            distances[i, j] = _dtw_distance(X[i], X[j], bounding_matrix)
            distances[j, i] = distances[i, j]

    return distances


@njit(cache=True, fastmath=True)
def _dtw_from_multiple_to_multiple_distance(
    x: np.ndarray, y: np.ndarray, window: float, itakura_max_slope: float
) -> np.ndarray:
    n_instances = x.shape[0]
    m_instances = y.shape[0]
    distances = np.zeros((n_instances, m_instances))
    bounding_matrix = create_bounding_matrix(
        x.shape[2], y.shape[2], window, itakura_max_slope
    )

    for i in range(n_instances):
        for j in range(m_instances):
            distances[i, j] = _dtw_distance(x[i], y[j], bounding_matrix)
    return distances


@njit(cache=True, fastmath=True)
def dtw_alignment_path(
    x: np.ndarray, y: np.ndarray, window: float = None, itakura_max_slope: float = None
) -> Tuple[List[Tuple[int, int]], float]:
    """Compute the DTW alignment path between two time series.

    Parameters
    ----------
<<<<<<< HEAD
    x : np.ndarray, of shape (n_channels, n_timepoints) or (n_timepoints,)
        First time series.
    y : np.ndarray, of shape (m_channels, m_timepoints) or (m_timepoints,)
        Second time series.
=======
    x : np.ndarray
        First time series, shape ``(n_channels, n_timepoints)`` or ``(n_timepoints,)``.
    y : np.ndarray
        Second time series, shape ``(m_channels, m_timepoints)`` or ``(m_timepoints,)``.
>>>>>>> 6859e397
    window : float, default=None
        The window to use for the bounding matrix. If None, no bounding matrix
        is used.
    itakura_max_slope : float, default = None
        Maximum slope as a % of the number of time points used to create Itakura
        parallelogram on the bounding matrix. Must be between 0. and 1.

    Returns
    -------
    List[Tuple[int, int]]
        The alignment path between the two time series where each element is a tuple
        of the index in x and the index in y that have the best alignment according
        to the cost matrix.
    float
        The DTW distance betweeen the two time series.

    Raises
    ------
    ValueError
        If x and y are not 1D or 2D arrays.

    Examples
    --------
    >>> import numpy as np
    >>> from aeon.distances import dtw_alignment_path
    >>> x = np.array([[1, 2, 3, 6]])
    >>> y = np.array([[1, 2, 3, 4]])
    >>> dtw_alignment_path(x, y)
    ([(0, 0), (1, 1), (2, 2), (3, 3)], 4.0)
    """
    cost_matrix = dtw_cost_matrix(x, y, window, itakura_max_slope)
    return (
        compute_min_return_path(cost_matrix),
        cost_matrix[x.shape[-1] - 1, y.shape[-1] - 1],
    )<|MERGE_RESOLUTION|>--- conflicted
+++ resolved
@@ -14,15 +14,10 @@
 
 
 @njit(cache=True, fastmath=True)
-<<<<<<< HEAD
 def dtw_distance(
     x: np.ndarray, y: np.ndarray, window: float = None, itakura_max_slope: float = None
 ) -> float:
-    r"""Compute the dtw distance between two time series.
-=======
-def dtw_distance(x: np.ndarray, y: np.ndarray, window: float = None) -> float:
     r"""Compute the DTW distance between two time series.
->>>>>>> 6859e397
 
     DTW is the most widely researched and used elastic distance measure. It mitigates
     distortions in the time axis by realligning (warping) the series to best match
@@ -66,18 +61,6 @@
 
     Parameters
     ----------
-<<<<<<< HEAD
-    x : np.ndarray, of shape (n_channels, n_timepoints) or (n_timepoints,)
-        First time series.
-    y : np.ndarray, of shape (m_channels, m_timepoints) or (m_timepoints,)
-        Second time series.
-    window : float, default=None
-        The window to use for the bounding matrix. If None, no bounding matrix
-        is used.
-    itakura_max_slope : float, default = None
-        Maximum slope as a % of the number of time points used to create Itakura
-        parallelogram on the bounding matrix. Must be between 0. and 1.
-=======
     x : np.ndarray
         First time series, either univariate, shape ``(n_timepoints,)``, or
         multivariate, shape ``(n_channels, n_timepoints)``.
@@ -88,7 +71,10 @@
         The window to use for the bounding matrix. If None, no bounding matrix
         is used. window is a percentage deviation, so if ``window = 0.1`` then
         10% of the series length is the max warping allowed.
->>>>>>> 6859e397
+        is used.
+    itakura_max_slope : float, default = None
+        Maximum slope as a % of the number of time points used to create Itakura
+        parallelogram on the bounding matrix. Must be between 0. and 1.
 
     Returns
     -------
@@ -138,26 +124,9 @@
 
 
 @njit(cache=True, fastmath=True)
-<<<<<<< HEAD
 def dtw_cost_matrix(
     x: np.ndarray, y: np.ndarray, window: float = None, itakura_max_slope: float = None
 ) -> np.ndarray:
-    """Compute the dtw cost matrix between two time series.
-
-    Parameters
-    ----------
-    x : np.ndarray, of shape (n_channels, n_timepoints) or (n_timepoints,)
-        First time series.
-    y : np.ndarray, of shape (m_channels, m_timepoints) or (m_timepoints,)
-        Second time series.
-    window : float, default=None
-        The window to use for the bounding matrix. If None, no bounding matrix
-        is used.
-    itakura_max_slope : float, default = None
-        Maximum slope as a % of the number of time points used to create Itakura
-        parallelogram on the bounding matrix. Must be between 0. and 1.
-=======
-def dtw_cost_matrix(x: np.ndarray, y: np.ndarray, window: float = None) -> np.ndarray:
     r"""Compute the DTW cost matrix between two time series.
 
     The cost matrix is the pairwise Euclidean distance between all points
@@ -175,7 +144,10 @@
         The window to use for the bounding matrix. If None, no bounding matrix
         is used. window is a percentage deviation, so if ``window = 0.1``,
         10% of the series length is the max warping allowed.
->>>>>>> 6859e397
+        is used.
+    itakura_max_slope : float, default = None
+        Maximum slope as a % of the number of time points used to create Itakura
+        parallelogram on the bounding matrix. Must be between 0. and 1.
 
     Returns
     -------
@@ -275,15 +247,6 @@
 
     Parameters
     ----------
-<<<<<<< HEAD
-    X : np.ndarray, of shape (n_instances, n_channels, n_timepoints) or
-            (n_instances, n_timepoints)
-        A collection of time series instances.
-    y : np.ndarray, of shape (m_instances, m_channels, m_timepoints) or
-            (m_instances, m_timepoints) or (m_timepoints,), default=None
-        A collection of time series instances.
-    window : float, default=None
-=======
     X : np.ndarray
         A collection of time series instances  of shape ``(n_instances, n_timepoints)``
         or ``(n_instances, n_channels, n_timepoints)``.
@@ -291,7 +254,6 @@
         A single series or a collection of time series of shape ``(m_timepoints,)`` or
         ``(m_instances, m_timepoints)`` or ``(m_instances, m_channels, m_timepoints)``.
     window : float or None, default=None
->>>>>>> 6859e397
         The window to use for the bounding matrix. If None, no bounding matrix
         is used.
     itakura_max_slope : float, default = None
@@ -391,17 +353,10 @@
 
     Parameters
     ----------
-<<<<<<< HEAD
-    x : np.ndarray, of shape (n_channels, n_timepoints) or (n_timepoints,)
-        First time series.
-    y : np.ndarray, of shape (m_channels, m_timepoints) or (m_timepoints,)
-        Second time series.
-=======
     x : np.ndarray
         First time series, shape ``(n_channels, n_timepoints)`` or ``(n_timepoints,)``.
     y : np.ndarray
         Second time series, shape ``(m_channels, m_timepoints)`` or ``(m_timepoints,)``.
->>>>>>> 6859e397
     window : float, default=None
         The window to use for the bounding matrix. If None, no bounding matrix
         is used.
