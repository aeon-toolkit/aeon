--- conflicted
+++ resolved
@@ -165,13 +165,7 @@
     elif isinstance(method, Callable):
         return method(x, y, **kwargs)
     else:
-<<<<<<< HEAD
-        if isinstance(metric, Callable):
-            return metric(x, y, **kwargs)
-        raise ValueError("Metric must be one of the supported strings or a callable")
-=======
         raise ValueError("Method must be one of the supported strings or a callable")
->>>>>>> 621e6ca9
 
 
 def pairwise_distance(
@@ -252,13 +246,7 @@
             return _custom_func_pairwise(x, x, method, **kwargs)
         return _custom_func_pairwise(x, y, method, **kwargs)
     else:
-<<<<<<< HEAD
-        if isinstance(metric, Callable):
-            return _custom_func_pairwise(x, y, metric, **kwargs)
-        raise ValueError("Metric must be one of the supported strings or a callable")
-=======
         raise ValueError("Method must be one of the supported strings or a callable")
->>>>>>> 621e6ca9
 
 
 def _custom_func_pairwise(
