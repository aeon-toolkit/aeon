--- conflicted
+++ resolved
@@ -420,17 +420,10 @@
 
 
 def _custom_func_pairwise(
-<<<<<<< HEAD
-    X: np.ndarray,
-    y: Optional[np.ndarray] = None,
+    X: Optional[Union[np.ndarray, List[np.ndarray]]],
+    y: Optional[Union[np.ndarray, List[np.ndarray]]] = None,
     dist_func: Union[DistanceFunction, None] = None,
     **kwargs: Unpack[DistanceKwargs],
-=======
-    X: Union[np.ndarray, List[np.ndarray]],
-    y: Union[np.ndarray, List[np.ndarray]] = None,
-    dist_func: DistanceFunction = None,
-    **kwargs: Any,
->>>>>>> 513708cc
 ) -> np.ndarray:
     if dist_func is None:
         raise ValueError("dist_func must be a callable")
@@ -456,11 +449,9 @@
 
 
 def _custom_pairwise_distance(
-<<<<<<< HEAD
-    X: np.ndarray, dist_func: DistanceFunction, **kwargs: Unpack[DistanceKwargs]
-=======
-    X: Union[np.ndarray, List[np.ndarray]], dist_func: DistanceFunction, **kwargs
->>>>>>> 513708cc
+    X: Union[np.ndarray, List[np.ndarray]],
+    dist_func: DistanceFunction,
+    **kwargs: Unpack[DistanceKwargs],
 ) -> np.ndarray:
     n_cases = len(X)
     distances = np.zeros((n_cases, n_cases))
@@ -474,17 +465,10 @@
 
 
 def _custom_from_multiple_to_multiple_distance(
-<<<<<<< HEAD
-    x: np.ndarray,
-    y: np.ndarray,
-    dist_func: DistanceFunction,
-    **kwargs: Unpack[DistanceKwargs],
-=======
     x: Union[np.ndarray, List[np.ndarray]],
     y: Union[np.ndarray, List[np.ndarray]],
     dist_func: DistanceFunction,
-    **kwargs,
->>>>>>> 513708cc
+    **kwargs: Unpack[DistanceKwargs],
 ) -> np.ndarray:
     n_cases = len(x)
     m_cases = len(y)
