--- conflicted
+++ resolved
@@ -32,7 +32,7 @@
 from aeon.distances._wddtw import (
     wddtw_alignment_path,
     wddtw_distance,
-    wddtw_from_multiple_to_multiple_distance,
+    wddtw_pairwise_distance,
 )
 from aeon.distances._wdtw import (
     wdtw_alignment_path,
@@ -1087,13 +1087,9 @@
         elif metric == "ddtw":
             return ddtw_pairwise_distance(_x, _y, **kwargs)
         elif metric == "wdtw":
-<<<<<<< HEAD
-            return wdtw_from_multiple_to_multiple_distance(_x, _y, **kwargs)
+            return wdtw_pairwise_distance(_x, _y, **kwargs)
         elif metric == "wddtw":
-            return wddtw_from_multiple_to_multiple_distance(_x, _y, **kwargs)
-=======
-            return wdtw_pairwise_distance(_x, _y, **kwargs)
->>>>>>> f60c086e
+            return wddtw_pairwise_distance(_x, _y, **kwargs)
 
     symmetric = np.array_equal(_x, _y)
     _metric_callable = _resolve_metric_to_factory(
