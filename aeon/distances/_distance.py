--- conflicted
+++ resolved
@@ -64,11 +64,7 @@
     twe_distance,
     twe_pairwise_distance,
 )
-<<<<<<< HEAD
-from aeon.distances._utils import _convert_to_list, reshape_pairwise_to_multiple
-=======
 from aeon.distances._utils import _convert_to_list, _is_multivariate
->>>>>>> 4911ab8e
 from aeon.distances._wddtw import (
     wddtw_alignment_path,
     wddtw_cost_matrix,
@@ -437,27 +433,6 @@
 ) -> np.ndarray:
     if dist_func is None:
         raise ValueError("dist_func must be a callable")
-<<<<<<< HEAD
-    if y is None:
-        # To self
-        if isinstance(X, np.ndarray):
-            if X.ndim == 3:
-                return _custom_pairwise_distance(X, dist_func, **kwargs)
-            if X.ndim == 2:
-                _X = X.reshape((X.shape[0], 1, X.shape[1]))
-                return _custom_pairwise_distance(_X, dist_func, **kwargs)
-            raise ValueError("x and y must be 1D, 2D, or 3D arrays")
-        else:
-            _X = _convert_to_list(X)
-            return _custom_pairwise_distance(_X, dist_func, **kwargs)
-    if isinstance(X, np.ndarray) and isinstance(y, np.ndarray):
-        _x, _y = reshape_pairwise_to_multiple(X, y)
-        return _custom_from_multiple_to_multiple_distance(_x, _y, dist_func, **kwargs)
-    else:
-        _x = _convert_to_list(X)
-        _y = _convert_to_list(y)
-        return _custom_from_multiple_to_multiple_distance(_x, _y, dist_func, **kwargs)
-=======
 
     multivariate_conversion = _is_multivariate(X, y)
     X, _ = _convert_to_list(X, "X", multivariate_conversion)
@@ -466,7 +441,6 @@
         return _custom_pairwise_distance(X, dist_func, **kwargs)
     y, _ = _convert_to_list(y, "y", multivariate_conversion)
     return _custom_from_multiple_to_multiple_distance(X, y, dist_func, **kwargs)
->>>>>>> 4911ab8e
 
 
 def _custom_pairwise_distance(
