--- conflicted
+++ resolved
@@ -45,17 +45,10 @@
     shape_dtw_cost_matrix,
     shape_dtw_distance,
     shape_dtw_pairwise_distance,
-<<<<<<< HEAD
 )
 from aeon.distances._squared import squared_distance, squared_pairwise_distance
 from aeon.distances._swale import swale_distance, swale_pairwise_distance
 from aeon.distances._twe import (
-=======
-    soft_dtw_alignment_path,
-    soft_dtw_cost_matrix,
-    soft_dtw_distance,
-    soft_dtw_pairwise_distance,
->>>>>>> 38eb599a
     twe_alignment_path,
     twe_cost_matrix,
     twe_distance,
@@ -167,7 +160,11 @@
     >>> distance(x, y, metric="dtw")
     768.0
     """
-<<<<<<< HEAD
+    if metric in DISTANCES_DICT:
+        return DISTANCES_DICT[metric]["distance"](x, y, **kwargs)
+    elif isinstance(metric, Callable):
+        return metric(x, y, **kwargs)
+    else:
     if metric == "squared":
         return squared_distance(x, y)
     elif metric == "euclidean":
@@ -273,13 +270,9 @@
             kwargs.get("rewardm", 1.0),
             kwargs.get("epsilon", 1.0),
         )
-=======
-    if metric in DISTANCES_DICT:
-        return DISTANCES_DICT[metric]["distance"](x, y, **kwargs)
-    elif isinstance(metric, Callable):
-        return metric(x, y, **kwargs)
->>>>>>> 38eb599a
     else:
+        if isinstance(metric, Callable):
+            return metric(x, y, **kwargs)
         raise ValueError("Metric must be one of the supported strings or a callable")
 
 
@@ -354,7 +347,13 @@
            [147.],
            [ 48.]])
     """
-<<<<<<< HEAD
+    if metric in PAIRWISE_DISTANCE:
+        return DISTANCES_DICT[metric]["pairwise_distance"](x, y, **kwargs)
+    elif isinstance(metric, Callable):
+        if y is None and not symmetric:
+            return _custom_func_pairwise(x, x, metric, **kwargs)
+        return _custom_func_pairwise(x, y, metric, **kwargs)
+    else:
     if metric == "squared":
         return squared_pairwise_distance(x, y)
     elif metric == "euclidean":
@@ -464,15 +463,9 @@
             kwargs.get("rewardm", 1.0),
             kwargs.get("epsilon", 1.0),
         )
-=======
-    if metric in PAIRWISE_DISTANCE:
-        return DISTANCES_DICT[metric]["pairwise_distance"](x, y, **kwargs)
-    elif isinstance(metric, Callable):
-        if y is None and not symmetric:
-            return _custom_func_pairwise(x, x, metric, **kwargs)
-        return _custom_func_pairwise(x, y, metric, **kwargs)
->>>>>>> 38eb599a
     else:
+        if isinstance(metric, Callable):
+            return _custom_func_pairwise(x, y, metric, **kwargs)
         raise ValueError("Metric must be one of the supported strings or a callable")
 
 
@@ -689,12 +682,9 @@
     'manhattan'     distances.manhattan_distance
     'minkowski'     distances.minkowski_distance
     'sbd'           distances.sbd_distance
-<<<<<<< HEAD
     'swale          distances.swale_distance
-=======
     'shift_scale'   distances.shift_scale_invariant_distance
     'soft_dtw'      distances.soft_dtw_distance
->>>>>>> 38eb599a
     =============== ========================================
 
     Parameters
@@ -752,12 +742,9 @@
     'manhattan'     distances.manhattan_pairwise_distance
     'minkowski'     distances.minkowski_pairwise_distance
     'sbd'           distances.sbd_pairwise_distance
-<<<<<<< HEAD
     'swale'         disrances.swale_pairwise_distance
-=======
     'shift_scale'   distances.shift_scale_invariant_pairwise_distance
     'soft_dtw'      distances.soft_dtw_pairwise_distance
->>>>>>> 38eb599a
     =============== ========================================
 
     Parameters
@@ -1077,57 +1064,6 @@
         "name": "sbd",
         "distance": sbd_distance,
         "pairwise_distance": sbd_pairwise_distance,
-        "type": DistanceType.CROSS_CORRELATION,
-        "symmetric": True,
-        "unequal_support": True,
-    },
-    {
-        "name": "shift_scale",
-        "distance": shift_scale_invariant_distance,
-        "pairwise_distance": shift_scale_invariant_pairwise_distance,
-        "type": DistanceType.CROSS_CORRELATION,
-        "symmetric": False,
-        "unequal_support": False,
-    },
-    {
-        "name": "dft_sfa",
-        "distance": mindist_dft_sfa_distance,
-        "pairwise_distance": mindist_dft_sfa_pairwise_distance,
-        "type": DistanceType.MIN_DISTANCE,
-        "symmetric": True,
-        "unequal_support": True,
-    },
-    {
-        "name": "paa_sax",
-        "distance": mindist_paa_sax_distance,
-        "pairwise_distance": mindist_paa_sax_pairwise_distance,
-        "type": DistanceType.MIN_DISTANCE,
-        "symmetric": True,
-        "unequal_support": True,
-    },
-    {
-        "name": "sax",
-        "distance": mindist_sax_distance,
-        "pairwise_distance": mindist_sax_pairwise_distance,
-        "type": DistanceType.MIN_DISTANCE,
-        "symmetric": True,
-        "unequal_support": True,
-    },
-    {
-        "name": "sfa",
-        "distance": mindist_sfa_distance,
-        "pairwise_distance": mindist_sfa_pairwise_distance,
-        "type": DistanceType.MIN_DISTANCE,
-        "symmetric": True,
-        "unequal_support": True,
-    },
-    {
-        "name": "mpdist",
-        "distance": mp_distance,
-        "pairwise_distance": mp_pairwise_distance,
-        "type": DistanceType.MATRIX_PROFILE,
-        "symmetric": True,
-        "unequal_support": True,
     },
     {
         "name": "swale",
