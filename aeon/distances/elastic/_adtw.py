--- conflicted
+++ resolved
@@ -11,7 +11,6 @@
 from aeon.distances.elastic._alignment_paths import compute_min_return_path
 from aeon.distances.elastic._bounding_matrix import create_bounding_matrix
 from aeon.distances.pointwise._squared import _univariate_squared_distance
-from aeon.utils._threading import threaded
 from aeon.utils.conversion._convert_collection import _convert_collection_to_numba_list
 from aeon.utils.numba._threading import threaded
 from aeon.utils.validation.collection import _is_numpy_list_multivariate
@@ -207,10 +206,6 @@
     itakura_max_slope: Optional[float] = None,
     warp_penalty: float = 1.0,
     n_jobs: int = 1,
-<<<<<<< HEAD
-    **kwargs,
-=======
->>>>>>> 2255f861
 ) -> np.ndarray:
     r"""Compute the ADTW pairwise distance between a set of time series.
 
