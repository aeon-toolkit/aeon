--- conflicted
+++ resolved
@@ -275,16 +275,10 @@
     for i in range(1, x_size):
         for j in range(1, y_size):
             if bounding_matrix[i, j]:
-<<<<<<< HEAD
-                d1 = cost_matrix[i - 1, j - 1] + np.abs(x[i] - y[j])
-                d2 = cost_matrix[i - 1, j] + _cost_independent(x[i], x[i - 1], y[j], c)
-                d3 = cost_matrix[i, j - 1] + _cost_independent(y[j], x[i], y[j - 1], c)
-=======
                 d1 = cost_matrix[i - 1][j - 1] + np.abs(x[i] - y[j])
                 d2 = cost_matrix[i - 1, j] + _cost_independent(x[i], x[i - 1], y[j], c)
                 d3 = cost_matrix[i, j - 1] + _cost_independent(y[j], x[i], y[j - 1], c)
 
->>>>>>> adb7e455
                 cost_matrix[i, j] = min(d1, d2, d3)
 
     return cost_matrix
@@ -313,13 +307,9 @@
     for i in range(1, x_size):
         for j in range(1, y_size):
             if bounding_matrix[i, j]:
-<<<<<<< HEAD
-                d1 = cost_matrix[i - 1][j - 1] + np.sum(np.abs(x[:, i] - y[:, j]))
-=======
                 d1 = cost_matrix[i - 1, j - 1] + _univariate_squared_distance(
                     x[:, i], y[:, j]
                 )
->>>>>>> adb7e455
                 d2 = cost_matrix[i - 1, j] + _cost_dependent(
                     x[:, i], x[:, i - 1], y[:, j], c
                 )
@@ -353,6 +343,7 @@
     if (y <= x <= z) or (y >= x >= z):
         return c
     return c + min(abs(x - y), abs(x - z))
+
 
 @threaded
 def msm_pairwise_distance(
