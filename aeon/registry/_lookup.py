--- conflicted
+++ resolved
@@ -124,8 +124,6 @@
     References
     ----------
     Modified version from scikit-learn's `all_estimators()`.
-<<<<<<< HEAD
-=======
 
     Examples
     --------
@@ -138,7 +136,6 @@
     >>> clf_ul = all_estimators(
     ...     "classifier", filter_tags={"capability:unequal_length":True}
     ... )
->>>>>>> 0b8f227e
     """
     import io
     import sys
