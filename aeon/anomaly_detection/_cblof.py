"""CBLOF for Anomaly Detection."""

__maintainer__ = []
__all__ = ["CBLOF"]

from typing import Optional, Union

import numpy as np

from aeon.anomaly_detection._pyodadapter import PyODAdapter
from aeon.utils.validation._dependencies import _check_soft_dependencies


class CBLOF(PyODAdapter):
    r"""CBLOF for Anomaly Detection.

    This class implements the CBLOF algorithm for anomaly detection
    using PyODAdadpter to be used in the aeon framework. All parameters are passed to
<<<<<<< HEAD
    the PyOD model ``CBLOF`` except for ``window_size`` and ``stride``, which are used
    to construct the sliding windows.

    The documentation for parameters has been adapted from the `PyOD documentation`_.
    .. _pyod_docs: https://pyod.readthedocs.io/en/latest/pyod.models.html#id117
=======
    the PyOD model ``CBLOF`` except for ``window_size`` and ``stride``,
    which are used to construct the sliding windows.
>>>>>>> 5421e565

    Here, ``X`` refers to the set of sliding windows extracted from the time series
    using :func:`aeon.utils.windowing.sliding_windows` with the parameters
    ``window_size`` and ``stride``. The internal ``X`` has the shape
    ``(n_windows, window_size * n_channels)``.

    Parameters
    ----------
    n_clusters : int, default=8
        The number of clusters to form as well as the number of
        centroids to generate.

    clustering_estimator : Estimator or None, default=None
        The base clustering algorithm for performing data clustering.
        A valid clustering algorithm should be passed in. The estimator should
        have standard sklearn APIs, fit() and predict(). The estimator should
        have attributes ``labels_`` and ``cluster_centers_``.
        If ``cluster_centers_`` is not in the attributes once the model is fit,
        it is calculated as the mean of the samples in a cluster.

        If not set, CBLOF uses KMeans for scalability. See
        https://scikit-learn.org/stable/modules/generated/sklearn.cluster.KMeans.html

        aeon clustering estimators are not supported.

    alpha : float in (0.5, 1), default=0.9
        Coefficient for deciding small and large clusters. The ratio
        of the number of samples in large clusters to the number of samples in
        small clusters.

    beta : int or float in (1,), default=5
        Coefficient for deciding small and large clusters. For a list
        sorted clusters by size ``|C1|, |C2|, ..., |Cn|, beta = |Ck|/|Ck-1|``

    use_weights : bool, default=False
        If set to True, the size of clusters are used as weights in
        outlier score calculation.

    check_estimator : bool, default=False
        If set to True, check whether the base estimator is consistent with
        sklearn standard.

    random_state : int, np.RandomState or None, default=None
        If ``int``, random_state is the seed used by the random
        number generator; If RandomState instance, random_state is the random
        number generator; If None, the random number generator is the
        RandomState instance used by ``np.random``.

    window_size : int, default=10
        Size of the sliding window.

    stride : int, default=1
        Stride of the sliding window.
    """

    _tags = {
        "capability:multivariate": True,
        "capability:univariate": True,
        "capability:missing_values": False,
        "fit_is_empty": False,
        "python_dependencies": ["pyod"],
    }

    def __init__(
        self,
        n_clusters: int = 8,
        clustering_estimator=None,
        alpha: float = 0.9,
        beta: Union[int, float] = 5,
        use_weights: bool = False,
        check_estimator: bool = False,
        random_state: Optional[Union[int, np.random.RandomState]] = None,
        window_size: int = 10,
        stride: int = 1,
    ):
        _check_soft_dependencies(*self._tags["python_dependencies"])
        from pyod.models.cblof import CBLOF

        model = CBLOF(
            n_clusters=n_clusters,
            clustering_estimator=clustering_estimator,
            alpha=alpha,
            beta=beta,
            use_weights=use_weights,
            check_estimator=check_estimator,
            random_state=random_state,
        )
        self.n_clusters = n_clusters
        self.clustering_estimator = clustering_estimator
        self.alpha = alpha
        self.beta = beta
        self.use_weights = use_weights
        self.check_estimator = check_estimator
        self.random_state = random_state
        super().__init__(model, window_size, stride)

    def _fit(self, X: np.ndarray, y: Union[np.ndarray, None] = None) -> None:
        super()._fit(X, y)

    def _predict(self, X: np.ndarray) -> np.ndarray:
        return super()._predict(X)

    def _fit_predict(
        self, X: np.ndarray, y: Union[np.ndarray, None] = None
    ) -> np.ndarray:
        return super()._fit_predict(X, y)

    @classmethod
    def _get_test_params(cls, parameter_set="default"):
        """Return testing parameter settings for the estimator.

        Parameters
        ----------
        parameter_set : str, default="default"
            Name of the set of test parameters to return, for use in tests. If no
            special parameters are defined for a value, will return ``"default"`` set.

        Returns
        -------
        params : dict
            Parameters to create testing instances of the class.
            Each dict are parameters to construct an "interesting" test instance, i.e.,
<<<<<<< HEAD
            ``MyClass(**params)`` or ``MyClass(**params[i])`` creates a valid
            test instance.
            ``create_test_instance`` uses the first (or only) dictionary in ``params``.
=======
            ``MyClass(**params)`` or ``MyClass(**params[i])`` creates a valid test
            instance. ``create_test_instance`` uses the first (or only) dictionary
            in ``params``.
>>>>>>> 5421e565
        """
        return {
            "n_clusters": 4,
            "alpha": 0.75,
            "beta": 3,
        }<|MERGE_RESOLUTION|>--- conflicted
+++ resolved
@@ -16,16 +16,11 @@
 
     This class implements the CBLOF algorithm for anomaly detection
     using PyODAdadpter to be used in the aeon framework. All parameters are passed to
-<<<<<<< HEAD
-    the PyOD model ``CBLOF`` except for ``window_size`` and ``stride``, which are used
-    to construct the sliding windows.
+    the PyOD model ``CBLOF`` except for ``window_size`` and ``stride``,
+    which are used to construct the sliding windows.
 
     The documentation for parameters has been adapted from the `PyOD documentation`_.
     .. _pyod_docs: https://pyod.readthedocs.io/en/latest/pyod.models.html#id117
-=======
-    the PyOD model ``CBLOF`` except for ``window_size`` and ``stride``,
-    which are used to construct the sliding windows.
->>>>>>> 5421e565
 
     Here, ``X`` refers to the set of sliding windows extracted from the time series
     using :func:`aeon.utils.windowing.sliding_windows` with the parameters
@@ -148,15 +143,9 @@
         params : dict
             Parameters to create testing instances of the class.
             Each dict are parameters to construct an "interesting" test instance, i.e.,
-<<<<<<< HEAD
-            ``MyClass(**params)`` or ``MyClass(**params[i])`` creates a valid
-            test instance.
-            ``create_test_instance`` uses the first (or only) dictionary in ``params``.
-=======
             ``MyClass(**params)`` or ``MyClass(**params[i])`` creates a valid test
             instance. ``create_test_instance`` uses the first (or only) dictionary
             in ``params``.
->>>>>>> 5421e565
         """
         return {
             "n_clusters": 4,
