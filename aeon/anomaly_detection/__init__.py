--- conflicted
+++ resolved
@@ -12,15 +12,8 @@
     "OneClassSVM",
     "PyODAdapter",
     "STOMP",
-<<<<<<< HEAD
-    "LeftSTAMPi",
-    "IsolationForest",
-    "CBLOF",
-    "COPOD",
+    "STRAY",
     "MADRID"
-=======
-    "STRAY",
->>>>>>> fb83dedd
 ]
 
 from aeon.anomaly_detection._cblof import CBLOF
