--- conflicted
+++ resolved
@@ -8,11 +8,8 @@
     "PyODAdapter",
     "STOMP",
     "LeftSTAMPi",
-<<<<<<< HEAD
     "COPOD",
-=======
     "IsolationForest",
->>>>>>> 4cb3d4d9
 ]
 
 from aeon.anomaly_detection._copod import COPOD
