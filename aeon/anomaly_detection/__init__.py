--- conflicted
+++ resolved
@@ -9,17 +9,12 @@
     "STOMP",
     "LeftSTAMPi",
     "IsolationForest",
-<<<<<<< HEAD
     "CBLOF",
+    "COPOD",
 ]
 
 from aeon.anomaly_detection._cblof import CBLOF
-=======
-    "COPOD",
-]
-
 from aeon.anomaly_detection._copod import COPOD
->>>>>>> 7f81460b
 from aeon.anomaly_detection._dwt_mlead import DWT_MLEAD
 from aeon.anomaly_detection._iforest import IsolationForest
 from aeon.anomaly_detection._kmeans import KMeansAD
