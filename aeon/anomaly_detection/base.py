"""Abstract base class for time series anomaly detectors."""

__maintainer__ = ["MatthewMiddlehurst"]
__all__ = ["BaseAnomalyDetector"]

from abc import abstractmethod

import numpy as np

<<<<<<< HEAD
from aeon.base import BaseSeriesEstimator
from aeon.utils.data_types import VALID_SERIES_INPUT_TYPES
=======
from aeon.base import BaseAeonEstimator
>>>>>>> 6c196b08


class BaseAnomalyDetector(BaseAeonEstimator):
    """Anomaly detection base class."""

    _tags = {
        "fit_is_empty": True,
        "requires_y": False,
        "learning_type:unsupervised": False,
        "learning_type:semi_supervised": False,
        "learning_type:supervised": False,
    }

    def __init__(self):
        super().__init__()

    @abstractmethod
    def fit(self, X, y=None):
        """Fit anomaly detector to X, optionally to y.

        State change:
            Changes state to "fitted".

        Writes to self:
        _is_fitted : flag is set to True.

        Parameters
        ----------
        X : Series or Collection, any supported type
            Data to fit anomaly detector to, of python type as follows:
                Series: 2D np.ndarray shape (n_channels, n_timepoints)
                Collection: 3D np.ndarray shape (n_cases, n_channels, n_timepoints)
                or list of 2D np.ndarray, case i has shape (n_channels, n_timepoints_i)
        y : Series, default=None
            Additional data, e.g., labels for anomaly detector.

        Returns
        -------
        BaseAnomalyDetector
            The fitted estimator, reference to self.
        """
        ...

    @abstractmethod
    def predict(self, X) -> np.ndarray:
        """Find anomalies in X.

        Parameters
        ----------
        X : Series or Collection, any supported type
            Data to fit anomaly detector to, of python type as follows:
                Series: 2D np.ndarray shape (n_channels, n_timepoints)
                Collection: 3D np.ndarray shape (n_cases, n_channels, n_timepoints)
                or list of 2D np.ndarray, case i has shape (n_channels, n_timepoints_i)

        Returns
        -------
        np.ndarray
            A boolean, int or float array of length len(X), where each element indicates
            whether the corresponding subsequence/case is anomalous or its anomaly
            score.
        """
        ...

    @abstractmethod
    def fit_predict(self, X, y=None) -> np.ndarray:
        """Fit time series anomaly detector and find anomalies for X.

        Parameters
        ----------
        X : Series or Collection, any supported type
            Data to fit anomaly detector to, of python type as follows:
                Series: 2D np.ndarray shape (n_channels, n_timepoints)
                Collection: 3D np.ndarray shape (n_cases, n_channels, n_timepoints)
                or list of 2D np.ndarray, case i has shape (n_channels, n_timepoints_i)

        Returns
        -------
        np.ndarray
            A boolean, int or float array of length len(X), where each element indicates
            whether the corresponding subsequence/case is anomalous or its anomaly
            score.
        """
        ...<|MERGE_RESOLUTION|>--- conflicted
+++ resolved
@@ -7,12 +7,7 @@
 
 import numpy as np
 
-<<<<<<< HEAD
-from aeon.base import BaseSeriesEstimator
-from aeon.utils.data_types import VALID_SERIES_INPUT_TYPES
-=======
 from aeon.base import BaseAeonEstimator
->>>>>>> 6c196b08
 
 
 class BaseAnomalyDetector(BaseAeonEstimator):
