"""Abstract base class for time series anomaly detectors."""

__maintainer__ = ["MatthewMiddlehurst"]
__all__ = ["BaseAnomalyDetector"]

from abc import abstractmethod

import numpy as np

from aeon.base import BaseAeonEstimator


<<<<<<< HEAD
class BaseAnomalyDetector(BaseSeriesEstimator):
    """Base class for anomaly detection algorithms.

    Anomaly detection algorithms are used to identify anomalous subsequences in time
    series data. These algorithms take a series of length m and return a boolean, int or
    float array of length m, where each element indicates whether the corresponding
    subsequence is anomalous or its anomaly score.

    Input and internal data format (where m is the number of time points and d is the
    number of channels):
        Univariate series (default):
            np.ndarray, shape ``(m,)``, ``(m, 1)`` or ``(1, m)`` depending on axis.
            This is converted to a 2D np.ndarray internally.
            pd.DataFrame, shape ``(m, 1)`` or ``(1, m)`` depending on axis.
            pd.Series, shape ``(m,)``.
        Multivariate series:
            np.ndarray array, shape ``(m, d)`` or ``(d, m)`` depending on axis.
            pd.DataFrame ``(m, d)`` or ``(d, m)`` depending on axis.

    Output data format (one of the following):
        Anomaly scores (default):
            np.ndarray, shape ``(m,)`` of type ``float``. For each point of the
            input time series, the anomaly score is a ``float`` value indicating the
            degree of anomalousness. The higher the score, the more anomalous the point.
        Binary classification:
            np.ndarray, shape ``(m,)`` of type ``bool`` or ``int``. For each point of
            the input time series, the output is a boolean or integer value indicating
            whether the point is anomalous (``True``/``1``) or not (``False``/``0``).

    Detector learning types:
        Unsupervised (default):
            Unsupervised detectors do not require any training data and can directly be
            used on the target time series. Their tags are set to ``fit_is_empty=True``
            and ``requires_y=False``. You would usually call the ``fit_predict`` method
            on these detectors.
        Semi-supervised:
            Semi-supervised detectors require a training step on a time series without
            anomalies (normal behaving time series). The target value ``y`` would
            consist of only zeros. Thus, these algorithms have logic in the ``fit``
            method, but do not require the target values. Their tags are set to
            ``fit_is_empty=False`` and ``requires_y=False``. You would usually first
            call the ``fit`` method on the training data and then the ``predict``
            method for your target time series.
        Supervised:
            Supervised detectors require a training step on a time series with known
            anomalies (anomalies should be present and must be annotated). The detector
            implements the ``fit`` method, and the target value ``y`` consists of zeros
            and ones. Their tags are, thus, set to ``fit_is_empty=False`` and
            ``requires_y=True``. You would usually first call the ``fit`` method on the
            training data and then the ``predict`` method for your target time series.

    Parameters
    ----------
    axis : int
        The time point axis of the input series if it is 2D. If ``axis==0``, it is
        assumed each column is a time series and each row is a time point. i.e. the
        shape of the data is ``(n_timepoints, n_channels)``. ``axis==1`` indicates
        the time series are in rows, i.e. the shape of the data is
        ``(n_channels, n_timepoints)``.
        Setting this class variable will convert the input data to the chosen axis.
    """
=======
class BaseAnomalyDetector(BaseAeonEstimator):
    """Anomaly detection base class."""
>>>>>>> e2fc23b8

    _tags = {
        "fit_is_empty": True,
        "requires_y": False,
        "learning_type:unsupervised": False,
        "learning_type:semi_supervised": False,
        "learning_type:supervised": False,
    }

    def __init__(self):
        super().__init__()

    @abstractmethod
    def fit(self, X, y=None):
        """Fit anomaly detector to X, optionally to y.

        State change:
            Changes state to "fitted".

        Writes to self:
        _is_fitted : flag is set to True.

        Parameters
        ----------
        X : Series or Collection, any supported type
            Data to fit anomaly detector to, of python type as follows:
                Series: 2D np.ndarray shape (n_channels, n_timepoints)
                Collection: 3D np.ndarray shape (n_cases, n_channels, n_timepoints)
                or list of 2D np.ndarray, case i has shape (n_channels, n_timepoints_i)
        y : Series, default=None
            Additional data, e.g., labels for anomaly detector.

        Returns
        -------
        BaseAnomalyDetector
            The fitted estimator, reference to self.
        """
        ...

    @abstractmethod
    def predict(self, X) -> np.ndarray:
        """Find anomalies in X.

        Parameters
        ----------
        X : Series or Collection, any supported type
            Data to fit anomaly detector to, of python type as follows:
                Series: 2D np.ndarray shape (n_channels, n_timepoints)
                Collection: 3D np.ndarray shape (n_cases, n_channels, n_timepoints)
                or list of 2D np.ndarray, case i has shape (n_channels, n_timepoints_i)

        Returns
        -------
        np.ndarray
<<<<<<< HEAD
            A ``bool``, ``int`` or ``float`` array of length ``len(X)``, where each
            element indicates whether the corresponding subsequence is anomalous or its
            anomaly score.
=======
            A boolean, int or float array of length len(X), where each element indicates
            whether the corresponding subsequence/case is anomalous or its anomaly
            score.
>>>>>>> e2fc23b8
        """
        ...

    @abstractmethod
    def fit_predict(self, X, y=None) -> np.ndarray:
        """Fit time series anomaly detector and find anomalies for X.

        Parameters
        ----------
        X : Series or Collection, any supported type
            Data to fit anomaly detector to, of python type as follows:
                Series: 2D np.ndarray shape (n_channels, n_timepoints)
                Collection: 3D np.ndarray shape (n_cases, n_channels, n_timepoints)
                or list of 2D np.ndarray, case i has shape (n_channels, n_timepoints_i)

        Returns
        -------
        np.ndarray
<<<<<<< HEAD
            A ``bool``, ``int`` or ``float`` array of length ``len(X)``, where each
            element indicates whether the corresponding subsequence is anomalous or
            its anomaly score.

=======
            A boolean, int or float array of length len(X), where each element indicates
            whether the corresponding subsequence/case is anomalous or its anomaly
            score.
>>>>>>> e2fc23b8
        """
        ...<|MERGE_RESOLUTION|>--- conflicted
+++ resolved
@@ -10,72 +10,8 @@
 from aeon.base import BaseAeonEstimator
 
 
-<<<<<<< HEAD
-class BaseAnomalyDetector(BaseSeriesEstimator):
-    """Base class for anomaly detection algorithms.
-
-    Anomaly detection algorithms are used to identify anomalous subsequences in time
-    series data. These algorithms take a series of length m and return a boolean, int or
-    float array of length m, where each element indicates whether the corresponding
-    subsequence is anomalous or its anomaly score.
-
-    Input and internal data format (where m is the number of time points and d is the
-    number of channels):
-        Univariate series (default):
-            np.ndarray, shape ``(m,)``, ``(m, 1)`` or ``(1, m)`` depending on axis.
-            This is converted to a 2D np.ndarray internally.
-            pd.DataFrame, shape ``(m, 1)`` or ``(1, m)`` depending on axis.
-            pd.Series, shape ``(m,)``.
-        Multivariate series:
-            np.ndarray array, shape ``(m, d)`` or ``(d, m)`` depending on axis.
-            pd.DataFrame ``(m, d)`` or ``(d, m)`` depending on axis.
-
-    Output data format (one of the following):
-        Anomaly scores (default):
-            np.ndarray, shape ``(m,)`` of type ``float``. For each point of the
-            input time series, the anomaly score is a ``float`` value indicating the
-            degree of anomalousness. The higher the score, the more anomalous the point.
-        Binary classification:
-            np.ndarray, shape ``(m,)`` of type ``bool`` or ``int``. For each point of
-            the input time series, the output is a boolean or integer value indicating
-            whether the point is anomalous (``True``/``1``) or not (``False``/``0``).
-
-    Detector learning types:
-        Unsupervised (default):
-            Unsupervised detectors do not require any training data and can directly be
-            used on the target time series. Their tags are set to ``fit_is_empty=True``
-            and ``requires_y=False``. You would usually call the ``fit_predict`` method
-            on these detectors.
-        Semi-supervised:
-            Semi-supervised detectors require a training step on a time series without
-            anomalies (normal behaving time series). The target value ``y`` would
-            consist of only zeros. Thus, these algorithms have logic in the ``fit``
-            method, but do not require the target values. Their tags are set to
-            ``fit_is_empty=False`` and ``requires_y=False``. You would usually first
-            call the ``fit`` method on the training data and then the ``predict``
-            method for your target time series.
-        Supervised:
-            Supervised detectors require a training step on a time series with known
-            anomalies (anomalies should be present and must be annotated). The detector
-            implements the ``fit`` method, and the target value ``y`` consists of zeros
-            and ones. Their tags are, thus, set to ``fit_is_empty=False`` and
-            ``requires_y=True``. You would usually first call the ``fit`` method on the
-            training data and then the ``predict`` method for your target time series.
-
-    Parameters
-    ----------
-    axis : int
-        The time point axis of the input series if it is 2D. If ``axis==0``, it is
-        assumed each column is a time series and each row is a time point. i.e. the
-        shape of the data is ``(n_timepoints, n_channels)``. ``axis==1`` indicates
-        the time series are in rows, i.e. the shape of the data is
-        ``(n_channels, n_timepoints)``.
-        Setting this class variable will convert the input data to the chosen axis.
-    """
-=======
 class BaseAnomalyDetector(BaseAeonEstimator):
     """Anomaly detection base class."""
->>>>>>> e2fc23b8
 
     _tags = {
         "fit_is_empty": True,
@@ -130,15 +66,9 @@
         Returns
         -------
         np.ndarray
-<<<<<<< HEAD
-            A ``bool``, ``int`` or ``float`` array of length ``len(X)``, where each
-            element indicates whether the corresponding subsequence is anomalous or its
-            anomaly score.
-=======
             A boolean, int or float array of length len(X), where each element indicates
             whether the corresponding subsequence/case is anomalous or its anomaly
             score.
->>>>>>> e2fc23b8
         """
         ...
 
@@ -157,15 +87,8 @@
         Returns
         -------
         np.ndarray
-<<<<<<< HEAD
-            A ``bool``, ``int`` or ``float`` array of length ``len(X)``, where each
-            element indicates whether the corresponding subsequence is anomalous or
-            its anomaly score.
-
-=======
             A boolean, int or float array of length len(X), where each element indicates
             whether the corresponding subsequence/case is anomalous or its anomaly
             score.
->>>>>>> e2fc23b8
         """
         ...