"""OneClassSVM anomaly detector."""

__all__ = ["OneClassSVM"]

from typing import Optional

import numpy as np
from sklearn.svm import OneClassSVM as OCSVM

from aeon.anomaly_detection.base import BaseAnomalyDetector
from aeon.utils.windowing import reverse_windowing, sliding_windows


class OneClassSVM(BaseAnomalyDetector):
    """OneClassSVM for anomaly detection.

    This class implements the OneClassSVM algorithm for anomaly detection
    from sklearn to be used in the aeon framework. All parameters are passed to
<<<<<<< HEAD
    the sklearn ``OneClassSVM`` except for ``window_size`` and ``stride``, which are
    used to construct the sliding windows.
=======
    the sklearn ``OneClassSVM`` except for ``window_size`` and ``stride``,
    which are used to construct the sliding windows.
>>>>>>> 5421e565

    The documentation for parameters has been adapted from
    (https://scikit-learn.org/dev/modules/generated/sklearn.svm.OneClassSVM.html).
    Here, ``X`` refers to the set of sliding windows extracted from the time series
    using :func:`aeon.utils.windowing.sliding_windows` with the parameters
    ``window_size`` and ``stride``. The internal ``X`` has the shape
    ``(n_windows, window_size * n_channels)``.

    Parameters
    ----------
    kernel : {'linear', 'poly', 'rbf', 'sigmoid', 'precomputed'} or callable,  \
        default='rbf'
         Specifies the kernel type to be used in the algorithm.
         If none is given, 'rbf' will be used. If a callable is given it is
         used to precompute the kernel matrix.

    degree : int, default=3
        Degree of the polynomial kernel function ('poly').
        Must be non-negative. Ignored by all other kernels.

    gamma : {'scale', 'auto'} or float, default='scale'
        Kernel coefficient for 'rbf', 'poly' and 'sigmoid'.

        - if ``gamma='scale'`` (default) is passed then it uses
          1 / (n_features * X.var()) as value of gamma,
        - if ``'auto'``, uses 1 / n_features
        - if ``float``, must be non-negative.

        .. versionchanged:: 0.22
           The default value of ``gamma`` changed from 'auto' to 'scale'.

    coef0 : float, default=0.0
        Independent term in kernel function.
        It is only significant in 'poly' and 'sigmoid'.

    tol : float, default=1e-3
        Tolerance for stopping criterion.

    nu : float, default=0.5
        An upper bound on the fraction of training
        errors and a lower bound of the fraction of support
        vectors. Should be in the interval (0, 1]. By default 0.5
        will be taken.

    shrinking : bool, default=True
        Whether to use the shrinking heuristic.
        See https://scikit-learn.org/dev/modules/svm.html#shrinking-svm.

    cache_size : float, default=200
        Specify the size of the kernel cache (in MB).

    verbose : bool, default=False
        Enable verbose output. Note that this setting takes advantage of a
        per-process runtime setting in libsvm that, if enabled, may not work
        properly in a multithreaded context.

    max_iter : int, default=-1
        Hard limit on iterations within solver, or -1 for no limit.

    window_size : int, default=10
        Size of the sliding window.

    stride : int, default=1
        Stride of the sliding window.

    """

    _tags = {
        "capability:univariate": True,
        "capability:multivariate": True,
        "capability:missing_values": False,
        "fit_is_empty": False,
    }

    def __init__(
        self,
        nu=0.5,
        kernel="rbf",
        degree=3,
        gamma="scale",
        coef0=0.0,
        tol=0.001,
        shrinking=True,
        cache_size=200,
        verbose=False,
        max_iter=-1,
        window_size: int = 10,
        stride: int = 1,
    ):
        super().__init__(axis=0)
        self.nu = nu
        self.kernel = kernel
        self.degree = degree
        self.gamma = gamma
        self.coef0 = coef0
        self.tol = tol
        self.shrinking = shrinking
        self.cache_size = cache_size
        self.verbose = verbose
        self.max_iter = max_iter
        self.window_size = window_size
        self.stride = stride

    def _fit(self, X: np.ndarray, y: Optional[np.ndarray] = None) -> "OneClassSVM":
        self._check_params(X)

        _X, _ = sliding_windows(
            X, window_size=self.window_size, stride=self.stride, axis=0
        )
        self._inner_fit(_X)

        return self

    def _check_params(self, X: np.ndarray) -> None:
        if self.window_size < 1 or self.window_size > X.shape[0]:
            raise ValueError(
                "The window size must be at least 1 and at most the length of the "
                "time series."
            )

        if self.stride < 1 or self.stride > self.window_size:
            raise ValueError(
                "The stride must be at least 1 and at most the window size."
            )

    def _inner_fit(self, X: np.ndarray) -> None:
        self.estimator_ = OCSVM(
            nu=self.nu,
            kernel=self.kernel,
            degree=self.degree,
            gamma=self.gamma,
            coef0=self.coef0,
            tol=self.tol,
            shrinking=self.shrinking,
            cache_size=self.cache_size,
            verbose=self.verbose,
            max_iter=self.max_iter,
        )
        self.estimator_.fit(X)

    def _predict(self, X) -> np.ndarray:
        _X, padding = sliding_windows(
            X, window_size=self.window_size, stride=self.stride, axis=0
        )

        point_anomaly_scores = self._inner_predict(_X, padding)

        return point_anomaly_scores

    def _fit_predict(self, X: np.ndarray, y: Optional[np.ndarray] = None) -> np.ndarray:
        self._check_params(X)
        _X, padding = sliding_windows(
            X, window_size=self.window_size, stride=self.stride, axis=0
        )
        self._inner_fit(_X)
        point_anomaly_scores = self._inner_predict(_X, padding)
        return point_anomaly_scores

    def _inner_predict(self, X: np.ndarray, padding: int) -> np.ndarray:
        anomaly_scores = self.estimator_.score_samples(X)

        point_anomaly_scores = reverse_windowing(
            anomaly_scores, self.window_size, np.nanmean, self.stride, padding
        )

        point_anomaly_scores = (point_anomaly_scores - point_anomaly_scores.min()) / (
            point_anomaly_scores.max() - point_anomaly_scores.min()
        )

        return point_anomaly_scores<|MERGE_RESOLUTION|>--- conflicted
+++ resolved
@@ -16,13 +16,8 @@
 
     This class implements the OneClassSVM algorithm for anomaly detection
     from sklearn to be used in the aeon framework. All parameters are passed to
-<<<<<<< HEAD
-    the sklearn ``OneClassSVM`` except for ``window_size`` and ``stride``, which are
-    used to construct the sliding windows.
-=======
     the sklearn ``OneClassSVM`` except for ``window_size`` and ``stride``,
     which are used to construct the sliding windows.
->>>>>>> 5421e565
 
     The documentation for parameters has been adapted from
     (https://scikit-learn.org/dev/modules/generated/sklearn.svm.OneClassSVM.html).
