--- conflicted
+++ resolved
@@ -123,13 +123,14 @@
 
     def fit(self, X: np.ndarray, y: Union[np.ndarray, None] = None) -> None:
         super()._fit(X, y)
-<<<<<<< HEAD
         self.is_fitted = True  # Fitting completed
-=======
->>>>>>> 0597da81
         return self
 
     def predict(self, X: np.ndarray) -> np.ndarray:
+        if not hasattr(self, "fitted_pyod_model_"):
+            raise NotFittedError(
+                "This instance of LOF has not been fitted yet; please call `fit` first."
+            )
         if not hasattr(self, "fitted_pyod_model_"):
             raise NotFittedError(
                 "This instance of LOF has not been fitted yet; please call `fit` first."
