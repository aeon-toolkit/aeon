--- conflicted
+++ resolved
@@ -5,10 +5,7 @@
 import numpy as np
 
 from aeon.utils.validation._dependencies import _check_soft_dependencies
-<<<<<<< HEAD
-=======
 from aeon.utils.validation.series import check_y
->>>>>>> 0b8f227e
 
 
 def plot_series_windows(y, cv, title=""):
@@ -33,6 +30,8 @@
     import matplotlib.pyplot as plt
     import seaborn as sns
     from matplotlib.ticker import FuncFormatter, MaxNLocator
+
+    y = check_y(y)
 
     train_windows = []
     test_windows = []
