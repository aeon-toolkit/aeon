"""Utility class for ploting functionality."""

__all__ = [
    "plot_series_with_change_points",
]

__maintainer__ = []

import numpy as np

from aeon.utils.validation._dependencies import _check_soft_dependencies
<<<<<<< HEAD
=======
from aeon.utils.validation.series import check_y
>>>>>>> 0b8f227e


def plot_series_with_change_points(y, change_points, title=None, font_size=16):
    """Plot the time series with the known change points.

    Parameters
    ----------
    y: array-like, shape = [n]
        the univariate time series of length n to be annotated
    change_points: array-like, dtype=int
        the known change points
        these are highlighted in the time series as vertical lines
    title: str, default=None
        the name of the time series (dataset) to be annotated
    font_size: int, default=16
        for plotting

    Returns
    -------
    fig : matplotlib.figure.Figure
    ax : plt.Axis

    """
    # Checks availability of plotting libraries
    _check_soft_dependencies("matplotlib")
    import matplotlib.pyplot as plt

<<<<<<< HEAD
=======
    y = check_y(y)

>>>>>>> 0b8f227e
    true_cps = np.sort(change_points)
    segments = [0] + list(true_cps) + [y.shape[0] - 1]

    fig, ax = plt.subplots(figsize=plt.figaspect(0.25))
    for idx in np.arange(0, len(segments) - 1):
        ax.plot(
            range(segments[idx], segments[idx + 1] + 1),
            y[segments[idx] : segments[idx + 1] + 1],
        )

    lim1 = plt.ylim()[0]
    lim2 = plt.ylim()[1]

    colors = plt.cm.rainbow(np.linspace(0, 1, len(true_cps)))
    for i, idx in enumerate(true_cps):
        ax.vlines(idx, lim1, lim2, linestyles="--", label=f"ChP {i}", color=colors[i])

    plt.legend(loc="best")

    # Set the figure's title
    if title is not None:
        fig.suptitle(title, fontsize=font_size)

    return fig, ax<|MERGE_RESOLUTION|>--- conflicted
+++ resolved
@@ -9,10 +9,7 @@
 import numpy as np
 
 from aeon.utils.validation._dependencies import _check_soft_dependencies
-<<<<<<< HEAD
-=======
 from aeon.utils.validation.series import check_y
->>>>>>> 0b8f227e
 
 
 def plot_series_with_change_points(y, change_points, title=None, font_size=16):
@@ -40,11 +37,8 @@
     _check_soft_dependencies("matplotlib")
     import matplotlib.pyplot as plt
 
-<<<<<<< HEAD
-=======
     y = check_y(y)
 
->>>>>>> 0b8f227e
     true_cps = np.sort(change_points)
     segments = [0] + list(true_cps) + [y.shape[0] - 1]
 
