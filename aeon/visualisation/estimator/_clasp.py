__all__ = [
    "plot_series_with_profiles",
]

__maintainer__ = []

import numpy as np

from aeon.utils.validation._dependencies import _check_soft_dependencies
<<<<<<< HEAD
=======
from aeon.utils.validation.series import check_y
>>>>>>> 0b8f227e


def plot_series_with_profiles(
    ts,
    profiles,
    true_cps=None,
    found_cps=None,
    score_name="ClaSP Score",
    title=None,
    font_size=16,
):
    """Plot the TS with the known and found change points and profiles.

    Parameters
    ----------
    ts: array-like, shape=[n]
        the univariate time series of length n to be annotated.
        the time series is plotted as the first subplot.
    profiles: array-like, shape=[n-m+1, n_cpts], dtype=float
        the n_cpts profiles computed by the method used
        the profiles are plotted as subsequent subplots to the time series.
    true_cps: array-like, dtype=int, default=None
        the known change points.
        these are highlighted in the time series subplot as vertical lines
    found_cps: array-like, shape=[n_cpts], dtype=int, default=None
        the found change points
        these are highlighted in the profiles subplot as vertical lines
    score_name: str, default="ClaSP Score
        name of the scoring method used, i.e. 'ClaSP'
    title: str, default=None
        the name of the time series (dataset) to be annotated
    font_size: int, default=16
        for plotting

    Returns
    -------
    fig : matplotlib.figure.Figure
        Figure with 1 + len(profiles) subplots, one for the time series
        and others for each profile
    axes : np.ndarray
        Array of the figure's Axe objects
    """
    # Checks availability of plotting libraries
    _check_soft_dependencies("matplotlib", "seaborn")
    import matplotlib.pyplot as plt

    fig, ax = plt.subplots(
        len(profiles) + 1,
        1,
        sharex=True,
        gridspec_kw={"hspace": 0.05},
        figsize=(20, 5 * len(profiles)),
    )
    ax = ax.reshape(-1)

    if true_cps is not None:
        segments = [0] + list(true_cps) + [ts.shape[0]]
        for idx in np.arange(0, len(segments) - 1):
            ax[0].plot(
                np.arange(segments[idx], segments[idx + 1]),
                ts[segments[idx] : segments[idx + 1]],
            )
    else:
        ax[0].plot(np.arange(ts.shape[0]), ts)

    for i, profile in enumerate(profiles):
        ax[i + 1].plot(np.arange(len(profile)), profile, color="b")
        ax[i + 1].set_ylabel(f"{score_name} {i}. Split", fontsize=font_size)

    ax[-1].set_xlabel("split point $s$", fontsize=font_size)

    # Set the figure's title
    if title is not None:
        ax[0].set_title(title, fontsize=font_size)

    for a in ax:
        for tick in a.xaxis.get_major_ticks():
            if hasattr(tick, "label"):
                tick.label.set_fontsize(font_size)
            if hasattr(tick, "label1"):
                tick.label1.set_fontsize(font_size)
            if hasattr(tick, "label2"):
                tick.label2.set_fontsize(font_size)

        for tick in a.yaxis.get_major_ticks():
            if hasattr(tick, "label"):
                tick.label.set_fontsize(font_size)
            if hasattr(tick, "label1"):
                tick.label1.set_fontsize(font_size)
            if hasattr(tick, "label2"):
                tick.label2.set_fontsize(font_size)

    if true_cps is not None:
        for idx, true_cp in enumerate(true_cps):
            ax[0].axvline(
                x=true_cp,
                linewidth=2,
                color="r",
                label="True Change Point" if idx == 0 else None,
            )

    if found_cps is not None:
        for idx, found_cp in enumerate(found_cps):
            ax[0].axvline(
                x=found_cp,
                linewidth=2,
                color="g",
                label="Predicted Change Point" if idx == 0 else None,
            )
            ax[idx + 1].axvline(
                x=found_cp,
                linewidth=2,
                color="g",
                label="Predicted Change Point" if idx == 0 else None,
            )

    ax[0].legend(prop={"size": font_size})

    return fig, ax<|MERGE_RESOLUTION|>--- conflicted
+++ resolved
@@ -7,10 +7,7 @@
 import numpy as np
 
 from aeon.utils.validation._dependencies import _check_soft_dependencies
-<<<<<<< HEAD
-=======
 from aeon.utils.validation.series import check_y
->>>>>>> 0b8f227e
 
 
 def plot_series_with_profiles(
@@ -56,6 +53,8 @@
     # Checks availability of plotting libraries
     _check_soft_dependencies("matplotlib", "seaborn")
     import matplotlib.pyplot as plt
+
+    ts = check_y(ts)
 
     fig, ax = plt.subplots(
         len(profiles) + 1,
