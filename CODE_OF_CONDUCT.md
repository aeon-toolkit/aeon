--- conflicted
+++ resolved
@@ -8,7 +8,6 @@
 `aeon` uses the NumFOCUS Code of Conduct (CoC). You can find the [whole document
 here](https://numfocus.org/code-of-conduct).
 
-<<<<<<< HEAD
 Everyone participating in activities associated with the `aeon` project (whether
 in-person or remote) is required to conform to this Code of Conduct regardless
 of platform.
@@ -33,7 +32,7 @@
 
 If you feel that the Code of Conduct has been violated, feel free to Contact a member of
 the `aeon` [Code of Conduct Moderators](https://www.aeon-toolkit.org/en/stable/about.html#code-of-conduct-moderators)
-directly on [Slack](https://join.slack.com/t/aeon-toolkit/shared_invite/zt-22vwvut29-HDpCu~7VBUozyfL_8j3dLA)
+directly on [Slack](https://join.slack.com/t/aeon-toolkit/shared_invite/zt-36dlmbouu-vajTShUYAHopSXUUVtHGzw)
 or through the general `aeon` email ([contact@aeon-toolkit.org](mailto:contact@aeon-toolkit.org)).
 
 OR
@@ -64,10 +63,4 @@
 
 Breaking the Code of Conduct may result in a range of actions, from a warning
 to removal from `aeon` and its community spaces depending on the severity of the
-action and prior history of violations.
-=======
-If you want to make a CoC report, contact the general `aeon` email
-[contact@aeon-toolkit.org](mailto:contact@aeon-toolkit.org) or message a member of the
-[Code of Conduct Workgroup (COCW)](https://www.aeon-toolkit.org/en/stable/about.html#code-of-conduct-workgroup)
-directly on [Slack](https://join.slack.com/t/aeon-toolkit/shared_invite/zt-36dlmbouu-vajTShUYAHopSXUUVtHGzw).
->>>>>>> a9874985
+action and prior history of violations.