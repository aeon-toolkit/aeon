--- conflicted
+++ resolved
@@ -12,19 +12,10 @@
 
     ecp.fit(X, y)
 
-<<<<<<< HEAD
     ecp.transform(X, y)
 
     # test shape pf transformed data should be (n_samples, n_channels_selected)
     assert ecp.transform(X, y).shape == (X.shape[0], len(ecp.channels_selected_idx))
-=======
-    # transform the training data
-
-    trans_X = ecp.transform(X, y)
-
-    # test shape pf transformed data should be (n_samples, n_channels_selected)
-    assert trans_X.shape == (X.shape[0], len(ecp.channels_selected_))
->>>>>>> f5e36839
 
     # test shape of transformed data should be (n_samples, n_channels_selected)
 
