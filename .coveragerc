[report]
show_missing = True

[run]
<<<<<<< HEAD
branch = True
source = sktime
parallel = True
=======
source = aeon
omit =
    */setup.py
    */aeon/__init__.py
    */aeon/setup.py
>>>>>>> 69fc8348
<|MERGE_RESOLUTION|>--- conflicted
+++ resolved
@@ -2,14 +2,6 @@
 show_missing = True
 
 [run]
-<<<<<<< HEAD
 branch = True
-source = sktime
-parallel = True
-=======
 source = aeon
-omit =
-    */setup.py
-    */aeon/__init__.py
-    */aeon/setup.py
->>>>>>> 69fc8348
+parallel = True