{
 "cells": [
  {
   "cell_type": "markdown",
   "source": [
    "# Downloading and loading benchmarking datasets\n",
    "\n",
    "It is common to use standard collections of data to compare different estimators for\n",
<<<<<<< HEAD
    "classification, clustering, regression and forecasting. Some of the smaller datasets from\n",
    "these datasets included with `aeon` in the `aeon/datasets/data` directory. However,\n",
    "there is way to many datasets to include them all, and some of the files are far too big\n",
    "to consider including in the package. `aeon` provides tools to download these data to use\n",
    "in benchmarking experiments. Classification and regression data are stored in .ts format.\n",
    "Forecasting data are stored in the equivalent .tsf format. See the\n",
    "[data loading notebook](examples/data_loading.ipynb) for more info.\n",
=======
    "classification, clustering, regression and forecasting. Some of these datasets are\n",
    "shipped with aeon in the datasets/data directory. However, the files are far too\n",
    "big to include them all. aeon provides tools to download these data to use in benchmarking experiments.\n",
    "Classification and regression data are stored in .ts format. Forecasting\n",
    "data are stored in the equivalent .tsf format. See the [data loading notebook](data_loading.ipynb) for more info.\n",
>>>>>>> 8cd58830
    "\n",
    "Classification and regression are loaded into 3D numpy arrays of shape\n",
    "`(n_cases, n_channels, n_timepoints)` if equal length or a list of length\n",
    "`n_cases` of 2D numpy arrays of shape `(n_channels, n_timepoints)` if\n",
    "`n_timepoints` is different between cases. Forecasting data are loaded into\n",
    "pd.DataFrame. For more information on aeon data types see the\n",
    "[data storage notebook](examples/data_storage.ipynb).\n",
    "\n",
    "Note that this notebook is dependent on external websites, so will not function if\n",
    "you are not online or the associated website is down. We use the following three\n",
    "functions"
   ],
   "metadata": {
    "collapsed": false
   }
  },
  {
   "cell_type": "code",
<<<<<<< HEAD
   "execution_count": 9,
=======
   "execution_count": 3,
>>>>>>> 8cd58830
   "outputs": [],
   "source": [
    "from aeon.datasets import load_classification, load_forecasting, load_regression"
   ],
   "metadata": {
    "collapsed": false,
    "ExecuteTime": {
     "end_time": "2023-07-24T15:29:38.987856700Z",
     "start_time": "2023-07-24T15:29:38.941979900Z"
    }
   }
  },
  {
   "cell_type": "markdown",
   "source": [
    "## Time Series Classification Archive\n",
    "\n",
    "The [UCR/TSML Time Series Classification Archive](https://timeseriesclassification.com)\n",
    "hosts the UCR univariate TSC archive (also available from\n",
    "[UCR](https://www.cs.ucr.edu/%7Eeamonn/time_series_data_2018/)) [1], and\n",
    "the multivariate archive [2] (previously called the UEA archive, soon to change). We\n",
    "provide seven of these in the datasets/data directory: ACSF1, ArrowHead, BasicMotions,\n",
    "GunPoint, ItalyPowerDemand, JapaneseVowels and PLAID. The archive is much bigger. The\n",
<<<<<<< HEAD
    "last batch release was for 128 univariate [1] and 33 multivariate [2] datasets. If you just\n",
    "want to download them all, please go to the [website](https://timeseriesclassification.com)."
=======
    " last batch release was for 128 univariate [1] and 33 multivariate [2]. If you just\n",
    " want to download them all, please go to the [website](https://timeseriesclassification.com)"
>>>>>>> 8cd58830
   ],
   "metadata": {
    "collapsed": false
   }
  },
  {
   "cell_type": "code",
<<<<<<< HEAD
   "execution_count": 10,
=======
   "execution_count": 4,
>>>>>>> 8cd58830
   "outputs": [
    {
     "name": "stdout",
     "output_type": "stream",
     "text": [
      "Univariate length =  128\n",
      "Multivariate length =  30\n"
     ]
    }
   ],
   "source": [
    "from aeon.datasets.tsc_datasets import multivariate, univariate\n",
    "\n",
    "# This file also contains sub lists by type, e.g. unequal length\n",
    "print(\"Univariate length = \", len(univariate))\n",
    "print(\"Multivariate length = \", len(multivariate))"
   ],
   "metadata": {
    "collapsed": false,
    "ExecuteTime": {
     "end_time": "2023-07-24T15:29:38.988882400Z",
     "start_time": "2023-07-24T15:29:38.949956800Z"
    }
   }
  },
  {
   "cell_type": "markdown",
   "source": [
    "A default train and test split is provided for this data. The file structure for a\n",
    "problem such as Chinatown is\n",
    "\n",
    "        <extract_path>/Chinatown/Chinatown_TRAIN.ts\n",
    "        <extract_path>/Chinatown/Chinatown_TEST.ts\n",
    "\n",
<<<<<<< HEAD
    "You can load these problems directly from\n",
    "[https://timeseriesclassification.com](https://timeseriesclassification.com) and load\n",
    "them into memory. Note by default, these functions return the data and associated metadata.\n",
    "This usage combines the train and test splits and loads them into one `X` and one `y` array."
=======
    "You can load these problems directly from TSC.com and load them into memory. These\n",
    "functions can return associated metadata in addition to the data. This usage combines\n",
    " the train and test splits and loads them into one `X` and one `y` array."
>>>>>>> 8cd58830
   ],
   "metadata": {
    "collapsed": false
   }
  },
  {
   "cell_type": "code",
<<<<<<< HEAD
   "execution_count": 11,
=======
   "execution_count": 5,
>>>>>>> 8cd58830
   "outputs": [
    {
     "name": "stdout",
     "output_type": "stream",
     "text": [
      "Shape of X =  (363, 1, 24)\n",
      "First case =  [ 573.  375.  301.  212.   55.   34.   25.   33.  113.  143.  303.  615.\n",
      " 1226. 1281. 1221. 1081.  866. 1096. 1039.  975.  746.  581.  409.  182.]  has label =  1\n",
      "\n",
      "Meta data =  {'problemname': 'chinatown', 'timestamps': False, 'missing': False, 'univariate': True, 'equallength': True, 'classlabel': True, 'targetlabel': False, 'class_values': ['1', '2']}\n"
     ]
    }
   ],
   "source": [
    "X, y, meta = load_classification(\"Chinatown\", return_metadata=True)\n",
    "print(\"Shape of X = \", X.shape)\n",
    "print(\"First case = \", X[0][0], \" has label = \", y[0])\n",
    "print(\"\\nMeta data = \", meta)"
   ],
   "metadata": {
    "collapsed": false,
    "ExecuteTime": {
     "end_time": "2023-07-24T15:29:39.067643100Z",
     "start_time": "2023-07-24T15:29:38.954944100Z"
    }
   }
  },
  {
   "cell_type": "markdown",
   "source": [
    "If you look in `aeon/datasets/local_data/` you should see a directory called `Chinatown`\n",
    "containing the Chinatown datasets. All of the zips have `.ts` files. Some also have\n",
<<<<<<< HEAD
    "`.arff` and `.txt` files. If you load again, it will not download again if the file is\n",
    "already there. If you want to store data somewhere else, you can specify a file path\n",
    "using the `extract_path` parameter. Additionally, you can load the train and test\n",
    "separately as shown below.\n",
    "\n",
    "This code will download the data and load into separate train/test splits. The split argument is not\n",
    "case sensitive. Once downloaded, `load_classification` is a equivalent to a call to `load_from_tsfile`."
=======
    "`.arff` and `.txt` files. File structure looks something like this:\n",
    "\n",
    "<img src=\"img/download2.png\" width=\"300\" alt=\"time series classification\">\n",
    "\n",
    "Within each folder are the data in text files formatted as .ts files (see the [data\n",
    "loading notebook](data_loading.ipynb) for file format description). They may also be\n",
    "available in .arff format and .txt format.\n",
    "\n",
    "<img src=\"img/download1.png\" width=\"600\" alt=\"time series classification\">\n",
    "\n",
    "If you load again with the same extract path it will not download again if the file is\n",
    "already there. If you want to store data somewhere else, you can specify a file path.\n",
    " Also, you can load the train and test separately. This code will download the data\n",
    " to Temp once, and load into separate train/test splits. The split argument is not\n",
    " case sensitive. Once downloaded, `load_classification` is a equivalent to a call to\n",
    " `load_from_tsfile`"
>>>>>>> 8cd58830
   ],
   "metadata": {
    "collapsed": false
   }
  },
  {
<<<<<<< HEAD
   "cell_type": "code",
   "execution_count": 12,
   "outputs": [
    {
     "name": "stdout",
     "output_type": "stream",
     "text": [
      "Train shape =  (20, 1, 512)\n",
      "Test shape =  (20, 1, 512)\n"
     ]
    }
   ],
   "source": [
    "X_train, y_train = load_classification(\n",
    "    \"BeetleFly\", split=\"TRAIN\", return_metadata=False\n",
    ")\n",
    "X_test, y_test = load_classification(\"BeetleFly\", split=\"test\", return_metadata=False)\n",
    "print(\"Train shape = \", X_train.shape)\n",
    "print(\"Test shape = \", X_test.shape)"
   ],
   "metadata": {
    "collapsed": false,
    "ExecuteTime": {
     "end_time": "2023-07-24T15:29:39.229225500Z",
     "start_time": "2023-07-24T15:29:39.068640Z"
    }
   }
  },
  {
=======
>>>>>>> 8cd58830
   "cell_type": "markdown",
   "source": [
    "## Time Series (Extrinsic) Regression\n",
    "\n",
<<<<<<< HEAD
    "The [Monash Time Series Extrinsic Regression Archive](http://tseregression.org/) [3] repo\n",
    "(called extrinsic to differentiate if from sliding window based regression) currently\n",
    "contains 19 regression problems in `.ts` format. One of these, Covid3Month, is in\n",
    "`datasets\\data`. The usage of `load_regression` is identical to `load_classification`\n"
=======
    "[The Monash Time Series Extrinsic Regression Archive]() [3] repo (called extrinsic to\n",
    " diffentiate if from sliding window based regression) currently contains 19\n",
    " regression problems in .ts format. One of these, Covid3Month, is in `datasets\\data`.\n",
    "  We have recently expanded this repo to include 63 problems in .ts format.\n",
    "  The usage of `load_regression` is identical to `load_classification`\n"
>>>>>>> 8cd58830
   ],
   "metadata": {
    "collapsed": false
   }
  },
  {
   "cell_type": "code",
<<<<<<< HEAD
   "execution_count": 13,
=======
   "execution_count": 7,
>>>>>>> 8cd58830
   "outputs": [
    {
     "data": {
      "text/plain": "['AcousticContaminationMadrid',\n 'AluminiumConcentration',\n 'AppliancesEnergy',\n 'AustraliaRainfall',\n 'BIDMC32HR',\n 'BIDMC32RR',\n 'BIDMC32SpO2',\n 'BarCrawl6min',\n 'BeijingIntAirportPM25Quality',\n 'BeijingPM10Quality',\n 'BeijingPM25Quality',\n 'BenzeneConcentration',\n 'BinanceCoinSentiment',\n 'BitcoinSentiment',\n 'BoronConcentration',\n 'CalciumConcentration',\n 'CardanoSentiment',\n 'ChilledWaterPredictor',\n 'CopperConcentration',\n 'Covid19Andalusia',\n 'Covid3Month',\n 'DailyOilGasPrices',\n 'DailyTemperatureLatitude',\n 'DhakaHourlyAirQuality',\n 'ElectricMotorTemperature',\n 'ElectricityPredictor',\n 'EthereumSentiment',\n 'FloodModeling1',\n 'FloodModeling2',\n 'FloodModeling3',\n 'GasSensorArrayAcetone',\n 'GasSensorArrayEthanol',\n 'HotwaterPredictor',\n 'HouseholdPowerConsumption1',\n 'HouseholdPowerConsumption2',\n 'IEEEPPG',\n 'IronConcentration',\n 'LPGasMonitoringHomeActivity',\n 'LiveFuelMoistureContent',\n 'MadridPM10Quality',\n 'MagnesiumConcentration',\n 'ManganeseConcentration',\n 'MethaneMonitoringHomeActivity',\n 'MetroInterstateTrafficVolume',\n 'NaturalGasPricesSentiment',\n 'NewsHeadlineSentiment',\n 'NewsTitleSentiment',\n 'OccupancyDetectionLight',\n 'PPGDalia',\n 'ParkingBirmingham',\n 'PhosphorusConcentration',\n 'PotassiumConcentration',\n 'PrecipitationAndalusia',\n 'SierraNevadaMountainsSnow',\n 'SodiumConcentration',\n 'SolarRadiationAndalusia',\n 'SteamPredictor',\n 'SulphurConcentration',\n 'TetuanEnergyConsumption',\n 'VentilatorPressure',\n 'WaveDataTension',\n 'WindTurbinePower',\n 'ZincConcentration']"
     },
<<<<<<< HEAD
     "execution_count": 13,
=======
     "execution_count": 7,
>>>>>>> 8cd58830
     "metadata": {},
     "output_type": "execute_result"
    }
   ],
   "source": [
    "from aeon.datasets.dataset_collections import get_available_tser_datasets\n",
    "\n",
    "get_available_tser_datasets()"
   ],
   "metadata": {
    "collapsed": false,
    "ExecuteTime": {
     "end_time": "2023-07-24T15:29:39.237204700Z",
     "start_time": "2023-07-24T15:29:39.230223400Z"
    }
   }
  },
  {
   "cell_type": "code",
<<<<<<< HEAD
   "execution_count": 14,
=======
   "execution_count": 8,
>>>>>>> 8cd58830
   "outputs": [
    {
     "name": "stdout",
     "output_type": "stream",
     "text": [
      "Shape of X =  (673, 1, 266)  meta data =  {'problemname': 'floodmodeling1', 'timestamps': False, 'missing': False, 'univariate': True, 'equallength': True, 'classlabel': False, 'targetlabel': True, 'class_values': []}\n"
     ]
    }
   ],
   "source": [
    "X, y, meta = load_regression(\"FloodModeling1\", return_metadata=True)\n",
    "print(\"Shape of X = \", X.shape, \" meta data = \", meta)"
   ],
   "metadata": {
    "collapsed": false,
    "ExecuteTime": {
     "end_time": "2023-07-24T15:29:42.341536600Z",
     "start_time": "2023-07-24T15:29:39.237204700Z"
    }
   }
  },
  {
   "cell_type": "markdown",
   "source": [
    "## Time Series Forecasting\n",
    "\n",
    "The [Monash time series forecasting](https://forecastingdata.org/) repo contains a\n",
    "large number of forecasting data, including competition data such as M1, M3 and M4.\n",
    "Usage is the same as the other problems, although there is no provided train/test\n",
    "splits.\n"
   ],
   "metadata": {
    "collapsed": false
   }
  },
  {
   "cell_type": "code",
<<<<<<< HEAD
   "execution_count": 15,
=======
   "execution_count": 9,
>>>>>>> 8cd58830
   "outputs": [
    {
     "data": {
      "text/plain": "['australian_electricity_demand_dataset',\n 'car_parts_dataset_with_missing_values',\n 'car_parts_dataset_without_missing_values',\n 'cif_2016_dataset',\n 'covid_deaths_dataset',\n 'covid_mobility_dataset_with_missing_values',\n 'covid_mobility_dataset_without_missing_values',\n 'dominick_dataset',\n 'elecdemand_dataset',\n 'electricity_hourly_dataset',\n 'electricity_weekly_dataset',\n 'fred_md_dataset',\n 'hospital_dataset',\n 'kaggle_web_traffic_dataset_with_missing_values',\n 'kaggle_web_traffic_dataset_without_missing_values',\n 'kaggle_web_traffic_weekly_dataset',\n 'kdd_cup_2018_dataset_with_missing_values',\n 'kdd_cup_2018_dataset_without_missing_values',\n 'london_smart_meters_dataset_with_missing_values',\n 'london_smart_meters_dataset_without_missing_values',\n 'm1_monthly_dataset',\n 'm1_quarterly_dataset',\n 'm1_yearly_dataset',\n 'm3_monthly_dataset',\n 'm3_other_dataset',\n 'm3_quarterly_dataset',\n 'm3_yearly_dataset',\n 'm4_daily_dataset',\n 'm4_hourly_dataset',\n 'm4_monthly_dataset',\n 'm4_quarterly_dataset',\n 'm4_weekly_dataset',\n 'm4_yearly_dataset',\n 'nn5_daily_dataset_with_missing_values',\n 'nn5_daily_dataset_without_missing_values',\n 'nn5_weekly_dataset',\n 'pedestrian_counts_dataset',\n 'saugeenday_dataset',\n 'solar_10_minutes_dataset',\n 'solar_4_seconds_dataset',\n 'solar_weekly_dataset',\n 'sunspot_dataset_with_missing_values',\n 'sunspot_dataset_without_missing_values',\n 'tourism_monthly_dataset',\n 'tourism_quarterly_dataset',\n 'tourism_yearly_dataset',\n 'traffic_hourly_dataset',\n 'traffic_weekly_dataset',\n 'us_births_dataset',\n 'weather_dataset',\n 'wind_4_seconds_dataset',\n 'wind_farms_minutely_dataset_with_missing_values',\n 'wind_farms_minutely_dataset_without_missing_values']"
     },
<<<<<<< HEAD
     "execution_count": 15,
=======
     "execution_count": 9,
>>>>>>> 8cd58830
     "metadata": {},
     "output_type": "execute_result"
    }
   ],
   "source": [
    "from aeon.datasets.dataset_collections import get_available_tsf_datasets\n",
    "\n",
    "get_available_tsf_datasets()"
   ],
   "metadata": {
    "collapsed": false,
    "ExecuteTime": {
     "end_time": "2023-07-24T15:29:42.347519900Z",
     "start_time": "2023-07-24T15:29:42.341536600Z"
    }
   }
  },
  {
   "cell_type": "code",
<<<<<<< HEAD
   "execution_count": 16,
=======
   "execution_count": 10,
>>>>>>> 8cd58830
   "outputs": [
    {
     "name": "stdout",
     "output_type": "stream",
     "text": [
      "(23000, 3)\n",
      "{'frequency': 'yearly', 'forecast_horizon': 6, 'contain_missing_values': False, 'contain_equal_length': False}\n",
      "  series_name     start_timestamp  \\\n",
      "0          T1 1979-01-01 12:00:00   \n",
      "1          T2 1979-01-01 12:00:00   \n",
      "2          T3 1979-01-01 12:00:00   \n",
      "3          T4 1979-01-01 12:00:00   \n",
      "4          T5 1979-01-01 12:00:00   \n",
      "\n",
      "                                        series_value  \n",
      "0  [5172.1, 5133.5, 5186.9, 5084.6, 5182.0, 5414....  \n",
      "1  [2070.0, 2104.0, 2394.0, 1651.0, 1492.0, 1348....  \n",
      "2  [2760.0, 2980.0, 3200.0, 3450.0, 3670.0, 3850....  \n",
      "3  [3380.0, 3670.0, 3960.0, 4190.0, 4440.0, 4700....  \n",
      "4  [1980.0, 2030.0, 2220.0, 2530.0, 2610.0, 2720....  \n"
     ]
    }
   ],
   "source": [
    "X, metadata = load_forecasting(\"m4_yearly_dataset\", return_metadata=True)\n",
    "print(X.shape)\n",
    "print(metadata)\n",
    "data = X.head()\n",
    "print(data)"
   ],
   "metadata": {
    "collapsed": false,
    "ExecuteTime": {
     "end_time": "2023-07-24T15:29:49.815481300Z",
     "start_time": "2023-07-24T15:29:42.347519900Z"
    }
   }
  },
  {
   "cell_type": "markdown",
   "source": [
    "## References\n",
    "\n",
    "[1] Dau et. al, The UCR time series archive, IEEE/CAA Journal of Automatica Sinica, 2019\n",
    "\n",
    "[2] Ruiz et. al, The great multivariate time series classification bake off: a review\n",
    " and experimental evaluation of recent algorithmic advances, Data Mining and\n",
    " Knowledge Discovery 35(2), 2021\n",
    "\n",
    "[3] Tan et. al, Time Series Extrinsic Regression, Data Mining and Knowledge\n",
<<<<<<< HEAD
    " Discovery, 2021\n",
    "\n",
    "[4] Godahewa et. al, Monash Time Series Forecasting Archive, Neural Information\n",
    " Processing Systems Track on Datasets and Benchmarks, 2021\n"
=======
    "Discovery, 2021\n",
    "[4] Godahewa et. al, Monash Time Series Forecasting Archive,Neural Information\n",
    "Processing Systems Track on Datasets and Benchmarks, 2021"
>>>>>>> 8cd58830
   ],
   "metadata": {
    "collapsed": false
   }
  }
 ],
 "metadata": {
  "kernelspec": {
   "display_name": "Python 3",
   "language": "python",
   "name": "python3"
  },
  "language_info": {
   "codemirror_mode": {
    "name": "ipython",
    "version": 2
   },
   "file_extension": ".py",
   "mimetype": "text/x-python",
   "name": "python",
   "nbconvert_exporter": "python",
   "pygments_lexer": "ipython2",
   "version": "2.7.6"
  }
 },
 "nbformat": 4,
 "nbformat_minor": 0
}<|MERGE_RESOLUTION|>--- conflicted
+++ resolved
@@ -6,7 +6,6 @@
     "# Downloading and loading benchmarking datasets\n",
     "\n",
     "It is common to use standard collections of data to compare different estimators for\n",
-<<<<<<< HEAD
     "classification, clustering, regression and forecasting. Some of the smaller datasets from\n",
     "these datasets included with `aeon` in the `aeon/datasets/data` directory. However,\n",
     "there is way to many datasets to include them all, and some of the files are far too big\n",
@@ -14,13 +13,6 @@
     "in benchmarking experiments. Classification and regression data are stored in .ts format.\n",
     "Forecasting data are stored in the equivalent .tsf format. See the\n",
     "[data loading notebook](examples/data_loading.ipynb) for more info.\n",
-=======
-    "classification, clustering, regression and forecasting. Some of these datasets are\n",
-    "shipped with aeon in the datasets/data directory. However, the files are far too\n",
-    "big to include them all. aeon provides tools to download these data to use in benchmarking experiments.\n",
-    "Classification and regression data are stored in .ts format. Forecasting\n",
-    "data are stored in the equivalent .tsf format. See the [data loading notebook](data_loading.ipynb) for more info.\n",
->>>>>>> 8cd58830
     "\n",
     "Classification and regression are loaded into 3D numpy arrays of shape\n",
     "`(n_cases, n_channels, n_timepoints)` if equal length or a list of length\n",
@@ -39,11 +31,7 @@
   },
   {
    "cell_type": "code",
-<<<<<<< HEAD
    "execution_count": 9,
-=======
-   "execution_count": 3,
->>>>>>> 8cd58830
    "outputs": [],
    "source": [
     "from aeon.datasets import load_classification, load_forecasting, load_regression"
@@ -67,25 +55,16 @@
     "the multivariate archive [2] (previously called the UEA archive, soon to change). We\n",
     "provide seven of these in the datasets/data directory: ACSF1, ArrowHead, BasicMotions,\n",
     "GunPoint, ItalyPowerDemand, JapaneseVowels and PLAID. The archive is much bigger. The\n",
-<<<<<<< HEAD
     "last batch release was for 128 univariate [1] and 33 multivariate [2] datasets. If you just\n",
     "want to download them all, please go to the [website](https://timeseriesclassification.com)."
-=======
-    " last batch release was for 128 univariate [1] and 33 multivariate [2]. If you just\n",
-    " want to download them all, please go to the [website](https://timeseriesclassification.com)"
->>>>>>> 8cd58830
-   ],
-   "metadata": {
-    "collapsed": false
-   }
-  },
-  {
-   "cell_type": "code",
-<<<<<<< HEAD
+   ],
+   "metadata": {
+    "collapsed": false
+   }
+  },
+  {
+   "cell_type": "code",
    "execution_count": 10,
-=======
-   "execution_count": 4,
->>>>>>> 8cd58830
    "outputs": [
     {
      "name": "stdout",
@@ -120,28 +99,19 @@
     "        <extract_path>/Chinatown/Chinatown_TRAIN.ts\n",
     "        <extract_path>/Chinatown/Chinatown_TEST.ts\n",
     "\n",
-<<<<<<< HEAD
     "You can load these problems directly from\n",
     "[https://timeseriesclassification.com](https://timeseriesclassification.com) and load\n",
-    "them into memory. Note by default, these functions return the data and associated metadata.\n",
-    "This usage combines the train and test splits and loads them into one `X` and one `y` array."
-=======
-    "You can load these problems directly from TSC.com and load them into memory. These\n",
+    "them into memory. These\n",
     "functions can return associated metadata in addition to the data. This usage combines\n",
     " the train and test splits and loads them into one `X` and one `y` array."
->>>>>>> 8cd58830
-   ],
-   "metadata": {
-    "collapsed": false
-   }
-  },
-  {
-   "cell_type": "code",
-<<<<<<< HEAD
+   ],
+   "metadata": {
+    "collapsed": false
+   }
+  },
+  {
+   "cell_type": "code",
    "execution_count": 11,
-=======
-   "execution_count": 5,
->>>>>>> 8cd58830
    "outputs": [
     {
      "name": "stdout",
@@ -174,7 +144,6 @@
    "source": [
     "If you look in `aeon/datasets/local_data/` you should see a directory called `Chinatown`\n",
     "containing the Chinatown datasets. All of the zips have `.ts` files. Some also have\n",
-<<<<<<< HEAD
     "`.arff` and `.txt` files. If you load again, it will not download again if the file is\n",
     "already there. If you want to store data somewhere else, you can specify a file path\n",
     "using the `extract_path` parameter. Additionally, you can load the train and test\n",
@@ -182,7 +151,8 @@
     "\n",
     "This code will download the data and load into separate train/test splits. The split argument is not\n",
     "case sensitive. Once downloaded, `load_classification` is a equivalent to a call to `load_from_tsfile`."
-=======
+       "If you look in aeon/datasets you should see a directory called `local_data`\n",
+    "containing the Chinatown datasets. All of the zips have `.ts` files. Some also have\n",
     "`.arff` and `.txt` files. File structure looks something like this:\n",
     "\n",
     "<img src=\"img/download2.png\" width=\"300\" alt=\"time series classification\">\n",
@@ -199,14 +169,12 @@
     " to Temp once, and load into separate train/test splits. The split argument is not\n",
     " case sensitive. Once downloaded, `load_classification` is a equivalent to a call to\n",
     " `load_from_tsfile`"
->>>>>>> 8cd58830
-   ],
-   "metadata": {
-    "collapsed": false
-   }
-  },
-  {
-<<<<<<< HEAD
+   ],
+   "metadata": {
+    "collapsed": false
+   }
+  },
+  {
    "cell_type": "code",
    "execution_count": 12,
    "outputs": [
@@ -236,46 +204,28 @@
    }
   },
   {
-=======
->>>>>>> 8cd58830
    "cell_type": "markdown",
    "source": [
     "## Time Series (Extrinsic) Regression\n",
     "\n",
-<<<<<<< HEAD
     "The [Monash Time Series Extrinsic Regression Archive](http://tseregression.org/) [3] repo\n",
     "(called extrinsic to differentiate if from sliding window based regression) currently\n",
     "contains 19 regression problems in `.ts` format. One of these, Covid3Month, is in\n",
-    "`datasets\\data`. The usage of `load_regression` is identical to `load_classification`\n"
-=======
-    "[The Monash Time Series Extrinsic Regression Archive]() [3] repo (called extrinsic to\n",
-    " diffentiate if from sliding window based regression) currently contains 19\n",
-    " regression problems in .ts format. One of these, Covid3Month, is in `datasets\\data`.\n",
-    "  We have recently expanded this repo to include 63 problems in .ts format.\n",
-    "  The usage of `load_regression` is identical to `load_classification`\n"
->>>>>>> 8cd58830
-   ],
-   "metadata": {
-    "collapsed": false
-   }
-  },
-  {
-   "cell_type": "code",
-<<<<<<< HEAD
+    "`datasets\\data`. We have recently expanded this repo to include 63 problems in .ts format.\n The usage of `load_regression` is identical to `load_classification`\n"
+   ],
+   "metadata": {
+    "collapsed": false
+   }
+  },
+  {
+   "cell_type": "code",
    "execution_count": 13,
-=======
-   "execution_count": 7,
->>>>>>> 8cd58830
    "outputs": [
     {
      "data": {
       "text/plain": "['AcousticContaminationMadrid',\n 'AluminiumConcentration',\n 'AppliancesEnergy',\n 'AustraliaRainfall',\n 'BIDMC32HR',\n 'BIDMC32RR',\n 'BIDMC32SpO2',\n 'BarCrawl6min',\n 'BeijingIntAirportPM25Quality',\n 'BeijingPM10Quality',\n 'BeijingPM25Quality',\n 'BenzeneConcentration',\n 'BinanceCoinSentiment',\n 'BitcoinSentiment',\n 'BoronConcentration',\n 'CalciumConcentration',\n 'CardanoSentiment',\n 'ChilledWaterPredictor',\n 'CopperConcentration',\n 'Covid19Andalusia',\n 'Covid3Month',\n 'DailyOilGasPrices',\n 'DailyTemperatureLatitude',\n 'DhakaHourlyAirQuality',\n 'ElectricMotorTemperature',\n 'ElectricityPredictor',\n 'EthereumSentiment',\n 'FloodModeling1',\n 'FloodModeling2',\n 'FloodModeling3',\n 'GasSensorArrayAcetone',\n 'GasSensorArrayEthanol',\n 'HotwaterPredictor',\n 'HouseholdPowerConsumption1',\n 'HouseholdPowerConsumption2',\n 'IEEEPPG',\n 'IronConcentration',\n 'LPGasMonitoringHomeActivity',\n 'LiveFuelMoistureContent',\n 'MadridPM10Quality',\n 'MagnesiumConcentration',\n 'ManganeseConcentration',\n 'MethaneMonitoringHomeActivity',\n 'MetroInterstateTrafficVolume',\n 'NaturalGasPricesSentiment',\n 'NewsHeadlineSentiment',\n 'NewsTitleSentiment',\n 'OccupancyDetectionLight',\n 'PPGDalia',\n 'ParkingBirmingham',\n 'PhosphorusConcentration',\n 'PotassiumConcentration',\n 'PrecipitationAndalusia',\n 'SierraNevadaMountainsSnow',\n 'SodiumConcentration',\n 'SolarRadiationAndalusia',\n 'SteamPredictor',\n 'SulphurConcentration',\n 'TetuanEnergyConsumption',\n 'VentilatorPressure',\n 'WaveDataTension',\n 'WindTurbinePower',\n 'ZincConcentration']"
      },
-<<<<<<< HEAD
      "execution_count": 13,
-=======
-     "execution_count": 7,
->>>>>>> 8cd58830
      "metadata": {},
      "output_type": "execute_result"
     }
@@ -295,11 +245,7 @@
   },
   {
    "cell_type": "code",
-<<<<<<< HEAD
    "execution_count": 14,
-=======
-   "execution_count": 8,
->>>>>>> 8cd58830
    "outputs": [
     {
      "name": "stdout",
@@ -337,21 +283,13 @@
   },
   {
    "cell_type": "code",
-<<<<<<< HEAD
    "execution_count": 15,
-=======
-   "execution_count": 9,
->>>>>>> 8cd58830
    "outputs": [
     {
      "data": {
       "text/plain": "['australian_electricity_demand_dataset',\n 'car_parts_dataset_with_missing_values',\n 'car_parts_dataset_without_missing_values',\n 'cif_2016_dataset',\n 'covid_deaths_dataset',\n 'covid_mobility_dataset_with_missing_values',\n 'covid_mobility_dataset_without_missing_values',\n 'dominick_dataset',\n 'elecdemand_dataset',\n 'electricity_hourly_dataset',\n 'electricity_weekly_dataset',\n 'fred_md_dataset',\n 'hospital_dataset',\n 'kaggle_web_traffic_dataset_with_missing_values',\n 'kaggle_web_traffic_dataset_without_missing_values',\n 'kaggle_web_traffic_weekly_dataset',\n 'kdd_cup_2018_dataset_with_missing_values',\n 'kdd_cup_2018_dataset_without_missing_values',\n 'london_smart_meters_dataset_with_missing_values',\n 'london_smart_meters_dataset_without_missing_values',\n 'm1_monthly_dataset',\n 'm1_quarterly_dataset',\n 'm1_yearly_dataset',\n 'm3_monthly_dataset',\n 'm3_other_dataset',\n 'm3_quarterly_dataset',\n 'm3_yearly_dataset',\n 'm4_daily_dataset',\n 'm4_hourly_dataset',\n 'm4_monthly_dataset',\n 'm4_quarterly_dataset',\n 'm4_weekly_dataset',\n 'm4_yearly_dataset',\n 'nn5_daily_dataset_with_missing_values',\n 'nn5_daily_dataset_without_missing_values',\n 'nn5_weekly_dataset',\n 'pedestrian_counts_dataset',\n 'saugeenday_dataset',\n 'solar_10_minutes_dataset',\n 'solar_4_seconds_dataset',\n 'solar_weekly_dataset',\n 'sunspot_dataset_with_missing_values',\n 'sunspot_dataset_without_missing_values',\n 'tourism_monthly_dataset',\n 'tourism_quarterly_dataset',\n 'tourism_yearly_dataset',\n 'traffic_hourly_dataset',\n 'traffic_weekly_dataset',\n 'us_births_dataset',\n 'weather_dataset',\n 'wind_4_seconds_dataset',\n 'wind_farms_minutely_dataset_with_missing_values',\n 'wind_farms_minutely_dataset_without_missing_values']"
      },
-<<<<<<< HEAD
      "execution_count": 15,
-=======
-     "execution_count": 9,
->>>>>>> 8cd58830
      "metadata": {},
      "output_type": "execute_result"
     }
@@ -371,11 +309,7 @@
   },
   {
    "cell_type": "code",
-<<<<<<< HEAD
    "execution_count": 16,
-=======
-   "execution_count": 10,
->>>>>>> 8cd58830
    "outputs": [
     {
      "name": "stdout",
@@ -426,16 +360,10 @@
     " Knowledge Discovery 35(2), 2021\n",
     "\n",
     "[3] Tan et. al, Time Series Extrinsic Regression, Data Mining and Knowledge\n",
-<<<<<<< HEAD
     " Discovery, 2021\n",
     "\n",
     "[4] Godahewa et. al, Monash Time Series Forecasting Archive, Neural Information\n",
     " Processing Systems Track on Datasets and Benchmarks, 2021\n"
-=======
-    "Discovery, 2021\n",
-    "[4] Godahewa et. al, Monash Time Series Forecasting Archive,Neural Information\n",
-    "Processing Systems Track on Datasets and Benchmarks, 2021"
->>>>>>> 8cd58830
    ],
    "metadata": {
     "collapsed": false
