--- conflicted
+++ resolved
@@ -2,9 +2,6 @@
  "cells": [
   {
    "cell_type": "markdown",
-   "metadata": {
-    "collapsed": false
-   },
    "source": [
     "# Downloading and loading benchmarking datasets\n",
     "\n",
@@ -23,37 +20,24 @@
     "Note that this notebook is dependent on external websites, so will not function if\n",
     "you are not online or the associated website is down. We use the following three\n",
     "functions"
-   ]
-  },
-  {
-   "cell_type": "code",
-<<<<<<< HEAD
-   "execution_count": null,
-   "metadata": {
-    "collapsed": false
-   },
+   ],
+   "metadata": {
+    "collapsed": false
+   }
+  },
+  {
+   "cell_type": "code",
+   "execution_count": 3,
    "outputs": [],
-   "source": []
-  },
-  {
-   "cell_type": "code",
-   "execution_count": 1,
-   "metadata": {
-    "collapsed": false
-   },
-=======
-   "execution_count": 3,
->>>>>>> 5eecfcfe
-   "outputs": [],
    "source": [
     "from aeon.datasets import load_classification, load_forecasting, load_regression"
-   ]
-  },
-  {
-   "cell_type": "markdown",
-   "metadata": {
-    "collapsed": false
-   },
+   ],
+   "metadata": {
+    "collapsed": false
+   }
+  },
+  {
+   "cell_type": "markdown",
    "source": [
     "## Time Series Classification Archive\n",
     "\n",
@@ -64,18 +48,14 @@
     "GunPoint, ItalyPowerDemand, JapaneseVowels and PLAID. The archive is much bigger. The\n",
     " last batch release was for 128 univariate [1] and 33 multivariate [2]. If you just\n",
     " want to download them all, please go to the [website](https://timeseriesclassification.com)"
-   ]
-  },
-  {
-   "cell_type": "code",
-<<<<<<< HEAD
-   "execution_count": 2,
-   "metadata": {
-    "collapsed": false
-   },
-=======
+   ],
+   "metadata": {
+    "collapsed": false
+   }
+  },
+  {
+   "cell_type": "code",
    "execution_count": 4,
->>>>>>> 5eecfcfe
    "outputs": [
     {
      "name": "stdout",
@@ -92,13 +72,13 @@
     "# This file also contains sub lists by type, e.g. unequal length\n",
     "print(\"Univariate length = \", len(univariate))\n",
     "print(\"Multivariate length = \", len(multivariate))"
-   ]
-  },
-  {
-   "cell_type": "markdown",
-   "metadata": {
-    "collapsed": false
-   },
+   ],
+   "metadata": {
+    "collapsed": false
+   }
+  },
+  {
+   "cell_type": "markdown",
    "source": [
     "A default train and test split is provided for this data. The file structure for a\n",
     "problem such as Chinatown is\n",
@@ -109,18 +89,14 @@
     "You can load these problems directly from TSC.com and load them into memory. These\n",
     "functions can return associated metadata in addition to the data. This usage combines\n",
     " the train and test splits and loads them into one `X` and one `y` array."
-   ]
-  },
-  {
-   "cell_type": "code",
-<<<<<<< HEAD
-   "execution_count": 3,
-   "metadata": {
-    "collapsed": false
-   },
-=======
+   ],
+   "metadata": {
+    "collapsed": false
+   }
+  },
+  {
+   "cell_type": "code",
    "execution_count": 5,
->>>>>>> 5eecfcfe
    "outputs": [
     {
      "name": "stdout",
@@ -139,13 +115,13 @@
     "print(\"Shape of X = \", X.shape)\n",
     "print(\"First case = \", X[0][0], \" has label = \", y[0])\n",
     "print(\"\\nMeta data = \", meta)"
-   ]
-  },
-  {
-   "cell_type": "markdown",
-   "metadata": {
-    "collapsed": false
-   },
+   ],
+   "metadata": {
+    "collapsed": false
+   }
+  },
+  {
+   "cell_type": "markdown",
    "source": [
     "If you look in aeon/datasets you should see a directory called `local_data`\n",
     "containing the Chinatown datasets. All of the zips have `.ts` files. Some also have\n",
@@ -165,60 +141,13 @@
     " to Temp once, and load into separate train/test splits. The split argument is not\n",
     " case sensitive. Once downloaded, `load_classification` is a equivalent to a call to\n",
     " `load_from_tsfile`"
-   ]
-  },
-  {
-<<<<<<< HEAD
-   "cell_type": "code",
-   "execution_count": 4,
-   "metadata": {
-    "collapsed": false
-   },
-   "outputs": [
-    {
-     "name": "stdout",
-     "output_type": "stream",
-     "text": [
-      "Train shape =  (20, 1, 512)\n",
-      "Test shape =  (20, 1, 512)\n",
-      "Loaded directly shape =  (20, 1, 512)\n"
-     ]
-    },
-    {
-     "data": {
-      "text/plain": [
-       "array([1.7400873, 1.7331051, 1.7091917, 1.6333304, 1.5405759])"
-      ]
-     },
-     "execution_count": 4,
-     "metadata": {},
-     "output_type": "execute_result"
-    }
-   ],
-   "source": [
-    "X_train, y_train = load_classification(\n",
-    "    \"BeetleFly\", extract_path=\"./Temp/\", split=\"TRAIN\"\n",
-    ")\n",
-    "X_test, y_test = load_classification(\"BeetleFly\", extract_path=\"./Temp/\", split=\"test\")\n",
-    "print(\"Train shape = \", X_train.shape)\n",
-    "print(\"Test shape = \", X_test.shape)\n",
-    "from aeon.datasets import load_from_tsfile\n",
-    "\n",
-    "X_train, y_train = load_from_tsfile(\n",
-    "    full_file_path_and_name=\"./Temp/BeetleFly/BeetleFLY_TRAIN\"\n",
-    ")\n",
-    "print(\"Loaded directly shape = \", X_train.shape)\n",
-    "\n",
-    "X_test[0][0][:5]"
-   ]
-  },
-  {
-=======
->>>>>>> 5eecfcfe
-   "cell_type": "markdown",
-   "metadata": {
-    "collapsed": false
-   },
+   ],
+   "metadata": {
+    "collapsed": false
+   }
+  },
+  {
+   "cell_type": "markdown",
    "source": [
     "## Time Series (Extrinsic) Regression\n",
     "\n",
@@ -227,25 +156,13 @@
     " regression problems in .ts format. One of these, Covid3Month, is in `datasets\\data`.\n",
     "  We have recently expanded this repo to include 63 problems in .ts format.\n",
     "  The usage of `load_regression` is identical to `load_classification`\n"
-   ]
-  },
-  {
-   "cell_type": "code",
-<<<<<<< HEAD
-   "execution_count": null,
-   "metadata": {
-    "collapsed": false,
-    "pycharm": {
-     "is_executing": true
-    }
-   },
-   "outputs": [],
-   "source": [
-    "from aeon.datasets.dataset_collections import get_available_tser_datasets\n",
-    "\n",
-    "get_available_tser_datasets()"
-   ]
-=======
+   ],
+   "metadata": {
+    "collapsed": false
+   }
+  },
+  {
+   "cell_type": "code",
    "execution_count": 7,
    "outputs": [
     {
@@ -265,14 +182,10 @@
    "metadata": {
     "collapsed": false
    }
->>>>>>> 5eecfcfe
   },
   {
    "cell_type": "code",
    "execution_count": 8,
-   "metadata": {
-    "collapsed": false
-   },
    "outputs": [
     {
      "name": "stdout",
@@ -285,13 +198,13 @@
    "source": [
     "X, y, meta = load_regression(\"FloodModeling1\", return_metadata=True)\n",
     "print(\"Shape of X = \", X.shape, \" meta data = \", meta)"
-   ]
-  },
-  {
-   "cell_type": "markdown",
-   "metadata": {
-    "collapsed": false
-   },
+   ],
+   "metadata": {
+    "collapsed": false
+   }
+  },
+  {
+   "cell_type": "markdown",
    "source": [
     "## Time Series Forecasting\n",
     "\n",
@@ -299,17 +212,13 @@
     "large number of forecasting data, including competition data such as M1, M3 and M4.\n",
     "Usage is the same as the other problems, although there is no provided train/test\n",
     "splits.\n"
-   ]
-  },
-  {
-   "cell_type": "code",
-<<<<<<< HEAD
-   "execution_count": null,
-   "metadata": {
-    "collapsed": false
-   },
-   "outputs": [],
-=======
+   ],
+   "metadata": {
+    "collapsed": false
+   }
+  },
+  {
+   "cell_type": "code",
    "execution_count": 9,
    "outputs": [
     {
@@ -321,23 +230,18 @@
      "output_type": "execute_result"
     }
    ],
->>>>>>> 5eecfcfe
    "source": [
     "from aeon.datasets.dataset_collections import get_available_tsf_datasets\n",
     "\n",
     "get_available_tsf_datasets()"
-   ]
-  },
-  {
-   "cell_type": "code",
-<<<<<<< HEAD
-   "execution_count": 9,
-   "metadata": {
-    "collapsed": false
-   },
-=======
+   ],
+   "metadata": {
+    "collapsed": false
+   }
+  },
+  {
+   "cell_type": "code",
    "execution_count": 10,
->>>>>>> 5eecfcfe
    "outputs": [
     {
      "name": "stdout",
@@ -367,13 +271,13 @@
     "print(metadata)\n",
     "data = X.head()\n",
     "print(data)"
-   ]
-  },
-  {
-   "cell_type": "markdown",
-   "metadata": {
-    "collapsed": false
-   },
+   ],
+   "metadata": {
+    "collapsed": false
+   }
+  },
+  {
+   "cell_type": "markdown",
    "source": [
     "## References\n",
     "[1] Dau et. al, The UCR time series archive, IEEE/CAA Journal of Automatica Sinica, 2019\n",
@@ -384,12 +288,10 @@
     "Discovery, 2021\n",
     "[4] Godahewa et. al, Monash Time Series Forecasting Archive,Neural Information\n",
     "Processing Systems Track on Datasets and Benchmarks, 2021"
-   ]
-  },
-  {
-   "cell_type": "markdown",
-   "metadata": {},
-   "source": []
+   ],
+   "metadata": {
+    "collapsed": false
+   }
   }
  ],
  "metadata": {
