--- conflicted
+++ resolved
@@ -60,13 +60,8 @@
    "cell_type": "code",
    "metadata": {
     "ExecuteTime": {
-<<<<<<< HEAD
-     "end_time": "2025-07-03T12:01:17.776541Z",
-     "start_time": "2025-07-03T12:01:16.833749Z"
-=======
      "end_time": "2025-07-04T14:04:45.079757Z",
      "start_time": "2025-07-04T14:04:41.363385Z"
->>>>>>> 6089a996
     }
    },
    "source": [
@@ -87,11 +82,7 @@
      "name": "stdout",
      "output_type": "stream",
      "text": [
-<<<<<<< HEAD
-      "['clone', 'fit', 'forecast', 'get_fitted_params', 'get_metadata_routing', 'get_params', 'get_tag', 'get_tags', 'predict', 'reset', 'set_params', 'set_tags']\n"
-=======
       "['clone', 'direct_forecast', 'fit', 'forecast', 'get_fitted_params', 'get_metadata_routing', 'get_params', 'get_tag', 'get_tags', 'iterative_forecast', 'predict', 'reset', 'set_params', 'set_tags']\n"
->>>>>>> 6089a996
      ]
     }
    ],
@@ -113,13 +104,8 @@
    "cell_type": "code",
    "metadata": {
     "ExecuteTime": {
-<<<<<<< HEAD
-     "end_time": "2025-07-03T12:01:17.785953Z",
-     "start_time": "2025-07-03T12:01:17.783053Z"
-=======
      "end_time": "2025-07-04T14:04:46.224571Z",
      "start_time": "2025-07-04T14:04:46.203552Z"
->>>>>>> 6089a996
     }
    },
    "source": [
@@ -153,13 +139,8 @@
    "cell_type": "code",
    "metadata": {
     "ExecuteTime": {
-<<<<<<< HEAD
-     "end_time": "2025-07-03T12:01:17.831267Z",
-     "start_time": "2025-07-03T12:01:17.798471Z"
-=======
      "end_time": "2025-07-04T14:04:46.412151Z",
      "start_time": "2025-07-04T14:04:46.323867Z"
->>>>>>> 6089a996
     }
    },
    "source": [
@@ -199,13 +180,8 @@
    "cell_type": "code",
    "metadata": {
     "ExecuteTime": {
-<<<<<<< HEAD
-     "end_time": "2025-07-03T12:01:18.145102Z",
-     "start_time": "2025-07-03T12:01:18.141759Z"
-=======
      "end_time": "2025-07-04T14:04:48.700995Z",
      "start_time": "2025-07-04T14:04:48.693450Z"
->>>>>>> 6089a996
     }
    },
    "source": [
@@ -213,12 +189,7 @@
     "from aeon.forecasting import NaiveForecaster\n",
     "\n",
     "d = NaiveForecaster(strategy=\"last\")\n",
-<<<<<<< HEAD
-    "d.fit(y)\n",
-    "p = d.predict(y)\n",
-=======
     "p = d.forecast(y)\n",
->>>>>>> 6089a996
     "print(p)"
    ],
    "outputs": [
@@ -236,16 +207,6 @@
    "cell_type": "code",
    "metadata": {
     "ExecuteTime": {
-<<<<<<< HEAD
-     "end_time": "2025-07-03T12:01:18.156822Z",
-     "start_time": "2025-07-03T12:01:18.153674Z"
-    }
-   },
-   "source": [
-    "# forecast is equivalent to fit_predict in other estimators\n",
-    "p2 = d.forecast(y)\n",
-    "print(p2)"
-=======
      "end_time": "2025-07-04T14:05:28.648536Z",
      "start_time": "2025-07-04T14:05:28.633476Z"
     }
@@ -254,26 +215,17 @@
     "d = NaiveForecaster(strategy=\"mean\")\n",
     "p = d.forecast(y)\n",
     "print(p)\n"
->>>>>>> 6089a996
-   ],
-   "outputs": [
-    {
-     "name": "stdout",
-     "output_type": "stream",
-     "text": [
-<<<<<<< HEAD
-      "432.0\n"
-     ]
-    }
-   ],
-   "execution_count": 5
-=======
+   ],
+   "outputs": [
+    {
+     "name": "stdout",
+     "output_type": "stream",
+     "text": [
       "280.2986111111111\n"
      ]
     }
    ],
    "execution_count": 6
->>>>>>> 6089a996
   },
   {
    "cell_type": "markdown",
@@ -286,23 +238,13 @@
    "cell_type": "code",
    "metadata": {
     "ExecuteTime": {
-<<<<<<< HEAD
-     "end_time": "2025-07-03T12:01:18.179989Z",
-     "start_time": "2025-07-03T12:01:18.176785Z"
-=======
      "end_time": "2025-07-04T14:05:52.382942Z",
      "start_time": "2025-07-04T14:05:52.367205Z"
->>>>>>> 6089a996
     }
    },
    "source": [
     "s = NaiveForecaster(strategy=\"seasonal_last\", horizon=2, seasonal_period=4)\n",
-<<<<<<< HEAD
-    "s.fit(y)\n",
-    "p = s.predict(y)\n",
-=======
     "p = s.forecast(y)\n",
->>>>>>> 6089a996
     "print(f\"Last season: {y[-4:]}\")\n",
     "print(f\"Forecast: {p}\")"
    ],
@@ -316,11 +258,7 @@
      ]
     }
    ],
-<<<<<<< HEAD
-   "execution_count": 6
-=======
    "execution_count": 7
->>>>>>> 6089a996
   },
   {
    "cell_type": "markdown",
@@ -338,39 +276,20 @@
   },
   {
    "cell_type": "code",
-   "metadata": {
-    "ExecuteTime": {
-     "end_time": "2025-07-03T12:01:18.262330Z",
-     "start_time": "2025-07-03T12:01:18.256990Z"
-    }
-   },
+   "execution_count": null,
+   "metadata": {},
+   "outputs": [],
    "source": [
     "from aeon.forecasting import RegressionForecaster\n",
     "\n",
     "r = RegressionForecaster(window=20)\n",
-<<<<<<< HEAD
-    "r.fit(y)\n",
-    "p = r.predict(y)\n",
-=======
     "p = r.forecast(y)\n",
->>>>>>> 6089a996
     "print(p)\n",
     "r2 = RegressionForecaster(window=10, horizon=5)\n",
     "r2.fit(y)\n",
     "p = r2.predict(y)\n",
     "print(p)"
-   ],
-   "outputs": [
-    {
-     "name": "stdout",
-     "output_type": "stream",
-     "text": [
-      "451.6754197093645\n",
-      "527.3689709356747\n"
-     ]
-    }
-   ],
-   "execution_count": 7
+   ]
   },
   {
    "cell_type": "markdown",
@@ -383,28 +302,14 @@
   },
   {
    "cell_type": "code",
-   "metadata": {
-    "ExecuteTime": {
-     "end_time": "2025-07-03T12:01:18.284759Z",
-     "start_time": "2025-07-03T12:01:18.279541Z"
-    }
-   },
+   "execution_count": null,
+   "metadata": {},
+   "outputs": [],
    "source": [
     "p1 = r.forecast(y)\n",
     "p2 = r2.forecast(y)\n",
     "print(p1, \",\\n\", p2)"
-   ],
-   "outputs": [
-    {
-     "name": "stdout",
-     "output_type": "stream",
-     "text": [
-      "451.6754197093645 ,\n",
-      " 527.3689709356747\n"
-     ]
-    }
-   ],
-   "execution_count": 8
+   ]
   },
   {
    "cell_type": "markdown",
@@ -421,25 +326,15 @@
    "metadata": {
     "collapsed": false,
     "ExecuteTime": {
-<<<<<<< HEAD
-     "end_time": "2025-07-03T12:01:19.715565Z",
-     "start_time": "2025-07-03T12:01:18.294767Z"
-=======
      "end_time": "2025-07-04T14:06:53.435103Z",
      "start_time": "2025-07-04T14:06:49.740533Z"
->>>>>>> 6089a996
     }
    },
    "source": [
     "from aeon.forecasting import ETSForecaster\n",
     "\n",
     "ets = ETSForecaster()\n",
-<<<<<<< HEAD
-    "ets.fit(y)\n",
-    "ets.predict(y)"
-=======
     "ets.forecast(y)"
->>>>>>> 6089a996
    ],
    "outputs": [
     {
@@ -448,18 +343,11 @@
        "460.302772481884"
       ]
      },
-<<<<<<< HEAD
-     "execution_count": 9,
-=======
      "execution_count": 8,
->>>>>>> 6089a996
      "metadata": {},
      "output_type": "execute_result"
     }
    ],
-<<<<<<< HEAD
-   "execution_count": 9
-=======
    "execution_count": 8
   },
   {
@@ -480,7 +368,6 @@
    "metadata": {},
    "outputs": [],
    "source": []
->>>>>>> 6089a996
   }
  ],
  "metadata": {
