--- conflicted
+++ resolved
@@ -4,11 +4,7 @@
    "metadata": {},
    "cell_type": "markdown",
    "source": [
-<<<<<<< HEAD
-    "# The Signature Transform\n",
-=======
     "# The Signature Method\n",
->>>>>>> e4588923
     "\n",
     "The ‘signature method’ refers to a collection of feature extraction techniques for multimodal sequential data, derived from the theory of controlled differential equations. In recent years, a large number of modifications have been suggested to the signature method so as to improve some aspect of it.\n",
     "\n",
@@ -31,21 +27,6 @@
     "\n",
     "The **signature transform** $S$ of a path $X$ is defined as an infinite sequence of values:\n",
     "\n",
-<<<<<<< HEAD
-    "```{math}\n",
-    "S(X)_{a, b} = \\left(1, S(X)_{a, b}^1, S(X)_{a, b}^2, \\ldots, S(X)_{a, b}^d,\n",
-    "S(X)_{a,b}^{1, 1}, S(X)_{a,b}^{1, 2}, \\ldots\\right)\n",
-    "```\n",
-    "\n",
-    "where each term is a $k$-fold iterated integral of $X$ with multi-index $i_1,...,i_k$:\n",
-    "\n",
-    "The **signature transform** $S$ of a path $X$ is defined as an infinite sequence of values:\n",
-    "\n",
-    "```{math}\n",
-    "S(X)_{a, b} = \\left(1, S(X)_{a, b}^1, S(X)_{a, b}^2, \\ldots, S(X)_{a, b}^d,\n",
-    "S(X)_{a,b}^{1, 1}, S(X)_{a,b}^{1, 2}, \\ldots\\right)\n",
-    "```\n",
-=======
     "\n",
     "$$\n",
     "S(X)_{a, b} = (1, S(X)_{a, b}^1, S(X)_{a, b}^2, \\ldots, S(X)_{a, b}^d, S(X)_{a,b}^{1,\n",
@@ -59,7 +40,6 @@
     "S(X)_{a, b}^{i_1,...,i_k} = \\int_{a<t_k<b}...\\int_{a<t_1<t_2} \\mathrm{d}X_{t_1}^{i_1}...\\mathrm{d}X_{t_k}^{i_k}.\n",
     "$$\n",
     "\n",
->>>>>>> e4588923
     "This defines a graded sequence of numbers associated with a path which is known to characterise it up to a generalised form of reparameterisation [2]. One can think of the signature as a collection of summary statistics that determine a path (almost) uniquely. Furthermore, any continuous function on the path $X$ can be approximated arbitrarily well as a linear function on its signature [3]; the signature unravels the non-linearities on functions on the space of unparameterised paths."
    ]
   },
@@ -67,18 +47,6 @@
    "cell_type": "markdown",
    "metadata": {},
    "source": [
-<<<<<<< HEAD
-    "### A Visualisation\n",
-    "To give an idea of what the signature terms represent physically, we consider a patient in an ICU where we are tracking their systolic blood pressure (SBP) and heart rate (HR) changing in time. This can be represented as a path in $\\mathbb{R}^3$ (assuming time is included as a channel).\n",
-    "\n",
-    "[signature_visualisation](img/signature.png)\n",
-    "\n",
-    "The plot above sketches two scenarios of how such a path might look. We are assuming here an implicit time dimension for each plot such that the path is traversed from left to right along the blue line.\n",
-    "\n",
-    "#### Depth 1:\n",
-    "The signature terms to depth 1 are simply the changes of each of the variables over the interval, in the image this is the $\\Delta \\text{HR}$ and $\\Delta \\text{SBP}$ terms. Note that these values are the same in each case.\n",
-=======
->>>>>>> e4588923
     "\n",
     "There is a good introduction to signatures \n",
     "[here](https://medium.com/@ti.tomhortons/intuitive-understandings-of-signature-method-and-practical-examples-in-machine-learning-4586ecf24926).\n",
@@ -95,15 +63,9 @@
     "The signature is a natural tool to apply in problems related to time-series analysis. As described above it can convert multi-dimensional time-series data into static features that represent information about the sequential nature of the time-series, that can be fed through a standard machine learning model.\n",
     "\n",
     "A simplistic view of how this works is as follows:\n",
-<<<<<<< HEAD
-    "```{math}\n",
-    "    \\text{Model}(\\text{Signature}(\\text{Sequential data}))) = \\text{Predictions}\n",
-    "```"
-=======
     "$$\n",
     "\\text{Model}(\\text{Signature}(\\text{Sequential data}))) = \\text{Predictions}\n",
     "$$"
->>>>>>> e4588923
    ]
   },
   {
