[build-system]
requires = ["setuptools>61", "wheel", "toml", "build"]
build-backend = "setuptools.build_meta"

[project]
name = "aeon"
version = "0.8.1"
description = "A toolkit for conducting machine learning tasks with time series data"
authors = [
    {name = "aeon developers", email = "contact@aeon-toolkit.org"},
]
maintainers = [
    {name = "aeon developers", email = "contact@aeon-toolkit.org"},
]
readme = "README.md"
keywords = [
    "data-science",
    "machine-learning",
    "data-mining",
    "time-series",
    "scikit-learn",
    "forecasting",
    "time-series-analysis",
    "time-series-classification",
    "time-series-clustering",
    "time-series-regression",
]
classifiers = [
    "Intended Audience :: Science/Research",
    "Intended Audience :: Developers",
    "License :: OSI Approved :: BSD License",
    "Programming Language :: Python",
    "Topic :: Software Development",
    "Topic :: Scientific/Engineering",
    "Development Status :: 5 - Production/Stable",
    "Operating System :: Microsoft :: Windows",
    "Operating System :: POSIX",
    "Operating System :: Unix",
    "Operating System :: MacOS",
    "Programming Language :: Python :: 3",
    "Programming Language :: Python :: 3.8",
    "Programming Language :: Python :: 3.9",
    "Programming Language :: Python :: 3.10",
    "Programming Language :: Python :: 3.11",
    "Programming Language :: Python :: 3.12",
]
requires-python = ">=3.8,<3.13"
dependencies = [
    "deprecated>=1.2.13",
    "numba>=0.55,<0.60.0",
    "numpy>=1.21.0,<1.27.0",
    "packaging>=20.0",
    "pandas>=1.5.3,<2.1.0",
    "scikit-learn>=1.0.0,<1.5.0",
    "scipy>=1.2.0,<1.13.0",
    "typing-extensions>=4.6.0",
]

[project.optional-dependencies]
all_extras = [
    "cloudpickle",
    "esig>=0.9.7,<0.9.8.3; python_version < '3.11'",
    "filterpy>=1.4.5",
    "gluonts>=0.12.4",
    "h5py",
    "hmmlearn>=0.2.7",
    "imbalanced-learn",
    "keras-self-attention",
    "kotsu>=0.3.1",
    "matplotlib>=3.3.2",
    "pmdarima>=1.8.0",
    "prophet>=1.1.0",
    "pydot>=2.0.0",
    "scikit_posthocs>=0.6.5",
    "seaborn>=0.11.0",
    "statsforecast>=0.5.2",
    "statsmodels>=0.12.1",
    "stumpy>=1.5.1",
    "tbats>=1.1.0",
    "tensorflow>=2.12; python_version < '3.12' and python_version >= '3.9'",
<<<<<<< HEAD
=======
    "tensorflow-addons; python_version < '3.12' and python_version >= '3.9'",
>>>>>>> 957704a4
    "torch>=1.13.1",
    "tsfresh>=0.20.0",
    "tslearn>=0.5.2",
    "xarray",

    # for some reason, a heirarchical dask test fails on some Python versions with the
    # later versions of pyarrow and dask
    "dask[dataframe]<2024.3.0; python_version < '3.11'",
    "pyarrow<12; python_version < '3.12'",
    "pyarrow-hotfix; python_version < '3.12'",
]
dl = [
    "keras-self-attention",
    "tensorflow>=2.12; python_version < '3.12' and python_version >= '3.9'",
<<<<<<< HEAD
=======
    "tensorflow-addons; python_version < '3.12' and python_version >= '3.9'",
>>>>>>> 957704a4
]
unstable_extras = [
    "mrsqm>=0.0.1,<0.1.0 ; platform_system == 'Darwin' and python_version < '3.12'",  # requires gcc and fftw to be installed for Windows and some other OS (see http://www.fftw.org/index.html)
    "pycatch22<=0.4.3",  # known to fail installation on some setups
    "pyfftw>=0.12.0; python_version < '3.12'",  # requires fftw to be installed for Windows and some other OS (see http://www.fftw.org/index.html)
]
dev = [
    "backoff",
    "httpx",
    "pre-commit",
    "pytest",
    "pytest-cov",
    "pytest-randomly",
    "pytest-timeout",
    "pytest-xdist[psutil]",
    "pytest-rerunfailures",
    "wheel",
]
binder = [
    "notebook",
    "jupyterlab",
]
docs = [
    "sphinx<7.4.0",
    "sphinx-design",
    "sphinx-version-warning",
    "sphinx_issues",
    "sphinx-copybutton",
    "sphinx-remove-toctrees",
    "sphinxext-opengraph",
    "nbsphinx",
    "numpydoc",
    "myst-parser",
    "jupyter",
    "furo",
    "tabulate",
]

[project.urls]
Homepage = "https://www.aeon-toolkit.org"
Repository = "https://github.com/aeon-toolkit/aeon"
Documentation = "https://www.aeon-toolkit.org"
Changelog = "https://www.aeon-toolkit.org/en/stable/changelog.html"
Download = "https://pypi.org/project/aeon/#files"
API = "https://www.aeon-toolkit.org/en/stable/api_reference.html"

[project.license]
file = "LICENSE"

[tool.setuptools]
zip-safe = true

[tool.setuptools.package-data]
aeon = [
    "*.csv",
    "*.csv.gz",
    "*.arff",
    "*.arff.gz",
    "*.txt",
    "*.ts",
    "*.tsv",
]

[tool.setuptools.packages.find]
exclude = ["tests", "tests.*"]

[tool.check-manifest]
ignore = [
    # Ignore virtual environments in local builds
    "venv/**",
    # Ignore the docs symlink and its contents
    "docs/examples",
    "docs/examples/**",
]

[tool.ruff.lint]
select = ["D"]

[tool.ruff.lint.pydocstyle]
convention = "numpy"

[tool.pytest.ini_options]
# ignore certain folders and pytest warnings
testpaths = "aeon"
addopts = '''
    --doctest-modules
    --durations 20
    --timeout 600
    --showlocals
    --numprocesses logical
    --dist worksteal
    --reruns 2
    --only-rerun "crashed while running"
'''
filterwarnings = '''
    ignore::UserWarning
    ignore:numpy.dtype size changed
    ignore:numpy.ufunc size changed
'''<|MERGE_RESOLUTION|>--- conflicted
+++ resolved
@@ -77,11 +77,7 @@
     "statsmodels>=0.12.1",
     "stumpy>=1.5.1",
     "tbats>=1.1.0",
-    "tensorflow>=2.12; python_version < '3.12' and python_version >= '3.9'",
-<<<<<<< HEAD
-=======
-    "tensorflow-addons; python_version < '3.12' and python_version >= '3.9'",
->>>>>>> 957704a4
+    "tensorflow>=2.12; python_version >= '3.9'",
     "torch>=1.13.1",
     "tsfresh>=0.20.0",
     "tslearn>=0.5.2",
@@ -95,11 +91,7 @@
 ]
 dl = [
     "keras-self-attention",
-    "tensorflow>=2.12; python_version < '3.12' and python_version >= '3.9'",
-<<<<<<< HEAD
-=======
-    "tensorflow-addons; python_version < '3.12' and python_version >= '3.9'",
->>>>>>> 957704a4
+    "tensorflow>=2.12; python_version >= '3.9'",
 ]
 unstable_extras = [
     "mrsqm>=0.0.1,<0.1.0 ; platform_system == 'Darwin' and python_version < '3.12'",  # requires gcc and fftw to be installed for Windows and some other OS (see http://www.fftw.org/index.html)
