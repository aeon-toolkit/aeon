--- conflicted
+++ resolved
@@ -3,17 +3,10 @@
 version = "0.0.1"
 description = "A unified framework for machine learning with time series"
 authors = [
-<<<<<<< HEAD
-    {name = "scikit-time developers", email = "scikit-time@gmail.com"},
-]
-maintainers = [
-    {name = "scikit-time developers", email = "scikit-time@gmail.com"},
-=======
     {name = "scikit-time developers", email = "scikit.time@gmail.com"},
 ]
 maintainers = [
     {name = "scikit-time developers", email = "scikit.time@gmail.com"},
->>>>>>> 565b5871
 ]
 readme = "README.md"
 keywords = [
