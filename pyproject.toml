[build-system]
requires = ["setuptools>61", "wheel", "toml", "build"]
build-backend = "setuptools.build_meta"

[project]
name = "aeon"
version = "1.2.0"
description = "A toolkit for machine learning from time series"
authors = [
    {name = "aeon developers", email = "contact@aeon-toolkit.org"},
]
maintainers = [
    {name = "aeon developers", email = "contact@aeon-toolkit.org"},
]
readme = "README.md"
keywords = [
    "data-science",
    "machine-learning",
    "data-mining",
    "time-series",
    "scikit-learn",
    "forecasting",
    "time-series-analysis",
    "time-series-classification",
    "time-series-clustering",
    "time-series-regression",
]
classifiers = [
    "Intended Audience :: Science/Research",
    "Intended Audience :: Developers",
    "License :: OSI Approved :: BSD License",
    "Programming Language :: Python",
    "Topic :: Software Development",
    "Topic :: Scientific/Engineering",
    "Development Status :: 5 - Production/Stable",
    "Operating System :: Microsoft :: Windows",
    "Operating System :: POSIX",
    "Operating System :: Unix",
    "Operating System :: MacOS",
    "Programming Language :: Python :: 3",
    "Programming Language :: Python :: 3.10",
    "Programming Language :: Python :: 3.11",
    "Programming Language :: Python :: 3.12",
    "Programming Language :: Python :: 3.13",
]
requires-python = ">=3.10,<3.14"
dependencies = [
    "deprecated>=1.2.13",
    "numba>=0.55,<0.62.0",
    "numpy>=1.21.0,<2.3.0",
    "packaging>=20.0",
    "pandas>=2.0.0,<2.4.0",
    "scikit-learn>=1.0.0,<1.8.0",
    "scipy>=1.9.0,<1.16.0",
    "typing-extensions>=4.6.0",
]

# soft dependencies
[project.optional-dependencies]
all_extras = [
    "esig>=1.0.0; platform_system != 'Darwin'",
    "imbalanced-learn",
    "matplotlib>=3.3.2",
    "pycatch22>=0.4.5",
    "pyod>=1.1.3",
    "pydot>=2.0.0",
    "ruptures>=1.1.9",
    "seaborn>=0.11.0",
    "sparse",
    "statsmodels>=0.12.1",
    "stumpy>=1.5.1",
    "tensorflow>=2.14; python_version < '3.13'",
    "keras>=3.6.0; python_version < '3.13'",
    "torch>=1.13.1",
    "tsfresh>=0.20.0",
    "tslearn>=0.5.2",
]
dl = [
    "tensorflow>=2.14; python_version < '3.13'",
    "keras>=3.6.0; python_version < '3.13'",
]
unstable_extras = [
    # requires gcc and fftw to be installed for Windows and some other OS (see http://www.fftw.org/index.html)
    "mrsqm>=0.0.7,<0.1.0; platform_system != 'Windows' and python_version < '3.12'",
    "mrseql>=0.0.4,<0.1.0; platform_system != 'Windows' and python_version < '3.12'",
]

# development dependencies
dev = [
    "pre-commit",
    "pytest",
    "pytest-cov",
    "pytest-doctestplus",
    "pytest-mock",
    "pytest-randomly",
    "pytest-remotedata",
    "pytest-rerunfailures",
    "pytest-timeout",
    "pytest-xdist[psutil]",
]
binder = [
    "notebook",
    "jupyterlab",
]
docs = [
    "sphinx<8.3.0",
    "sphinx-design",
    "sphinx-version-warning",
    "sphinx_issues",
    "sphinx-copybutton",
    "sphinxext-opengraph",
    "nbsphinx",
    "numpydoc",
    "myst-parser",
    "jupyter",
    "furo",
    "tabulate",
    "matplotlib",
]

[project.urls]
Homepage = "https://www.aeon-toolkit.org"
Repository = "https://github.com/aeon-toolkit/aeon"
Documentation = "https://www.aeon-toolkit.org"
Changelog = "https://www.aeon-toolkit.org/en/stable/changelog.html"
Download = "https://pypi.org/project/aeon/#files"
API = "https://www.aeon-toolkit.org/en/stable/api_reference.html"

[project.license]
file = "LICENSE"

[tool.setuptools]
zip-safe = true

[tool.setuptools.package-data]
aeon = [
    "*.csv",
    "*.csv.gz",
    "*.arff",
    "*.arff.gz",
    "*.txt",
    "*.ts",
    "*.tsv",
]

[tool.setuptools.packages.find]
exclude = ["tests", "tests.*"]

[tool.check-manifest]
ignore = [
    # Ignore virtual environments in local builds
    "venv/**",
    # Ignore the docs symlink and its contents
    "docs/examples",
    "docs/examples/**",
]

[tool.ruff.lint]
select = ["D"]

[tool.ruff.lint.pydocstyle]
convention = "numpy"

[tool.mypy]
mypy_path = "aeon/"

[tool.pytest.ini_options]
testpaths = "aeon"
<<<<<<< HEAD
addopts = '''
    --doctest-modules
    --durations 20
    --timeout 600
    --showlocals
    --dist worksteal
    --reruns 2
    --only-rerun "crashed while running"
    --only-rerun "zipfile.BadZipFile"
'''
filterwarnings = '''
    ignore::UserWarning
    ignore:numpy.dtype size changed
    ignore:numpy.ufunc size changed
'''

[tool.codespell]
# Ref: https://github.com/codespell-project/codespell#using-a-config-file
skip = '.git*,*.pdf,*.css,*.tsf,data'
check-hidden = true
ignore-regex = '(^\s*"image/\S+": ".*|Binay|Lamba|SOM|Hart|COO)'
ignore-words-list = 'anc,fpr,mape,aer,smape,strat'
=======
doctest_optionflags = [
    "NORMALIZE_WHITESPACE",
    "ELLIPSIS",
    "FLOAT_CMP",
]
addopts = [
    "--durations=20",
    "--timeout=600",
    "--showlocals",
    "--dist=worksteal",
    "--reruns=3",
    "--reruns-delay=3",
    "--rerun-except=Error",
    "--rerun-except=Exception",
]
filterwarnings = [
    "ignore::UserWarning",
    "ignore:numpy.dtype size changed",
    "ignore:numpy.ufunc size changed",
]
>>>>>>> d140fe97
<|MERGE_RESOLUTION|>--- conflicted
+++ resolved
@@ -166,30 +166,6 @@
 
 [tool.pytest.ini_options]
 testpaths = "aeon"
-<<<<<<< HEAD
-addopts = '''
-    --doctest-modules
-    --durations 20
-    --timeout 600
-    --showlocals
-    --dist worksteal
-    --reruns 2
-    --only-rerun "crashed while running"
-    --only-rerun "zipfile.BadZipFile"
-'''
-filterwarnings = '''
-    ignore::UserWarning
-    ignore:numpy.dtype size changed
-    ignore:numpy.ufunc size changed
-'''
-
-[tool.codespell]
-# Ref: https://github.com/codespell-project/codespell#using-a-config-file
-skip = '.git*,*.pdf,*.css,*.tsf,data'
-check-hidden = true
-ignore-regex = '(^\s*"image/\S+": ".*|Binay|Lamba|SOM|Hart|COO)'
-ignore-words-list = 'anc,fpr,mape,aer,smape,strat'
-=======
 doctest_optionflags = [
     "NORMALIZE_WHITESPACE",
     "ELLIPSIS",
@@ -210,4 +186,10 @@
     "ignore:numpy.dtype size changed",
     "ignore:numpy.ufunc size changed",
 ]
->>>>>>> d140fe97
+
+[tool.codespell]
+# Ref: https://github.com/codespell-project/codespell#using-a-config-file
+skip = '.git*,*.pdf,*.css,*.tsf,data'
+check-hidden = true
+ignore-regex = '(^\s*"image/\S+": ".*|Binay|Lamba|SOM|Hart|COO)'
+ignore-words-list = 'anc,fpr,mape,aer,smape,strat'