--- conflicted
+++ resolved
@@ -82,10 +82,7 @@
 dl = [
     "keras-self-attention",
     "tensorflow<2.16.0",
-<<<<<<< HEAD
-=======
     "pydot==2.0.0",
->>>>>>> dcab825a
 ]
 unstable_extras = [
     "pycatch22<=0.4.3",  # known to fail installation on some setups
