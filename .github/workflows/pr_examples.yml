--- conflicted
+++ resolved
@@ -25,16 +25,12 @@
       - name: Checkout
         uses: actions/checkout@v4
 
-<<<<<<< HEAD
-      - name: Setup Python 3.11
-=======
       - name: Install latest version of bash
         run: |
           brew install bash
           /opt/homebrew/bin/bash --version
 
-      - name: Setup Python 3.10
->>>>>>> 54680141
+      - name: Setup Python 3.11
         uses: actions/setup-python@v5
         with:
           python-version: "3.11"
