name: PR pytest

on:
  push:
    branches:
      - main
  pull_request:
    branches:
      - main
    paths:
      - "aeon/**"
      - ".github/workflows/**"
      - "pyproject.toml"

concurrency:
  group: ${{ github.workflow }}-${{ github.head_ref || github.ref }}
  cancel-in-progress: true

jobs:
  test-no-soft-deps:
    runs-on: ubuntu-20.04

    steps:
      - name: Checkout
        uses: actions/checkout@v4

      - name: Setup Python 3.10
        uses: actions/setup-python@v5
        with:
          python-version: "3.10"

      - name: Restore numba cache
        uses: ./.github/actions/numba_cache
        with:
          cache_name: "test-no-soft-deps"
          runner_os: ${{ runner.os }}
          python_version: "3.10"

      - name: Install aeon and dependencies
        uses: nick-fields/retry@v3
        with:
          timeout_minutes: 30
          max_attempts: 3
          command: python -m pip install .[dev]

      - name: Show dependencies
        run: python -m pip list

      - name: Run tests
        run: python -m pytest -n logical -k 'not TestAll'

  pytest:
    runs-on: ${{ matrix.os }}

    strategy:
      fail-fast: false
      matrix:
<<<<<<< HEAD
        os: [ ubuntu-20.04, macos-14, windows-2022 ]
        python-version: [ "3.8", "3.9", "3.10", "3.11", "3.12" ]
=======
        os: [ ubuntu-20.04, macOS-13, windows-2022 ]
        python-version: [ "3.9", "3.10", "3.11", "3.12" ]
>>>>>>> ddfd9b05
        # skip python versions unless the PR has the 'full pytest actions' label
        pr-testing:
          - ${{ (github.event_name != 'pull_request' || !contains(github.event.pull_request.labels.*.name, 'full pytest actions')) }}
        exclude:
          - pr-testing: true
            python-version: "3.10"

    steps:
      - name: Checkout
        uses: actions/checkout@v4

      - name: Setup Python
        uses: actions/setup-python@v5
        with:
          python-version: ${{ matrix.python-version }}

      - name: Restore numba cache
        uses: ./.github/actions/numba_cache
        with:
          cache_name: "pytest"
          runner_os: ${{ runner.os }}
          python_version: ${{ matrix.python-version }}

      - name: Install aeon and dependencies
        uses: nick-fields/retry@v3
        with:
          timeout_minutes: 30
          max_attempts: 3
          command: python -m pip install .[all_extras,dev]

      - name: Show dependencies
        run: python -m pip list

      - name: Run tests
        # run the full test suit if a PR has the 'full pytest actions' label
        run: python -m pytest -n logical --prtesting ${{ github.event_name != 'pull_request' || !contains(github.event.pull_request.labels.*.name, 'full pytest actions') }}

  codecov:
    # run the code coverage job if a PR has the 'codecov actions' label
    if: ${{ github.event_name == 'pull_request' && contains(github.event.pull_request.labels.*.name, 'codecov actions') }}

    runs-on: ubuntu-20.04

    steps:
      - name: Checkout
        uses: actions/checkout@v4

      - name: Setup Python 3.10
        uses: actions/setup-python@v5
        with:
          python-version: "3.10"

      - name: Disable Numba JIT
        run: echo "NUMBA_DISABLE_JIT=1" >> $GITHUB_ENV

      - name: Install aeon and dependencies
        uses: nick-fields/retry@v3
        with:
          timeout_minutes: 30
          max_attempts: 3
          command: python -m pip install .[all_extras,unstable_extras,dev]

      - name: Show dependencies
        run: python -m pip list

      - name: Run tests
        run: python -m pytest -n logical --cov=aeon --cov-report=xml --timeout 1800

      - name: Upload coverage to Codecov
        uses: codecov/codecov-action@v4
        env:
          CODECOV_TOKEN: ${{ secrets.CODECOV_TOKEN }}<|MERGE_RESOLUTION|>--- conflicted
+++ resolved
@@ -55,13 +55,8 @@
     strategy:
       fail-fast: false
       matrix:
-<<<<<<< HEAD
-        os: [ ubuntu-20.04, macos-14, windows-2022 ]
-        python-version: [ "3.8", "3.9", "3.10", "3.11", "3.12" ]
-=======
-        os: [ ubuntu-20.04, macOS-13, windows-2022 ]
+        os: [ ubuntu-20.04, macOS-14, windows-2022 ]
         python-version: [ "3.9", "3.10", "3.11", "3.12" ]
->>>>>>> ddfd9b05
         # skip python versions unless the PR has the 'full pytest actions' label
         pr-testing:
           - ${{ (github.event_name != 'pull_request' || !contains(github.event.pull_request.labels.*.name, 'full pytest actions')) }}
