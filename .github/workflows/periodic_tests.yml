name: Periodic Tests

on:
  schedule:
    # every day at 1:30 AM UTC
    - cron:  "30 1 * * *"
  workflow_dispatch:

concurrency:
  group: ${{ github.workflow }}
  cancel-in-progress: true

jobs:
  check-manifest:
    runs-on: ubuntu-20.04

    steps:
      - name: Checkout
        uses: actions/checkout@v4

      - name: Setup Python 3.10
        uses: actions/setup-python@v5
        with:
          python-version: "3.10"

      - name: Run check-manifest
        uses: pre-commit/action@v3.0.1
        with:
          extra_args: check-manifest --hook-stage manual

  pre-commit:
    runs-on: ubuntu-20.04

    steps:
      - name: Checkout
        uses: actions/checkout@v4

      - name: Setup Python 3.10
        uses: actions/setup-python@v5
        with:
          python-version: "3.10"

      - name: Run pre-commit
        uses: pre-commit/action@v3.0.1
        with:
          extra_args: --all-files

  run-notebook-examples:
    runs-on: ubuntu-20.04

    steps:
      - name: Checkout
        uses: actions/checkout@v4

      - name: Setup Python 3.10
        uses: actions/setup-python@v5
        with:
          python-version: "3.10"

      - name: Use numba cache to set env variables but not restore cache
        uses: ./.github/actions/numba_cache
        with:
          cache_name: "run-notebook-examples"
          runner_os: ${{ runner.os }}
          python_version: "3.10"
          restore_cache: "false"

      - name: Install dependencies
        uses: nick-fields/retry@v3
        with:
          timeout_minutes: 30
          max_attempts: 3
          command: python -m pip install .[all_extras,binder,dev]

      - name: Run example notebooks
        run: build_tools/run_examples.sh false
        shell: bash

      - name: Save new cache
        uses: actions/cache/save@v4
        with:
          path: ${{ github.workspace }}/.numba_cache
          # Save cache with the current date (ENV set in numba_cache action)
          key: numba-run-notebook-examples-${{ runner.os }}-3.10-${{ env.CURRENT_DATE }}

  test-no-soft-deps:
    runs-on: ubuntu-20.04

    steps:
      - name: Checkout
        uses: actions/checkout@v4

      - name: Setup Python 3.10
        uses: actions/setup-python@v5
        with:
          python-version: "3.10"

      - name: Use numba cache to set env variables but not restore cache
        uses: ./.github/actions/numba_cache
        with:
          cache_name: "test-no-soft-deps"
          runner_os: ${{ runner.os }}
          python_version: "3.10"
          restore_cache: "false"

      - name: Install aeon and dependencies
        uses: nick-fields/retry@v3
        with:
          timeout_minutes: 30
          max_attempts: 3
          command: python -m pip install .[dev]

      - name: Show dependencies
        run: python -m pip list

      - name: Run tests
        run: python -m pytest -n logical

      - name: Save new cache
        uses: actions/cache/save@v4
        with:
          path: ${{ github.workspace }}/.numba_cache
          # Save cache with the current date (ENV set in numba_cache action)
          key: numba-test-no-soft-deps-${{ runner.os }}-3.10-${{ env.CURRENT_DATE }}

  pytest:
    runs-on: ${{ matrix.os }}

    strategy:
      fail-fast: false
      matrix:
<<<<<<< HEAD
        os: [ ubuntu-20.04, macos-14, windows-2022 ]
        python-version: [ "3.8", "3.9", "3.10", "3.11", "3.12" ]
=======
        os: [ ubuntu-20.04, macOS-13, windows-2022 ]
        python-version: [ "3.9", "3.10", "3.11", "3.12" ]
>>>>>>> ddfd9b05

    steps:
      - name: Checkout
        uses: actions/checkout@v4

      - name: Setup Python
        uses: actions/setup-python@v5
        with:
          python-version: ${{ matrix.python-version }}

      - name: Use numba cache to set env variables but not restore cache
        uses: ./.github/actions/numba_cache
        with:
          cache_name: "pytest"
          runner_os: ${{ runner.os }}
          python_version: ${{ matrix.python-version }}
          restore_cache: "false"

      - name: Install aeon and dependencies
        uses: nick-fields/retry@v3
        with:
          timeout_minutes: 30
          max_attempts: 3
          command: python -m pip install .[all_extras,dev]

      - name: Show dependencies
        run: python -m pip list

      - name: Run tests
        run: python -m pytest -n logical

      - name: Save new cache
        uses: actions/cache/save@v4
        with:
          path: ${{ github.workspace }}/.numba_cache
          # Save cache with the current date (ENV set in numba_cache action)
          key: numba-pytest-${{ runner.os }}-${{ matrix.python-version}}-${{ env.CURRENT_DATE }}

  codecov:
    runs-on: ubuntu-20.04

    steps:
      - name: Checkout
        uses: actions/checkout@v4

      - name: Setup Python 3.10
        uses: actions/setup-python@v5
        with:
          python-version: "3.10"

      - name: Disable Numba JIT
        run: echo "NUMBA_DISABLE_JIT=1" >> $GITHUB_ENV

      - name: Install aeon and dependencies
        uses: nick-fields/retry@v3
        with:
          timeout_minutes: 30
          max_attempts: 3
          command: python -m pip install .[all_extras,unstable_extras,dev]

      - name: Show dependencies
        run: python -m pip list

      - name: Run tests
        run: python -m pytest -n logical --cov=aeon --cov-report=xml --timeout 1800

      - name: Upload coverage to Codecov
        uses: codecov/codecov-action@v4
        env:
          CODECOV_TOKEN: ${{ secrets.CODECOV_TOKEN }}<|MERGE_RESOLUTION|>--- conflicted
+++ resolved
@@ -129,13 +129,8 @@
     strategy:
       fail-fast: false
       matrix:
-<<<<<<< HEAD
-        os: [ ubuntu-20.04, macos-14, windows-2022 ]
-        python-version: [ "3.8", "3.9", "3.10", "3.11", "3.12" ]
-=======
-        os: [ ubuntu-20.04, macOS-13, windows-2022 ]
+        os: [ ubuntu-20.04, macOS-143, windows-2022 ]
         python-version: [ "3.9", "3.10", "3.11", "3.12" ]
->>>>>>> ddfd9b05
 
     steps:
       - name: Checkout
