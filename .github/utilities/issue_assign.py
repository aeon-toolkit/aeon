--- conflicted
+++ resolved
@@ -37,7 +37,6 @@
         mentioned_users = [user[1:] for user in mentioned_users]
         mentioned_users.remove("aeon-actions-bot")
 
-<<<<<<< HEAD
         # Get permissions of the commenter
         commenter_permission = repo.get_collaborator_permission(commenter)
 
@@ -74,32 +73,7 @@
                         f"[#{assigned_issue.number}]({assigned_issue.html_url})"
                         for assigned_issue in issues_assigned_to_user
                     ]
-
-=======
-        for user in mentioned_users:
-            user_obj = g.get_user(user)
-            permission = repo.get_collaborator_permission(user_obj)
-
-            if permission in ["admin", "write"]:
-                issue.add_to_assignees(user)
-            else:
-                # First check if the user is already assigned to this issue
-                if user in [assignee.login for assignee in issue.assignees]:
-                    continue
-
-                # search for open issues only
-                query = f"repo:{repo.full_name} is:issue is:open assignee:{user}"
-                issues_assigned_to_user = g.search_issues(query)
-                assigned_count = issues_assigned_to_user.totalCount
-
-                if assigned_count >= 2:
-                    # link to issue
-                    assigned_issues_list = [
-                        f"[#{assigned_issue.number}]({assigned_issue.html_url})"
-                        for assigned_issue in issues_assigned_to_user
-                    ]
-
->>>>>>> ca2e7599
+                    
                     comment_message = (
                         f"@{user}, you already have {assigned_count} "
                         f"open issues assigned."
