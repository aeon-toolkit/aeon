--- conflicted
+++ resolved
@@ -2,16 +2,13 @@
 
 It checks if a comment on an issue or PR includes the trigger
 phrase (as defined) and a mentioned user.
-<<<<<<< HEAD
+
 If it does, it assigns the issue to the mentioned user and
 only users with write access can assign other users.
-=======
-If it does, it assigns the issue to the mentioned user.
 Users without write access can only have up to 2 open issues assigned.
 Users with write access (or admin) are exempt from this limit.
 If a non-write user already has 2 or more open issues, the bot
 comments on the issue with links to the currently assigned open issues.
->>>>>>> ad89329b
 """
 
 import json
@@ -37,22 +34,22 @@
     mentioned_users = re.findall(r"@[a-zA-Z0-9_-]+", comment_body)
     mentioned_users = [user[1:] for user in mentioned_users]
     mentioned_users.remove("aeon-actions-bot")
-
+    
+    # Get permission of the commenter
     permission = repo.get_collaborator_permission(commenter)
 
     for user in mentioned_users:
-<<<<<<< HEAD
 
-        if (user == commenter) or (permission in ["admin", "write"]):
-            issue.add_to_assignees(user)
-        else:
+        # Checking if the mentioned user is the commenter or admin
+        if not((user == commenter) or (permission in ["admin", "write"]):
             comment_msg = (
                 f"@{commenter}, you cannot assign @{user}"
                 " because you lack write access.\n"
                 "Only users with write access can assign others."
             )
             issue.create_comment(comment_msg)
-=======
+            continue
+                  
         user_obj = g.get_user(user)
         permission = repo.get_collaborator_permission(user_obj)
 
@@ -86,5 +83,4 @@
                 )
                 issue.create_comment(comment_message)
             else:
-                issue.add_to_assignees(user)
->>>>>>> ad89329b
+                issue.add_to_assignees(user)